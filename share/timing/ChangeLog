<<<<<<< HEAD
timing_160816: Added quotes to timing event names in t_startf and t_stopf
               before calling GPTL routines.
               [Patrick Worley and Sean Patrick Santos]
=======
timing_161207: Replaced strncpy and snprintf where applied to 
               non-null-terminated strings, to avoid memory issues
               when strncpy and snprintf implementations use strnlen
               to check validity of passed in string length parameter.
               (Why this causes problems is still a mystery.)
               [Patrick Worley and Gautam Bisht]
>>>>>>> de4699e6
timing_160320: Added routines t_set_prefixf and t_unset_prefixf.
               Setting the prefix adds this to the beginning of all subsequent 
               timer event names (defined in t_startf/t_stopf).
               Also doubling default hash index tablesize to 2048.
               [Patrick Worley]
timing_160124: Added option to prefix timer names with detail level. This is
               controlled by a new namelist variable (profile_add_detail).
               The default is to not enable this option. It is meant to be
               used for inspecting the profile detail definitions and
               associated logic.
               [Patrick Worley]
timing_150903: Changed API to be compatible with NCAR CIME version of timing
               library: (a) changed handle argument from integer8 to integer
               in t_startf and t_stopf, and disabled use of handles in these
               routines until gptl.c can be updated; (b) added MaxThreads
               optional argument to t_initf, though it does not do anything
               yet.
               [Patrick Worley]
timing_150518: Disabled abort when calling GPTL routines before GPTLinitialize
               (so can use with Chombo library, for example); changed top
               level default from nanotimer to MPI_WTIME.
               [Patrick Worley]
timing_150327: Added option to more accurately measure measurement overhead
               (incurring additional overhead, so not on by default).
               [Patrick Worley]
timing_150217: Added support for enabling/disabling start/stop timers from
               perf_mod even when calling GPTL routines directly from C/C++
               libraries; increased maximum timer name length.
               [Patrick Worley]
timing_141119: Enabled cmake build of timing library.
               [Jayesh Krishna]
timing_140805: Disabled GPTL autoinstrumentation, as this conflicts with the
               VampirTrace tool. (We do not use the autoinstrumentation
               capability.) [Patrick Worley, from B. Jamroz]
timing_140416: Changed Makefile so that .mods and the static library are copied to
               LIBROOT
timing_140317: Modified Makefile to deal with shared mpi-serial builds
timing_131108: Added memory retrieval commands for BG/Q [S Mickelson]
timing_131023: Added explicit include path for gptl.h [J Edwards]
timing_130827: added routines supporting non-null terminated timer labels, for use with
               with C++ std:string (and more efficient usage with Fortran); also CMake
               logic fixes
               [Patrick Worley]
timing_130506: Copy all modules to the include directory on install
timing_130417: Made nano time the default timer if available.
timing_130316: Changed declarations of functions used in qsort in gptl.c, to eliminate
	       error with Cray compiler (and warnings from other compilers)
               [Patrick Worley]
timing_130214: NAG port: Put mpif.h include before "save", and don't use
	       "abort" and "flush" extensions for NAG. [Sean Patrick Santos]
timing_120921: Add code for cmake build, should not have any affect otherwise
timing_120731: Correction in Makefile for serial build [Jim Edwards]
timing_120728: Replace process subset optional parameter in t_prf with
	       outpe_thispe optional parameter. Change def_perf_outpe_num to 0.
	       [Patrick Worley]
timing_120717: Retain timestamp on cp in Makefile   [Jim Edwards]
timing_120710: Correct issue in Makefile [Jim Edwards]
timing_120709: Change for BGP to measure on compute nodes rather than IO nodes only,
               minor Change in Makefile so that gptl can build seperate from csm_share
               in cesm [Jim Edwards]
timing_120512: Bug fix in global statistics logic for when a thread has no events
	       to contribute to the merge (mods to gptl.c)
	       [Patrick Worley]
timing_120419: Minor changes for mpi-serial compile (jedwards)
timing_120408: Make HAVE_COMM_F2C default to true. (jedwards)
timing_120110: Update to GPTL 4.1 source (mods to gptl.c and GPTLprint_memusage)
               [Jim Rosinski (GPTL 4.1), Patrick Worley]
timing_120109: Bug fix (adding shr_kind_i8 to shr_kind_mod list)
timing_111205: Update to gptl 4.0 (introducing CESM customizations);
               support for handles in t_startf/t_stopf;
               support for restricting output to explicitly named process subsets
               [Jim Rosinski (gptl 4.0), Patrick Worley]
timing_111101: Workaround for mpi_rsend issue on cray/gemini
timing_110928: Add a Makefile and build as a library usable by mct and pio
timing_101215: No changes from previous tag other than updating Changelog
timing_101210: Fix interface to cesm build system, add workaround for xlf bug
timing_101202: updated get_memusage and print_memusage from GPTL version 3.7; adds
	       improved support for MacOS and SLASHPROC
	       [Jim Rosinski, Chuck Bardeen (integrated by P. Worley)]
timing_091021: update to GPTL version 3.5; rewrite of GPTLpr_summary: much faster, merging
	       events from all processes and all threads (not just process 0/thread 0);
	       miscellaneous fixes
	       [Jim Rosinski (gptl 3.5), Joseph Singh, Patrick Worley]
timing_090929: added explicit support for the GPTL-native token HAVE_MPI (indicating
	       presence of MPI library)
	       [Patrick Worley]
timing_081221: restore default assumption that gettimeofday available
timing_081028: bug fix in include order in gptl_papi.c
timing_081026: change in output format to make postprocessing simpler
timing_081024: support for up to one million processes and writing timing files to
	       subdirectories
timing_081017: updated to gptl version 3_4_2. Changed some defaults.
               [Jim Rosinski, Patrick Worley]
timing_080629: added optional parameters perf_outpe_num and perf_outpe_stride to t_prf.
	       These are used to override the user specified values for timing data
	       written out before the end of a simulation.
               [Patrick Worley]
timing_071213: changed default to disable inline keyword; changed global statistics
	       logic to avoid problems at scale; moved shr and CAM routine equivalencies
	       to a new module (in perf_utils.F90); added t_getLogUnit/t_setLogUnit
	       routines to control Log output in same way as shr_file_get/setLogUnit;
               modified GPTLpr logic to support output of timing data during a run
               [Patrick Worley]
timing_071023: updated to gptl version 2.16, added support for output of global
               statistics; removed dependencies on shr and CAM routines; renamed
               gptlutil.c to GPTLutil.c
               [Patrick Worley, Jim Rosinski]
timing_071019: modified namelist logic to abort if try to set unknown namelist parameters;
	       changed default number of reporting processes to 1;
               reversed meaning and changed names of CPP tokens to NO_C99_INLINE and NO_VPRINTF
               [Patrick Worley]
timing_071010: modified gptl.c to remove the 'inline' specification unless the
	       CPP token C99 is defined.
               [Patrick Worley]
timing_070810: added ChangeLog
               updated to latest version of GPTL (from Jim Rosinski)
               modified perf_mod.F90:
               - added perf_outpe_num and perf_outpe_stride to perf_inparm
	         namelist to control which processes output timing data
	       - added perf_papi_enable to perf_inparm namelist to enable
	         PAPI counters
               - added papi_inparm namelist and papi_ctr1,2,3,4 namelist
	         parameters to specify PAPI counters
               [Patrick Worley, Jim Rosinski]
timing_070525: bug fix in gptl.c
               - unitialized pointer, testing for null pter
                 before traversing
               [Patrick Worley]
timing_070328: modified perf_mod.F90
	       - deleted HIDE_MPI cpp token
	       [Erik Kluzek]
timing_070327: bug fixes in gptl.c
	       - testing for null pters before traversing
                 links; added missing type declaration to GPTLallocate for sum
	       bug fixes in perf_mod.F90
	       - fixed OMP-related logic, modified settings reporting,
	         modified to work when namelist input is
                 missing; moved timer depth logic back into gptl.c
	       [Patrick Worley]
timing_070308: added perf_mod.F90
	       - defines all t_xxx entry points - calling gptlxxx directly
	         and removing all external gptlxxx dependencies,
                 added detail option as an alternative way to disable
	         event timing, added runtime selection of timing_disable,
	         perf_timer, timer_depth_limit, timing_detail_limit,
	         timing_barrier, perf_single_file via namelist parameters
	       modified f_wrappers.c
	       - replaced all t_xxx entry points with gptlxxx entry points,
	         added new gptlxxx entry points, deleted _fcd support
	       modified gptl.c
	       - deleted DISABLE_TIMERS cpp token, modified GPTLpr call
	         and logic to move some of support for concatenating timing
	         output into a single file to perf_mod.F90
	       modified gptl.h
	       - exposed gptlxxx entry points and to add support for choice
	         of GPTL timer
	       modified gptl.inc
	       - removed t_xxx entry points and expose gptlxxx entry points
	       [Patrick Worley]
timing_061207: modified gptl.c
	       - improved event output ordering
	       [Jim Edwards]
timing_061124: modified gptl.c
	       - modified GPTLpr to add option to concatenate
	         all timing data in a single output file, added GPTL_enable
	         and GPTL_disable as runtime control of event timing,
	         process 0-only reporting of timing options - unless DEBUG
	         cpp token defined
	       modified gptl.h
	       - redefined GPTLpr parameters
	       modified f_wrappers.c
	       - added t_enablef and t_disablef to call GPTL_enable and
	         GPTL_disable, added t_pr_onef, added string.h include
	       bug fix in f_wrappers.c
	       - changed character string size declaration from int to size_t
	       bug fix in gptl_papi.c
	       - modified error message - from Jim Edwards
	       modified private.h
	       - increased maximum event name length
	       [Patrick Worley]
timing_061028: modified f_wrappers.c
	       - deleted dependency on cfort.h
	       [Patrick Worley]
timing_060524: modified f_wrappers.c
	       - added support for CRAY cpp token and fixed routine
	         type declarations
	       [Patrick Worley]
timing_051212: original subversion version
	       - see CAM ChangeLog for earlier history<|MERGE_RESOLUTION|>--- conflicted
+++ resolved
@@ -1,15 +1,12 @@
-<<<<<<< HEAD
 timing_160816: Added quotes to timing event names in t_startf and t_stopf
                before calling GPTL routines.
                [Patrick Worley and Sean Patrick Santos]
-=======
 timing_161207: Replaced strncpy and snprintf where applied to 
                non-null-terminated strings, to avoid memory issues
                when strncpy and snprintf implementations use strnlen
                to check validity of passed in string length parameter.
                (Why this causes problems is still a mystery.)
                [Patrick Worley and Gautam Bisht]
->>>>>>> de4699e6
 timing_160320: Added routines t_set_prefixf and t_unset_prefixf.
                Setting the prefix adds this to the beginning of all subsequent 
                timer event names (defined in t_startf/t_stopf).
