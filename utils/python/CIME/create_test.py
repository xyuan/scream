"""
Implementation of create_test functionality from CIME
"""
import shutil, traceback, stat, glob, threading, time, thread
from XML.standard_module_setup import *
import compare_namelists
import CIME.utils
from CIME.utils import expect, run_cmd
import wait_for_tests, update_acme_tests
from wait_for_tests import TEST_PASS_STATUS, TEST_FAIL_STATUS, TEST_PENDING_STATUS, TEST_STATUS_FILENAME, NAMELIST_FAIL_STATUS, RUN_PHASE, NAMELIST_PHASE
from CIME.XML.machines import Machines
from CIME.XML.env_test import EnvTest
from CIME.XML.files import Files
from CIME.XML.component import Component
from CIME.XML.testlist import Testlist
<<<<<<< HEAD
from CIME.XML.testspec import TestSpec
=======
import test_utils
>>>>>>> c4e3580e

INITIAL_PHASE = "INIT"
CREATE_NEWCASE_PHASE = "CREATE_NEWCASE"
XML_PHASE   = "XML"
SETUP_PHASE = "SETUP"
BUILD_PHASE = "BUILD"
TEST_STATUS_PHASE = "TEST_STATUS"
PHASES = [INITIAL_PHASE, CREATE_NEWCASE_PHASE, XML_PHASE, SETUP_PHASE, NAMELIST_PHASE, BUILD_PHASE, RUN_PHASE] # Order matters
CONTINUE = [TEST_PASS_STATUS, NAMELIST_FAIL_STATUS]

###############################################################################
class CreateTest(object):
###############################################################################

    ###########################################################################
    def __init__(self, test_names,
                 no_run=False, no_build=False, no_batch=None,
                 test_root=None, test_id=None,
                 machine_name=None,compiler=None,
                 baseline_root=None, baseline_name=None,
                 clean=False,compare=False, generate=False, namelists_only=False,
                 project=None, parallel_jobs=None,
                 xml_machine=None, xml_compiler=None, xml_category=None,xml_testlist=None):
    ###########################################################################
        self._cime_root = CIME.utils.get_cime_root()
        self._cime_model = CIME.utils.get_model()
        # needed for perl interface
        os.environ["CIMEROOT"] = self._cime_root
        self._machobj   = Machines(machine=machine_name)
        machine_name    = self._machobj.get_machine_name()

        self._no_build = no_build      if not namelists_only else True
        self._no_run   = no_run        if not self._no_build else True

        # Figure out what project to use
        if (project is None):
            self._project = CIME.utils.get_project()
            if (self._project is None):
                self._project = self._machobj.get_value("PROJECT")
        else:
            self._project = project

        # We will not use batch system if user asked for no_batch or if current
        # machine is not a batch machine
        self._no_batch = no_batch or not self._machobj.has_batch_system()

        self._test_root = test_root if test_root is not None else self._machobj.get_value("CESMSCRATCHROOT")
        if (self._project is not None):
            self._test_root = self._test_root.replace("$PROJECT", self._project)
        self._test_root = os.path.abspath(self._test_root)

        self._test_id = test_id if test_id is not None else CIME.utils.get_utc_timestamp()

        self._compiler = compiler if compiler is not None else self._machobj.get_default_compiler()
        expect(self._machobj.is_valid_compiler(self._compiler),
               "Compiler %s not valid for machine %s" % (self._compiler,machine_name))

        self._clean          = clean
        self._compare        = compare
        self._generate       = generate
        self._namelists_only = namelists_only

        # If xml options are provided get tests from xml file, otherwise use acme dictionary
        if(not test_names and (xml_machine is not None or xml_category is not None or xml_compiler is not None or xml_testlist is not None)):
            self._tests = test_utils._get_tests_from_xml(xml_machine,xml_category,xml_compiler, xml_testlist,machine_name ,compiler)
        else:
            expect(len(test_names) > 0, "No tests to run")
            test_names = update_acme_tests.get_full_test_names(test_names, machine_name, self._compiler)
            self._tests  = test_utils._convert_testlist_to_dict(test_names)

        if (parallel_jobs is None):
            self._parallel_jobs  = min(len(self._tests), int(self._machobj.get_value("MAX_TASKS_PER_NODE")))
        else:
            self._parallel_jobs = parallel_jobs

        if (self._compare or self._generate):

            # Figure out what baseline name to use
            if (baseline_name is None):
                branch_name = CIME.utils.get_current_branch(repo=self._cime_root)
                expect(branch_name is not None, "Could not determine baseline name from branch, please use -b option")
                self._baseline_name = os.path.join(self._compiler, branch_name)
            else:
                self._baseline_name  = baseline_name
                if (not self._baseline_name.startswith("%s/" % self._compiler)):
                    self._baseline_name = os.path.join(self._compiler, self._baseline_name)

            # Compute baseline_root
            self._baseline_root = baseline_root if baseline_root is not None else self._machobj.get_value("CCSM_BASELINE")
            if (self._project is not None):
                self._baseline_root = self._baseline_root.replace("$PROJECT", self._project)
            self._baseline_root = os.path.abspath(self._baseline_root)

            if (self._compare):
                full_baseline_dir = os.path.join(self._baseline_root, self._baseline_name)
                expect(os.path.isdir(full_baseline_dir),
                       "Missing baseline comparison directory %s" % full_baseline_dir)
        else:
            self._baseline_root = None
        # This is the only data that multiple threads will simultaneously access
        # Each test has it's own index and setting/retrieving items from a list
        # is atomic, so this should be fine to use without mutex
        self._test_states = [ (INITIAL_PHASE, TEST_PASS_STATUS) ] * len(self._tests)
        idx = 0
        for test in self._tests:
            test["state_idx"] = idx
            idx += 1

        # Oversubscribe by 1/4
        pes = int(self._machobj.get_value("PES_PER_NODE"))
        self._proc_pool = int(pes * 1.25)

        # Since the name-list phase can fail without aborting later phases, we
        # need some extra state to remember tests that had namelist problems
        self._tests_with_nl_problems = [None] * len(self._tests)

        # Setup phases
        self._phases = list(PHASES)
        if (no_build):
            self._phases.remove(BUILD_PHASE)
        if (no_run):
            self._phases.remove(RUN_PHASE)
        if (not self._compare and not self._generate):
            self._phases.remove(NAMELIST_PHASE)

        # None of the test directories should already exist.
        for test in self._tests:
            expect(not os.path.exists(self._get_test_dir(test["name"])),
                   "Cannot create new case in directory '%s', it already exists. Pick a different test-id" % self._get_test_dir(test["name"]))
        if(self._cime_model == "cesm"):
            self._testspec = TestSpec(os.path.join(self._test_root,"testspec_%s.xml" % self._test_id))
            self._testspec.set_header(self._test_root, machine_name,self._test_id,baselineroot=self._baseline_root)


        # By the end of this constructor, this program should never hard abort,
        # instead, errors will be placed in the TestStatus files for the various
        # tests cases

    ###########################################################################
    def _log_output(self, test_name, output):
    ###########################################################################
        test_dir = self._get_test_dir(test_name)
        if (not os.path.isdir(test_dir)):
            # Note: making this directory could cause create_newcase to fail
            # if this is run before.
            os.makedirs(test_dir)

        with open(os.path.join(test_dir, "TestStatus.log"), "a") as fd:
            fd.write(output)

    ###########################################################################
    def _get_case_id(self, test_name):
    ###########################################################################
        baseline_action_code = ".C" if self._compare else (".G" if self._generate else "")
        return "%s%s.%s" % (test_name, baseline_action_code, self._test_id)

    ###########################################################################
    def _get_test_dir(self, test_name):
    ###########################################################################
        return os.path.join(self._test_root, self._get_case_id(test_name))

    ###########################################################################
    def _get_test_data(self, test):
    ###########################################################################
        return self._test_states[test["state_idx"]]

    ###########################################################################
    def _is_broken(self, test):
    ###########################################################################
        status = self._get_test_status(test)
        return status not in CONTINUE and status != TEST_PENDING_STATUS

    ###########################################################################
    def _work_remains(self, test):
    ###########################################################################
        test_phase, test_status = self._get_test_data(test)
        return (test_status in CONTINUE or test_status == TEST_PENDING_STATUS) and test_phase != self._phases[-1]

    ###########################################################################
    def _get_test_status(self, test, phase=None):
    ###########################################################################
        curr_phase = self._get_test_phase(test)
        if (phase == NAMELIST_PHASE and test["name"] in self._tests_with_nl_problems):
            return NAMELIST_FAIL_STATUS
        elif (phase is None or phase == curr_phase):
            return self._get_test_data(test)[1]
        else:
            expect(phase is None or self._phases.index(phase) < self._phases.index(curr_phase),
                   "Tried to see the future")
            # Assume all older phases PASSed
            return TEST_PASS_STATUS

    ###########################################################################
    def _get_test_phase(self, test):
    ###########################################################################
        return self._get_test_data(test)[0]

    ###########################################################################
    def _update_test_status(self, test, phase, status):
    ###########################################################################
        phase_idx = self._phases.index(phase)
        old_phase, old_status = self._get_test_data(test)

        if (old_phase == phase):
            expect(old_status == TEST_PENDING_STATUS,
                   "Only valid to transition from PENDING to something else, found '%s'" % old_status)
            expect(status != TEST_PENDING_STATUS,
                   "Cannot transition from PEND -> PEND")
        else:
            expect(old_status in CONTINUE,
                   "Why did we move on to next phase when prior phase did not pass?")
            expect(status == TEST_PENDING_STATUS,
                   "New phase should be set to pending status")
            expect(self._phases.index(old_phase) == phase_idx - 1,
                   "Skipped phase?")
<<<<<<< HEAD
        test["phase"] = phase
        test["status"] = status
        if(self._cime_model == "cesm"):
            self._testspec.update_test_status(test["name"],phase,status)
=======
        self._test_states[test["state_idx"]] = (phase, status)

>>>>>>> c4e3580e
    ###########################################################################
    def _run_phase_command(self, test, cmd, phase, from_dir=None):
    ###########################################################################
        test_name = test["name"]
        while (True):
            rc, output, errput = run_cmd(cmd, ok_to_fail=True, from_dir=from_dir)
            if (rc != 0):
                self._log_output(test_name,
                                 "%s FAILED for test '%s'.\nCommand: %s\nOutput: %s\n\nErrput: %s" %
                                 (phase, test_name, cmd, output, errput))
                # Temporary hack to get around odd file descriptor use by
                # buildnml scripts.
                if ("bad interpreter" in errput):
                    time.sleep(1)
                    continue
                else:
                    break
            else:
                self._log_output(test_name,
                                 "%s PASSED for test '%s'.\nCommand: %s\nOutput: %s\n\nErrput: %s" %
                                 (phase, test_name, cmd, output, errput))
                break

        return rc == 0

    ###########################################################################
    def _create_newcase_phase(self, test):
    ###########################################################################
        test_name = test["name"]
        test_dir = self._get_test_dir(test_name)

        test_case, case_opts, grid, compset, machine, compiler, test_mods = CIME.utils.parse_test_name(test_name)
        if (compiler != self._compiler):
            raise StandardError("Test '%s' has compiler that does not match instance compliler '%s'" % (test_name, self._compiler))
        if (self._parallel_jobs == 1):
            scratch_dir = self._machobj.get_value("CESMSCRATCHROOT")
            if (self._project is not None):
                scratch_dir = scratch_dir.replace("$PROJECT", self._project)
            sharedlibroot = os.path.join(scratch_dir, "sharedlibroot.%s" % self._test_id)
        else:
            # Parallelizing builds introduces potential sync problems with sharedlibroot
            # Just let every case build it's own
            sharedlibroot = os.path.join(test_dir, "sharedlibroot.%s" % self._test_id)
        create_newcase_cmd = "%s -model %s -case %s -res %s -mach %s -compiler %s -compset %s -testname %s -project %s -nosavetiming -sharedlibroot %s" % \
                              (os.path.join(self._cime_root,"scripts", "create_newcase"),
                               self._cime_model,test_dir, grid, machine, compiler, compset, test_case, self._project,
                               sharedlibroot)
        if (case_opts is not None):
            create_newcase_cmd += " -confopts _%s" % ("_".join(case_opts))
        if (test_mods is not None):
            test_mod_file = os.path.join(self._cime_root, "scripts", "Testing", "Testlistxml", "testmods_dirs", test_mods)
            if (not os.path.exists(test_mod_file)):
                self._log_output(test_name, "Missing testmod file '%s'" % test_mod_file)
                return False
            create_newcase_cmd += " -user_mods_dir %s" % test_mod_file
        logging.info("Calling create_newcase: "+create_newcase_cmd)
        return self._run_phase_command(test, create_newcase_cmd, CREATE_NEWCASE_PHASE)

    ###########################################################################
    def _xml_phase(self, test):
    ###########################################################################
        test_name = test["name"]
        test_case = CIME.utils.parse_test_name(test_name)[0]
        xml_file = os.path.join(self._get_test_dir(test_name), "env_test.xml")
        envtest = EnvTest()

        files = Files()
        drv_config_file = files.get_value("CONFIG_DRV_FILE")
        logging.info("Found drv_config_file %s" % drv_config_file)

        drv_comp = Component(drv_config_file)
        envtest.add_elements_by_group(drv_comp, {}   ,'env_test.xml')
        envtest.set_value("TESTCASE",test_case)
        envtest.set_value("TEST_TESTID",self._test_id)
        envtest.set_value("CASEBASEID",test_name)

        test_argv = "-testname %s -testroot %s" % (test_name, self._test_root)
        if (self._generate):
            test_argv += " -generate %s" % self._baseline_name
            envtest.set_value("BASELINE_NAME_GEN",self._baseline_name)
            envtest.set_value("BASEGEN_CASE",os.path.join(self._baseline_name,test_name))
        if (self._compare):
            test_argv += " -compare %s" % self._baseline_name
            envtest.set_value("BASELINE_NAME_CMP",self._baseline_name)
            envtest.set_value("BASECMP_CASE",os.path.join(self._baseline_name,test_name))

        envtest.set_value("TEST_ARGV",test_argv)
        envtest.set_value("CLEANUP",("TRUE" if self._clean else "FALSE"))

        if (self._generate or self._compare):
            envtest.set_value("BASELINE_ROOT",self._baseline_root)

        envtest.set_value("GENERATE_BASELINE", "TRUE" if self._generate else "FALSE")
        envtest.set_value("COMPARE_BASELINE", "TRUE" if self._compare else "FALSE")
        envtest.set_value("CCSM_CPRNC", self._machobj.get_value("CCSM_CPRNC",resolved=False))
        envtest.write(xml_file)
        return True

    ###########################################################################
    def _setup_phase(self, test):
    ###########################################################################
        test_name = test["name"]
        test_case = CIME.utils.parse_test_name(test_name)[0]
        test_dir  = self._get_test_dir(test_name)
        test_case_definition_dir = os.path.join(self._cime_root, "scripts", "Testing", "Testcases")
        test_build = os.path.join(test_dir, "case.test_build" )

        if (os.path.exists(os.path.join(test_case_definition_dir, "%s_build.csh" % test_case))):
            shutil.copy(os.path.join(test_case_definition_dir, "%s_build.csh" % test_case), test_build)
        else:
            shutil.copy(os.path.join(test_case_definition_dir, "tests_build.csh"), test_build)

        return self._run_phase_command(test, "./case.setup", SETUP_PHASE, from_dir=test_dir)

    ###########################################################################
    def _nlcomp_phase(self, test):
    ###########################################################################
        test_name = test["name"]
        test_dir          = self._get_test_dir(test_name)
        casedoc_dir       = os.path.join(test_dir, "CaseDocs")
        baseline_dir      = os.path.join(self._baseline_root, self._baseline_name, test_name)
        baseline_casedocs = os.path.join(baseline_dir, "CaseDocs")
        compare_nl        = os.path.join(CIME.utils.get_acme_scripts_root(), "compare_namelists")
        simple_compare    = os.path.join(CIME.utils.get_acme_scripts_root(), "simple_compare")

        if (self._compare):
            has_fails = False

            # Start off by comparing everything in CaseDocs except a few arbitrary files (ugh!)
            # TODO: Namelist files should have consistent suffix
            all_items_to_compare = \
                [ item for item in glob.glob("%s/*" % casedoc_dir) if "README" not in os.path.basename(item) and not item.endswith("doc") and not item.endswith("prescribed") and not os.path.basename(item).startswith(".")] + \
                glob.glob("%s/*user_nl*" % test_dir)
            for item in all_items_to_compare:
                baseline_counterpart = os.path.join(baseline_casedocs if os.path.dirname(item).endswith("CaseDocs") else baseline_dir,
                                                    os.path.basename(item))
                if (not os.path.exists(baseline_counterpart)):
                    self._log_output(test_name, "Missing baseline namelist '%s'" % baseline_counterpart)
                    has_fails = True
                else:
                    if (compare_namelists.is_namelist_file(item)):
                        rc, output, _  = run_cmd("%s %s %s -c %s 2>&1" % (compare_nl, baseline_counterpart, item, test_name), ok_to_fail=True)
                    else:
                        rc, output, _  = run_cmd("%s %s %s -c %s 2>&1" % (simple_compare, baseline_counterpart, item, test_name), ok_to_fail=True)

                    if (rc != 0):
                        has_fails = True
                        self._log_output(test_name, output)

            if (has_fails):
                idx = self._tests.index(test_name)
                self._tests_with_nl_problems[idx] = test_name

        elif (self._generate):
            if (not os.path.isdir(baseline_dir)):
                os.makedirs(baseline_dir, stat.S_IRWXU | stat.S_IRWXG | stat.S_IXOTH | stat.S_IROTH)

            if (os.path.isdir(baseline_casedocs)):
                shutil.rmtree(baseline_casedocs)
            shutil.copytree(casedoc_dir, baseline_casedocs)
            for item in glob.glob(os.path.join(test_dir, "user_nl*")):
                shutil.copy2(item, baseline_dir)

        # Always mark as passed unless we hit exception
        return True

    ###########################################################################
    def _build_phase(self, test):
    ###########################################################################
        test_name = test["name"]
        test_dir = self._get_test_dir(test_name)
        return self._run_phase_command(test, "./case.test_build", BUILD_PHASE, from_dir=test_dir)

    ###########################################################################
    def _run_phase(self, test):
    ###########################################################################
        test_dir = self._get_test_dir(test["name"])
        # wallclock is an optional field in the version 2.0 testlist.xml file
        # setting wallclock time close to the expected test time will help queue throughput
        if ('wallclock' in test):
            out = run_cmd("./xmlchange JOB_WALLCLOCK_TIME=%s"%test["wallclock"], from_dir=test_dir)

        return self._run_phase_command(test, "./case.submit", RUN_PHASE, from_dir=test_dir)

    ###########################################################################
    def _update_test_status_file(self, test):
    ###########################################################################
        # TODO: The run scripts heavily use the TestStatus file. So we write out
        # the phases we have taken care of and then let the run scrips go from there
        # Eventually, it would be nice to have TestStatus management encapsulated
        # into a single place.
        test_name = test["name"]
        str_to_write = ""
        made_it_to_phase = self._get_test_phase(test)
        made_it_to_phase_idx = self._phases.index(made_it_to_phase)
        for phase in self._phases[0:made_it_to_phase_idx+1]:
            str_to_write += "%s %s %s\n" % (self._get_test_status(test, phase), test_name, phase)

        if (not self._no_run and not self._is_broken(test) and made_it_to_phase == BUILD_PHASE):
            # Ensure PEND state always gets added to TestStatus file if we are
            # about to run test
            str_to_write += "%s %s %s\n" % (TEST_PENDING_STATUS, test_name, RUN_PHASE)

        test_status_file = os.path.join(self._get_test_dir(test_name), TEST_STATUS_FILENAME)
        with open(test_status_file, "w") as fd:
            fd.write(str_to_write)

    ###########################################################################
    def _run_catch_exceptions(self, test, phase, run):
    ###########################################################################
        try:
            return run(test)
        except Exception as e:
            exc_tb = sys.exc_info()[2]
            errput = "Test '%s' failed in phase '%s' with exception '%s'" % (test["name"], phase, str(e))
            self._log_output(test["name"], errput)
            logging.warning("Caught exception: %s" % str(e))
            traceback.print_tb(exc_tb)
            return False

    ###########################################################################
    def _get_procs_needed(self, test_name, phase):
    ###########################################################################
        if (phase == RUN_PHASE and self._no_batch):
            test_dir = self._get_test_dir(test_name)
            out = run_cmd("./xmlquery TOTALPES -value", from_dir=test_dir)
            return int(out)
        else:
            return 1

    ###########################################################################
    def _handle_test_status_file(self, test, test_phase, success):
    ###########################################################################
        #
        # This complexity is due to sharing of TestStatus responsibilities
        #
        test_name = test["name"]
        try:
            if (test_phase != RUN_PHASE and
                (not success or test_phase == BUILD_PHASE or test_phase == self._phases[-1])):
                self._update_test_status_file(test)

            # If we failed VERY early on in the run phase, it's possible that
            # the CIME scripts never got a chance to set the state.
            elif (test_phase == RUN_PHASE and not success):
                test_status_file = os.path.join(self._get_test_dir(test_name), TEST_STATUS_FILENAME)
                statuses = wait_for_tests.parse_test_status_file(test_status_file)[0]
                if ( RUN_PHASE not in statuses or
                     statuses[RUN_PHASE] in [TEST_PASS_STATUS, TEST_PENDING_STATUS] ):
                    self._update_test_status_file(test)

        except Exception as e:
            # TODO: What to do here? This failure is very severe because the
            # only way for test results to be communicated is by the TestStatus
            # file.
            logging.critical("VERY BAD! Could not handle TestStatus file '%s': '%s'" %
                    (os.path.join(self._get_test_dir(test_name), TEST_STATUS_FILENAME), str(e)))
            thread.interrupt_main()

    ###########################################################################
    def _wait_for_something_to_finish(self, threads_in_flight):
    ###########################################################################
        expect(len(threads_in_flight) <= self._parallel_jobs, "Oversubscribed?")
        finished_tests = []
        while (not finished_tests):
            for test_name, thread_info in threads_in_flight.iteritems():
                if (not thread_info[0].is_alive()):
                    finished_tests.append( (test_name, thread_info[1]) )

            if (not finished_tests):
                time.sleep(0.2)

        for finished_test, procs_needed in finished_tests:
            self._proc_pool += procs_needed
            del threads_in_flight[finished_test]

    ###########################################################################
    def _consumer(self, test, test_phase, phase_method):
    ###########################################################################
        before_time = time.time()
        success = self._run_catch_exceptions(test, test_phase, phase_method)
        elapsed_time = time.time() - before_time
        status  = (TEST_PENDING_STATUS if test_phase == RUN_PHASE and not self._no_batch else TEST_PASS_STATUS) if success else TEST_FAIL_STATUS

        if (status != TEST_PENDING_STATUS):
            self._update_test_status(test, test_phase, status)
        self._handle_test_status_file(test, test_phase, success)

        status_str = "Finished %s for test %s in %f seconds (%s)\n" % (test_phase, test["name"], elapsed_time, status)
        if (not success):
            status_str += "    Case dir: %s\n" % self._get_test_dir(test["name"])
        sys.stdout.write(status_str)

    ###########################################################################
    def _producer(self):
    ###########################################################################
        threads_in_flight = {} # test-name -> (thread, procs)
        while (True):
            work_to_do = False
            num_threads_launched_this_iteration = 0
            for test in self._tests:
                test_name = test["name"]
                logging.info("test_name: "+test_name)
                # If we have no workers available, immediately wait
                if (len(threads_in_flight) == self._parallel_jobs):
                    self._wait_for_something_to_finish(threads_in_flight)

                if (self._work_remains(test)):
                    work_to_do = True
                    if (test_name not in threads_in_flight):
                        test_phase, test_status = self._get_test_data(test)
                        expect(test_status != TEST_PENDING_STATUS, test_name)
                        next_phase = self._phases[self._phases.index(test_phase) + 1]
                        procs_needed = self._get_procs_needed(test_name, next_phase)

                        if (procs_needed <= self._proc_pool):
                            self._proc_pool -= procs_needed

                            # Necessary to print this way when multiple threads printing
                            sys.stdout.write("Starting %s for test %s with %d procs\n" % (next_phase, test_name, procs_needed))

                            self._update_test_status(test, next_phase, TEST_PENDING_STATUS)
                            t = threading.Thread(target=self._consumer,
                                                 args=(test, next_phase, getattr(self, "_%s_phase" % next_phase.lower()) ))
                            threads_in_flight[test_name] = (t, procs_needed)
                            t.start()
                            num_threads_launched_this_iteration += 1

            if (not work_to_do):
                break

            if (num_threads_launched_this_iteration == 0):
                # No free resources, wait for something in flight to finish
                self._wait_for_something_to_finish(threads_in_flight)

        for thread_info in threads_in_flight.values():
            thread_info[0].join()

    ###########################################################################
    def _setup_cs_files(self):
    ###########################################################################
        try:
            python_libs_root = CIME.utils.get_python_libs_root()
            acme_scripts_root = CIME.utils.get_acme_scripts_root()
            template_file = os.path.join(python_libs_root, "cs.status.template")
            template = open(template_file, "r").read()
            template = template.replace("<PATH>", acme_scripts_root).replace("<TESTID>", self._test_id)

            cs_status_file = os.path.join(self._test_root, "cs.status.%s" % self._test_id)
            with open(cs_status_file, "w") as fd:
                fd.write(template)
            os.chmod(cs_status_file, os.stat(cs_status_file).st_mode | stat.S_IXUSR | stat.S_IXGRP)

            template_file = os.path.join(python_libs_root, "cs.submit.template")
            template = open(template_file, "r").read()
            build_cmd = "./*.test_build" if self._no_build else ":"
            run_cmd = "./*.test" if self._no_batch else "./*.submit"
            template = template.replace("<BUILD_CMD>", build_cmd).replace("<RUN_CMD>", run_cmd).replace("<TESTID>", self._test_id)

            if (self._no_build or self._no_run):
                cs_submit_file = os.path.join(self._test_root, "cs.submit.%s" % self._test_id)
                with open(cs_submit_file, "w") as fd:
                    fd.write(template)
                os.chmod(cs_submit_file, os.stat(cs_submit_file).st_mode | stat.S_IXUSR | stat.S_IXGRP)

        except Exception as e:
            logging.warning("FAILED to set up cs files: %s" % str(e))

    ###########################################################################
    def create_test(self):
    ###########################################################################
        """
        Main API for this class.

        Return True if all tests passed.
        """
        start_time = time.time()

        # Tell user what will be run
        print "RUNNING TESTS:"
        for test in self._tests:
<<<<<<< HEAD
            if (type(test) == type(dict())):
                test_name = test["name"]
            else:
                test_name = test
            print " ", test_name
            if(self._cime_model == "cesm"):
                self._testspec.add_test(self._compiler, 'trythis', test_name)
=======
            print " ", test["name"]
>>>>>>> c4e3580e
        # TODO - documentation

        self._producer()

        expect(threading.active_count() == 1, "Leftover threads?")

        # Setup cs files
        self._setup_cs_files()

        # Return True if all tests passed
        print "At create_test close, state is:"
        rv = True
        for idx, test in enumerate(self._tests):
            phase, status = self._get_test_data(test)
            logging.debug("phase %s status %s" %(phase, status))
            if (status == TEST_PASS_STATUS and phase == RUN_PHASE):
                # Be cautious about telling the user that the test passed. This
                # status should match what they would see on the dashboard. Our
                # self._test_states does not include comparison fail information,
                # so we need to parse test status.
                test_status_file = os.path.join(self._get_test_dir(test["name"]), TEST_STATUS_FILENAME)
                status = wait_for_tests.interpret_status_file(test_status_file)[1]

            if (status not in [TEST_PASS_STATUS, TEST_PENDING_STATUS]):
                print "%s %s (phase %s)" % (status, test["name"], phase)
                rv = False

            elif (test["name"] in self._tests_with_nl_problems):
                print "%s %s (but otherwise OK)" % (NAMELIST_FAIL_STATUS, test["name"])
                rv = False

            else:
                print status, test["name"], phase

            print "    Case dir: %s" % self._get_test_dir(test["name"])

        print "create_test took", time.time() - start_time, "seconds"

        if(self._cime_model == "cesm"):
            self._testspec.write()

        return rv
<|MERGE_RESOLUTION|>--- conflicted
+++ resolved
@@ -13,11 +13,8 @@
 from CIME.XML.files import Files
 from CIME.XML.component import Component
 from CIME.XML.testlist import Testlist
-<<<<<<< HEAD
 from CIME.XML.testspec import TestSpec
-=======
 import test_utils
->>>>>>> c4e3580e
 
 INITIAL_PHASE = "INIT"
 CREATE_NEWCASE_PHASE = "CREATE_NEWCASE"
@@ -94,16 +91,32 @@
             self._parallel_jobs = parallel_jobs
 
         if (self._compare or self._generate):
-
+            logging.warn("compare is %s generate is %s"%(self._compare,self._generate))
             # Figure out what baseline name to use
             if (baseline_name is None):
+                if(self._compare is not None and self._compare == str(self._compare)):
+                    self._baseline_cmp_name = self._compare
+                if(self._generate is not None and self._generate == str(self._generate)):
+                    self._baseline_gen_name = self._generate
+
                 branch_name = CIME.utils.get_current_branch(repo=self._cime_root)
                 expect(branch_name is not None, "Could not determine baseline name from branch, please use -b option")
-                self._baseline_name = os.path.join(self._compiler, branch_name)
+                if(self._compare and self._baseline_cmp_name is None):
+                    self._baseline_cmp_name = os.path.join(self._compiler, branch_name)
+                if(self._generate and self._baseline_gen_name is None):
+                    self._baseline_gen_name = os.path.join(self._compiler, branch_name)
             else:
-                self._baseline_name  = baseline_name
-                if (not self._baseline_name.startswith("%s/" % self._compiler)):
-                    self._baseline_name = os.path.join(self._compiler, self._baseline_name)
+                if(self._compare):
+                    self._baseline_cmp_name  = baseline_name
+                    if (not self._baseline_cmp_name.startswith("%s/" % self._compiler)):
+                        self._baseline_cmp_name = os.path.join(self._compiler, self._baseline_cmp_name)
+                if(self._generate):
+                    self._baseline_gen_name  = baseline_name
+                    if (not self._baseline_gen_name.startswith("%s/" % self._compiler)):
+                        self._baseline_gen_name = os.path.join(self._compiler, self._baseline_gen_name)
+
+
+
 
             # Compute baseline_root
             self._baseline_root = baseline_root if baseline_root is not None else self._machobj.get_value("CCSM_BASELINE")
@@ -112,7 +125,7 @@
             self._baseline_root = os.path.abspath(self._baseline_root)
 
             if (self._compare):
-                full_baseline_dir = os.path.join(self._baseline_root, self._baseline_name)
+                full_baseline_dir = os.path.join(self._baseline_root, self._baseline_cmp_name)
                 expect(os.path.isdir(full_baseline_dir),
                        "Missing baseline comparison directory %s" % full_baseline_dir)
         else:
@@ -233,15 +246,10 @@
                    "New phase should be set to pending status")
             expect(self._phases.index(old_phase) == phase_idx - 1,
                    "Skipped phase?")
-<<<<<<< HEAD
-        test["phase"] = phase
-        test["status"] = status
+        self._test_states[test["state_idx"]] = (phase, status)
         if(self._cime_model == "cesm"):
             self._testspec.update_test_status(test["name"],phase,status)
-=======
-        self._test_states[test["state_idx"]] = (phase, status)
-
->>>>>>> c4e3580e
+
     ###########################################################################
     def _run_phase_command(self, test, cmd, phase, from_dir=None):
     ###########################################################################
@@ -320,13 +328,13 @@
 
         test_argv = "-testname %s -testroot %s" % (test_name, self._test_root)
         if (self._generate):
-            test_argv += " -generate %s" % self._baseline_name
-            envtest.set_value("BASELINE_NAME_GEN",self._baseline_name)
-            envtest.set_value("BASEGEN_CASE",os.path.join(self._baseline_name,test_name))
+            test_argv += " -generate %s" % self._baseline_gen_name
+            envtest.set_value("BASELINE_NAME_GEN",self._baseline_gen_name)
+            envtest.set_value("BASEGEN_CASE",os.path.join(self._baseline_gen_name,test_name))
         if (self._compare):
-            test_argv += " -compare %s" % self._baseline_name
-            envtest.set_value("BASELINE_NAME_CMP",self._baseline_name)
-            envtest.set_value("BASECMP_CASE",os.path.join(self._baseline_name,test_name))
+            test_argv += " -compare %s" % self._baseline_cmp_name
+            envtest.set_value("BASELINE_NAME_CMP",self._baseline_cmp_name)
+            envtest.set_value("BASECMP_CASE",os.path.join(self._baseline_cmp_name,test_name))
 
         envtest.set_value("TEST_ARGV",test_argv)
         envtest.set_value("CLEANUP",("TRUE" if self._clean else "FALSE"))
@@ -362,7 +370,7 @@
         test_name = test["name"]
         test_dir          = self._get_test_dir(test_name)
         casedoc_dir       = os.path.join(test_dir, "CaseDocs")
-        baseline_dir      = os.path.join(self._baseline_root, self._baseline_name, test_name)
+        baseline_dir      = os.path.join(self._baseline_root, self._baseline_cmp_name, test_name)
         baseline_casedocs = os.path.join(baseline_dir, "CaseDocs")
         compare_nl        = os.path.join(CIME.utils.get_acme_scripts_root(), "compare_namelists")
         simple_compare    = os.path.join(CIME.utils.get_acme_scripts_root(), "simple_compare")
@@ -623,17 +631,10 @@
         # Tell user what will be run
         print "RUNNING TESTS:"
         for test in self._tests:
-<<<<<<< HEAD
-            if (type(test) == type(dict())):
-                test_name = test["name"]
-            else:
-                test_name = test
-            print " ", test_name
             if(self._cime_model == "cesm"):
-                self._testspec.add_test(self._compiler, 'trythis', test_name)
-=======
+                self._testspec.add_test(self._compiler, 'trythis', test["name"])
             print " ", test["name"]
->>>>>>> c4e3580e
+
         # TODO - documentation
 
         self._producer()
