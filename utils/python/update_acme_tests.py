--- conflicted
+++ resolved
@@ -15,27 +15,6 @@
                    ),
 
     "cime_test_only_pass" : (None, "0:10:00",
-<<<<<<< HEAD
-                   ("TESTRUNPASS_Mmpi-serial.f19_g16_rx1.A",
-                    "TESTRUNPASS_Mmpi-serial.ne30_g16_rx1.A",
-                    "TESTRUNPASS_Mmpi-serial.f45_g37_rx1.A")
-                   ),
-
-    "cime_test_only_slow_pass" : (None, "0:10:00",
-                   ("TESTRUNSLOWPASS_Mmpi-serial.f19_g16_rx1.A",
-                    "TESTRUNSLOWPASS_Mmpi-serial.ne30_g16_rx1.A",
-                    "TESTRUNSLOWPASS_Mmpi-serial.f45_g37_rx1.A")
-                   ),
-
-    "cime_test_only" : (None, "0:10:00",
-                   ("TESTBUILDFAIL.f19_g16_rx1.A",
-                    "TESTBUILDFAILEXC.f19_g16_rx1.A",
-                    "TESTRUNFAIL_Mmpi-serial.f19_g16_rx1.A",
-                    "TESTRUNFAILEXC_Mmpi-serial.f19_g16_rx1.A",
-                    "TESTRUNPASS_Mmpi-serial.f19_g16_rx1.A",
-                    "TESTMEMLEAKFAIL_Mmpi-serial.f19_g16.X",
-                    "TESTMEMLEAKPASS_Mmpi-serial.f19_g16.X")
-=======
                    ("TESTRUNPASS_P1.f19_g16_rx1.A",
                     "TESTRUNPASS_P1.ne30_g16_rx1.A",
                     "TESTRUNPASS_P1.f45_g37_rx1.A")
@@ -56,7 +35,6 @@
                     "TESTTESTDIFF_P1.f19_g16_rx1.A",
                     "TESTMEMLEAKFAIL_P1.f19_g16.X",
                     "TESTMEMLEAKPASS_P1.f19_g16.X")
->>>>>>> 215e459b
                    ),
 
     "cime_developer" : (None, "0:10:00",
