#!/usr/bin/env python

import unittest, sys, os, tempfile, shutil, re, threading, time, signal, glob, stat, traceback, logging

LIB_DIR = os.path.dirname(os.path.dirname(os.path.abspath(__file__)))
sys.path.append(LIB_DIR)
from CIME.utils import run_cmd
import CIME.utils, update_acme_tests, wait_for_tests
import CIME.create_test
from  CIME.create_test import CreateTest
from  CIME.XML.machines import Machines
from CIME.XML.files import Files

SCRIPT_DIR = CIME.utils.get_acme_scripts_root()

DART_CONFIG = "DartConfiguration.tcl"
DART_BACKUP = "temp_dart_backup"
MACHINE     = Machines()
FAST_ONLY   = False

logging.basicConfig()

###############################################################################
class RunUnitTests(unittest.TestCase):
###############################################################################

    def do_unit_tests(self, script):
        stat, output, _ = run_cmd("./%s --test 2>&1" % script, ok_to_fail=True, from_dir=SCRIPT_DIR)
        self.assertEqual(stat, 0, msg=output)

    def test_acme_bisect_unit_test(self):
        self.do_unit_tests("acme_bisect")

    def test_compare_namelists_unit_test(self):
        self.do_unit_tests("compare_namelists")

    def test_jenkins_generic_job_unit_test(self):
        self.do_unit_tests("jenkins_generic_job")

    def test_simple_compare_unit_test(self):
        self.do_unit_tests("simple_compare")

    def test_update_acme_tests_unit_test(self):
        self.do_unit_tests("update_acme_tests")

    def test_list_acme_tests_unit_test(self):
        self.do_unit_tests("list_acme_tests")

    def test_wait_for_tests_unit_test(self):
        self.do_unit_tests("wait_for_tests")

    def test_resolve_variable_name(self):
        files = Files()
        machinefile = files.get_value("MACHINES_SPEC_FILE")
        self.assertTrue(os.path.isfile(machinefile),
                        msg="Path did not resolve to existing file %s" % machinefile)

    def test_CIME_unit_tests(self):
        # Find and run all the unit tests in the CIME directory tree
        stat, output, _ = run_cmd("python -m doctest *.py 2>&1", ok_to_fail=True, from_dir=os.path.join(LIB_DIR,"CIME"))
        self.assertEqual(stat, 0, msg=output)

    def test_CIMEXML_unit_tests(self):
        # Find and run all the unit tests in the CIME directory tree
        stat, output, _ = run_cmd("python -m doctest *.py 2>&1", ok_to_fail=True, from_dir=os.path.join(LIB_DIR,"CIME","XML"))
        self.assertEqual(stat, 0, msg=output)

###############################################################################
def make_fake_teststatus(path, testname, status, phase):
###############################################################################
    with open(path, "w") as fd:
        fd.write("%s %s %s\n" % (status, testname, phase))

###############################################################################
def parse_test_status(line):
###############################################################################
    regex = re.compile(r"Test '(\w+)' finished with status '(\w+)'")
    m = regex.match(line)
    return m.groups()

###############################################################################
def kill_subprocesses(name=None, sig=signal.SIGKILL, expected_num_killed=None, tester=None):
###############################################################################
    # Kill all subprocesses
    proc_ids = CIME.utils.find_proc_id(proc_name=name, children_only=True)
    if (expected_num_killed is not None):
        tester.assertEqual(len(proc_ids), expected_num_killed,
                           msg="Expected to find %d processes to kill, found %d" % (expected_num_killed, len(proc_ids)))
    for proc_id in proc_ids:
        try:
            os.kill(proc_id, sig)
        except OSError:
            pass

###############################################################################
def kill_python_subprocesses(sig=signal.SIGKILL, expected_num_killed=None, tester=None):
###############################################################################
    kill_subprocesses("[Pp]ython", sig, expected_num_killed, tester)

###########################################################################
def assert_dashboard_has_build(tester, build_name, expected_count=1):
###########################################################################
    time.sleep(10) # Give chance for cdash to update

    wget_file = tempfile.mktemp()

    run_cmd("wget http://my.cdash.org/index.php?project=ACME_test -O %s" % wget_file)

    raw_text = open(wget_file, "r").read()
    os.remove(wget_file)

    num_found = raw_text.count(build_name)
    tester.assertEqual(num_found, expected_count,
                       msg="Dashboard did not have expected num occurances of build name '%s'. Expected %s, found %s" % (build_name, expected_count, num_found))

###############################################################################
def setup_proxy():
###############################################################################
    if ("http_proxy" not in os.environ):
        proxy = MACHINE.get_value("PROXY")
        if (proxy is not None):
            os.environ["http_proxy"] = proxy
            return True

    return False

###############################################################################
class TestWaitForTests(unittest.TestCase):
###############################################################################

    ###########################################################################
    def setUp(self):
    ###########################################################################
        self._testdir_all_pass     = tempfile.mkdtemp()
        self._testdir_with_fail    = tempfile.mkdtemp()
        self._testdir_unfinished   = tempfile.mkdtemp()

        for r in range(10):
            make_fake_teststatus(os.path.join(self._testdir_all_pass, "TestStatus_%d" % r), "Test_%d" % r, "PASS", "PHASE_%s" % r)

        for r in range(10):
            make_fake_teststatus(os.path.join(self._testdir_with_fail, "TestStatus_%d" % r), "Test_%d" % r, "PASS" if r % 2 == 0 else "FAIL", "PHASE_%s" % r)

        for r in range(10):
            make_fake_teststatus(os.path.join(self._testdir_unfinished, "TestStatus_%d" % r), "Test_%d" % r, "PEND" if r == 5 else "PASS", "PHASE_%s" % r)

        # Set up proxy if possible
        self._unset_proxy = setup_proxy()

        self._thread_error = None

        # wait_for_tests could blow away our dart config, need to back it up
        if (os.path.exists(DART_CONFIG)):
            shutil.move(DART_CONFIG, DART_BACKUP)

    ###########################################################################
    def tearDown(self):
    ###########################################################################
        shutil.rmtree(self._testdir_all_pass)
        shutil.rmtree(self._testdir_with_fail)
        shutil.rmtree(self._testdir_unfinished)

        kill_subprocesses()

        if (self._unset_proxy):
            del os.environ["http_proxy"]

        if (os.path.exists(DART_BACKUP)):
            shutil.move(DART_BACKUP, DART_CONFIG)

    ###########################################################################
    def simple_test(self, testdir, expected_results, extra_args=""):
    ###########################################################################
        stat, output, errput = run_cmd("%s/wait_for_tests -p ACME_test TestStatus* %s" % (SCRIPT_DIR, extra_args), ok_to_fail=True, from_dir=testdir)
        if (expected_results == ["PASS"]*len(expected_results)):
            self.assertEqual(stat, 0, msg="COMMAND SHOULD HAVE WORKED\nwait_for_tests output:\n%s\n\nerrput:\n%s" % (output, errput))
        else:
            self.assertEqual(stat, CIME.utils.TESTS_FAILED_ERR_CODE,
                             msg="COMMAND SHOULD HAVE DETECTED FAILED TESTS\nwait_for_tests output:\n%s\n\nerrput:\n%s" % (output, errput))

        lines = [line for line in output.splitlines() if line.startswith("Test '")]
        self.assertEqual(len(lines), 10)
        for idx, line in enumerate(lines):
            testname, status = parse_test_status(line)
            self.assertEqual(status, expected_results[idx])
            self.assertEqual(testname, "Test_%d" % idx)

    ###########################################################################
    def threaded_test(self, testdir, expected_results, extra_args=""):
    ###########################################################################
        try:
            self.simple_test(testdir, expected_results, extra_args)
        except AssertionError as e:
            self._thread_error = str(e)

    ###########################################################################
    def test_wait_for_test_all_pass(self):
    ###########################################################################
        self.simple_test(self._testdir_all_pass, ["PASS"] * 10)

    ###########################################################################
    def test_wait_for_test_with_fail(self):
    ###########################################################################
        expected_results = ["PASS" if item % 2 == 0 else "FAIL" for item in range(10)]
        self.simple_test(self._testdir_with_fail, expected_results)

    ###########################################################################
    def test_wait_for_test_no_wait(self):
    ###########################################################################
        expected_results = ["PEND" if item == 5 else "PASS" for item in range(10)]
        self.simple_test(self._testdir_unfinished, expected_results, "-n")

    ###########################################################################
    def test_wait_for_test_wait(self):
    ###########################################################################
        run_thread = threading.Thread(target=self.threaded_test, args=(self._testdir_unfinished, ["PASS"] * 10))
        run_thread.daemon = True
        run_thread.start()

        time.sleep(5) # Kinda hacky

        self.assertTrue(run_thread.isAlive(), msg="wait_for_tests should have waited")

        make_fake_teststatus(os.path.join(self._testdir_unfinished, "TestStatus_5"), "Test_5", "PASS", "PHASE_5")

        run_thread.join(timeout=10)

        self.assertFalse(run_thread.isAlive(), msg="wait_for_tests should have finished")

        self.assertTrue(self._thread_error is None, msg="Thread had failure: %s" % self._thread_error)

    ###########################################################################
    def test_wait_for_test_wait_kill(self):
    ###########################################################################
        expected_results = ["PEND" if item == 5 else "PASS" for item in range(10)]
        run_thread = threading.Thread(target=self.threaded_test, args=(self._testdir_unfinished, expected_results))
        run_thread.daemon = True
        run_thread.start()

        time.sleep(5)

        self.assertTrue(run_thread.isAlive(), msg="wait_for_tests should have waited")

        kill_python_subprocesses(signal.SIGTERM, expected_num_killed=1, tester=self)

        run_thread.join(timeout=10)

        self.assertFalse(run_thread.isAlive(), msg="wait_for_tests should have finished")

        self.assertTrue(self._thread_error is None, msg="Thread had failure: %s" % self._thread_error)

    ###########################################################################
    def test_wait_for_test_cdash_pass(self):
    ###########################################################################
        expected_results = ["PASS"] * 10
        run_thread = threading.Thread(target=self.threaded_test, args=(self._testdir_all_pass, expected_results, "-b regression_test_pass"))
        run_thread.daemon = True
        run_thread.start()

        run_thread.join(timeout=10)

        self.assertFalse(run_thread.isAlive(), msg="wait_for_tests should have finished")

        self.assertTrue(self._thread_error is None, msg="Thread had failure: %s" % self._thread_error)

        assert_dashboard_has_build(self, "regression_test_pass")

    ###########################################################################
    def test_wait_for_test_cdash_kill(self):
    ###########################################################################
        expected_results = ["PEND" if item == 5 else "PASS" for item in range(10)]
        run_thread = threading.Thread(target=self.threaded_test, args=(self._testdir_unfinished, expected_results, "-b regression_test_kill"))
        run_thread.daemon = True
        run_thread.start()

        time.sleep(5)

        self.assertTrue(run_thread.isAlive(), msg="wait_for_tests should have waited")

        kill_python_subprocesses(signal.SIGTERM, expected_num_killed=1, tester=self)

        run_thread.join(timeout=10)

        self.assertFalse(run_thread.isAlive(), msg="wait_for_tests should have finished")
        self.assertTrue(self._thread_error is None, msg="Thread had failure: %s" % self._thread_error)

        assert_dashboard_has_build(self, "regression_test_kill")

        cdash_result_dir = os.path.join(self._testdir_unfinished, "Testing")
        tag_file         = os.path.join(cdash_result_dir, "TAG")
        self.assertTrue(os.path.isdir(cdash_result_dir))
        self.assertTrue(os.path.isfile(tag_file))

        tag = open(tag_file, "r").readlines()[0].strip()
        xml_file = os.path.join(cdash_result_dir, tag, "Test.xml")
        self.assertTrue(os.path.isfile(xml_file))

        xml_contents = open(xml_file, "r").read()
        self.assertTrue(r'<TestList><Test>Test_0</Test><Test>Test_1</Test><Test>Test_2</Test><Test>Test_3</Test><Test>Test_4</Test><Test>Test_5</Test><Test>Test_6</Test><Test>Test_7</Test><Test>Test_8</Test><Test>Test_9</Test></TestList>'
                        in xml_contents)
        self.assertTrue(r'<Test Status="failed"><Name>Test_5</Name>' in xml_contents)

        # TODO: Any further checking of xml output worth doing?

###############################################################################
class TestCreateTestCommon(unittest.TestCase):
###############################################################################

    ###########################################################################
    def setUp(self):
    ###########################################################################
        self._thread_error      = None
        self._unset_proxy       = setup_proxy()
        self._baseline_name     = "fake_testing_only_%s" % CIME.utils.get_utc_timestamp()
        self._machine           = MACHINE.get_machine_name()
        self._baseline_area     = MACHINE.get_value("CCSM_BASELINE")
        self._testroot          = MACHINE.get_value("CESMSCRATCHROOT")
        self._jenkins_root      = os.path.join(self._testroot, "jenkins")
        self._compiler          = MACHINE.get_default_compiler()
        self._hasbatch          = MACHINE.has_batch_system()
<<<<<<< HEAD


=======
>>>>>>> c4e3580e
        # wait_for_tests could blow away our dart config, need to back it up
        if (os.path.exists(DART_CONFIG)):
            shutil.move(DART_CONFIG, DART_BACKUP)

    ###########################################################################
    def tearDown(self):
    ###########################################################################
        kill_subprocesses()

        if (self._unset_proxy):
            del os.environ["http_proxy"]

        baselines = os.path.join(self._baseline_area, self._compiler, self._baseline_name)
        if (os.path.isdir(baselines)):
            shutil.rmtree(baselines)

        for root in [self._testroot, self._jenkins_root]:
            for test_id in ["master", self._baseline_name]:
                for leftover in glob.glob(os.path.join(root, "*%s*/" % test_id)):
                    shutil.rmtree(leftover)
                for leftover in glob.glob(os.path.join(root, "*%s*" % test_id)):
                    os.remove(leftover)

        if (os.path.exists(DART_BACKUP)):
            shutil.move(DART_BACKUP, DART_CONFIG)

###############################################################################
class TestCreateTest(TestCreateTestCommon):
###############################################################################

    ###########################################################################
    def simple_test(self, expect_works, extra_args):
    ###########################################################################
        stat, output, errput = run_cmd("%s/create_test acme_test_only_pass %s" % (SCRIPT_DIR, extra_args), ok_to_fail=True)
        if (expect_works):
            self.assertEqual(stat, 0, msg="COMMAND SHOULD HAVE WORKED\ncreate_test output:\n%s\n\nerrput:\n%s\n\ncode: %d" % (output, errput, stat))
        else:
            self.assertEqual(stat, CIME.utils.TESTS_FAILED_ERR_CODE, msg="COMMAND SHOULD HAVE DETECTED FAILED TESTS\ncreate_test output:\n%s\n\nerrput:\n%ss\n\ncode: %d" % (output, errput, stat))

    ###############################################################################
    def test_create_test_rebless_namelist(self):
    ###############################################################################
        # Generate some namelist baselines
        self.simple_test(True, "-g -n -b %s -t %s-%s" % (self._baseline_name, self._baseline_name, CIME.utils.get_utc_timestamp()))

        # Basic namelist compare
        self.simple_test(True, "-c -n -b %s -t %s-%s" % (self._baseline_name, self._baseline_name, CIME.utils.get_utc_timestamp()))

        # Modify namelist
        fake_nl = """
 &fake_nml
   fake_item = 'fake'
   fake = .true.
/"""
        baseline_area = self._baseline_area
        compiler      = self._compiler
        baseline_glob = glob.glob(os.path.join(baseline_area, compiler, self._baseline_name, "TEST*"))
        self.assertEqual(len(baseline_glob), 3, msg="Expected three matches, got:\n%s" % "\n".join(baseline_glob))

        baseline_dir = baseline_glob[0]
        nl_path = os.path.join(baseline_dir, "CaseDocs", "datm_in")
        self.assertTrue(os.path.isfile(nl_path), msg="Missing file %s" % nl_path)

        import stat
        os.chmod(nl_path, stat.S_IRUSR | stat.S_IWUSR)
        with open(nl_path, "a") as nl_file:
            nl_file.write(fake_nl)

        # Basic namelist compare should now fail
        self.simple_test(False, "-c -n -b %s -t %s-%s" % (self._baseline_name, self._baseline_name, CIME.utils.get_utc_timestamp()))

        # Regen
        self.simple_test(True, "-g -n -b %s -t %s-%s" % (self._baseline_name, self._baseline_name, CIME.utils.get_utc_timestamp()))

        # Basic namelist compare should now pass again
        self.simple_test(True, "-c -n -b %s -t %s-%s" % (self._baseline_name, self._baseline_name, CIME.utils.get_utc_timestamp()))

###############################################################################
class TestCreateTestImpl(TestCreateTestCommon):
###############################################################################

    ###########################################################################
    def test_phases(self):
    ###########################################################################
        tests = update_acme_tests.get_full_test_names(["acme_test_only"], self._machine, self._compiler)
        ct = CreateTest(tests)

        build_fail_test = tests[0]
        run_fail_test   = tests[1]
        pass_test       = tests[2]

        self.assertTrue("BUILDFAIL" in build_fail_test, msg="Wrong test '%s'" % build_fail_test)
        self.assertTrue("RUNFAIL" in run_fail_test, msg="Wrong test '%s'" % run_fail_test)
        self.assertTrue("RUNPASS" in pass_test, msg="Wrong test '%s'" % pass_test)

        for idx, phase in enumerate(ct._phases):
            for test in ct._tests:
                if (phase == CIME.create_test.INITIAL_PHASE):
                    if (ct._cime_model == "cesm"):
                        ct._testspec.add_test(ct._compiler,'fill in later', test["name"])

                elif (phase == CIME.create_test.BUILD_PHASE):
                    ct._update_test_status(test, phase, wait_for_tests.TEST_PENDING_STATUS)

                    if (test == build_fail_test):
                        ct._update_test_status(test, phase, wait_for_tests.TEST_FAIL_STATUS)
                        self.assertTrue(ct._is_broken(test))
                        self.assertFalse(ct._work_remains(test))
                    else:
                        ct._update_test_status(test, phase, wait_for_tests.TEST_PASS_STATUS)
                        self.assertFalse(ct._is_broken(test))
                        self.assertTrue(ct._work_remains(test))

                elif (phase == CIME.create_test.RUN_PHASE):
                    if (test == build_fail_test):
                        with self.assertRaises(SystemExit):
                            ct._update_test_status(test, phase, wait_for_tests.TEST_PENDING_STATUS)
                    else:
                        ct._update_test_status(test, phase, wait_for_tests.TEST_PENDING_STATUS)
                        self.assertFalse(ct._work_remains(test))

                        if (test == run_fail_test):
                            ct._update_test_status(test, phase, wait_for_tests.TEST_FAIL_STATUS)
                            self.assertTrue(ct._is_broken(test))
                        else:
                            ct._update_test_status(test, phase, wait_for_tests.TEST_PASS_STATUS)
                            self.assertFalse(ct._is_broken(test))

                    self.assertFalse(ct._work_remains(test))

                else:
                    with self.assertRaises(SystemExit):
                        ct._update_test_status(test, ct._phases[idx+1], wait_for_tests.TEST_PENDING_STATUS)

                    with self.assertRaises(SystemExit):
                        ct._update_test_status(test, phase, wait_for_tests.TEST_PASS_STATUS)

                    ct._update_test_status(test, phase, wait_for_tests.TEST_PENDING_STATUS)
                    self.assertFalse(ct._is_broken(test))
                    self.assertTrue(ct._work_remains(test))

                    with self.assertRaises(SystemExit):
                        ct._update_test_status(test, phase, wait_for_tests.TEST_PENDING_STATUS)

                    ct._update_test_status(test, phase, wait_for_tests.TEST_PASS_STATUS)

                    with self.assertRaises(SystemExit):
                        ct._update_test_status(test, phase, wait_for_tests.TEST_FAIL_STATUS)

                    self.assertFalse(ct._is_broken(test))
                    self.assertTrue(ct._work_remains(test))

    ###########################################################################
    def test_full(self):
    ###########################################################################
        tests = update_acme_tests.get_full_test_names(["acme_test_only"], self._machine, self._compiler)
        test_id="%s-%s" % (self._baseline_name, CIME.utils.get_utc_timestamp())
        ct = CreateTest(tests, test_id=test_id)

        build_fail_test = tests[0]
        run_fail_test   = tests[1]
        pass_test       = tests[2]

        try:
            sys.stdout = open("/dev/null", "w")
            ct.create_test()
        finally:
            sys.stdout = sys.__stdout__

        if (self._hasbatch):
            run_cmd("%s/wait_for_tests *%s*/TestStatus*" % (SCRIPT_DIR, test_id), ok_to_fail=True, from_dir=self._testroot)

        test_statuses = glob.glob("%s/*%s*/TestStatus" % (self._testroot, test_id))
        self.assertEqual(len(tests), len(test_statuses))

        for test_status in test_statuses:
            status, test_name = wait_for_tests.parse_test_status_file(test_status)
            if (test_name == build_fail_test):
                self.assertEqual(status[CIME.create_test.BUILD_PHASE], wait_for_tests.TEST_FAIL_STATUS)
            elif (test_name == run_fail_test):
                self.assertEqual(status[CIME.create_test.RUN_PHASE], wait_for_tests.TEST_FAIL_STATUS)
            else:
                self.assertEqual(test_name, pass_test)
                self.assertEqual(status[CIME.create_test.RUN_PHASE], wait_for_tests.TEST_PASS_STATUS)

###############################################################################
class TestJenkinsGenericJob(TestCreateTestCommon):
###############################################################################

    ###########################################################################
    def simple_test(self, expect_works, extra_args):
    ###########################################################################
        stat, output, errput = run_cmd("%s/jenkins_generic_job %s" % (SCRIPT_DIR, extra_args), ok_to_fail=True)
        if (expect_works):
            self.assertEqual(stat, 0, msg="COMMAND SHOULD HAVE WORKED\njenkins_generic_job output:\n%s\n\nerrput:\n%s" % (output, errput))
        else:
            self.assertEqual(stat, CIME.utils.TESTS_FAILED_ERR_CODE, msg="COMMAND SHOULD HAVE DETECTED FAILED TESTS\njenkins_generic_job output:\n%s\n\nerrput:\n%s" % (output, errput))

    ###########################################################################
    def threaded_test(self, expect_works, extra_args):
    ###########################################################################
        try:
            self.simple_test(expect_works, extra_args)
        except AssertionError as e:
            self._thread_error = str(e)

    ###########################################################################
    def assert_no_sentinel(self):
    ###########################################################################
        self.assertFalse(os.path.isfile(os.path.join(self._testroot, "ONGOING_TEST")),
                         "job did not cleanup successfully")

    ###########################################################################
    def assert_num_leftovers(self, test_id=None):
    ###########################################################################
        # There should only be two directories matching the test_id in both
        # the testroot (bld/run dump area) and jenkins root
        if (test_id is None):
            test_id = self._baseline_name
        num_tests_in_tiny = len(update_acme_tests.get_test_suite("acme_test_only_pass"))

        jenkins_dirs = glob.glob("%s/*%s*/" % (self._jenkins_root, test_id))
        scratch_dirs = glob.glob("%s/*%s*/" % (self._testroot, test_id))

        self.assertEqual(num_tests_in_tiny, len(jenkins_dirs),
                         msg="Wrong number of leftover directories in %s, expected %d, see %s" % \
                             (self._jenkins_root, num_tests_in_tiny, jenkins_dirs))

        self.assertEqual(num_tests_in_tiny, len(scratch_dirs),
                         msg="Wrong number of leftover directories in %s, expected %d, see %s" % \
                             (self._testroot, num_tests_in_tiny, scratch_dirs))

    ###########################################################################
    def test_jenkins_generic_job(self):
    ###########################################################################
        # Unfortunately, this test is very long-running

        # Generate fresh baselines so that this test is not impacted by
        # unresolved diffs
        self.simple_test(True, "-t acme_test_only_pass -g -b %s" % self._baseline_name)
        self.assert_num_leftovers()

        build_name = "jenkins_generic_job_pass_%s" % CIME.utils.get_utc_timestamp()
        self.simple_test(True, "-t acme_test_only_pass -p ACME_test -b %s -s -c %s --cdash-build-group=Nightly" % (self._baseline_name, build_name))
        self.assert_num_leftovers() # jenkins_generic_job should have automatically cleaned up leftovers from prior run
        self.assert_no_sentinel()
        assert_dashboard_has_build(self, build_name)

    ###########################################################################
    def test_jenkins_generic_job_kill(self):
    ###########################################################################
        build_name = "jenkins_generic_job_kill_%s" % CIME.utils.get_utc_timestamp()
        run_thread = threading.Thread(target=self.threaded_test, args=(False, " -t acme_test_only_slow_pass -p ACME_test -b master --baseline-compare=no -s -c %s --cdash-build-group=Nightly" % build_name))
        run_thread.daemon = True
        run_thread.start()

        time.sleep(60)

        kill_subprocesses(sig=signal.SIGTERM)

        run_thread.join(timeout=10)

        self.assertFalse(run_thread.isAlive(), msg="jenkins_generic_job should have finished")
        self.assertTrue(self._thread_error is None, msg="Thread had failure: %s" % self._thread_error)
        self.assert_no_sentinel()
        assert_dashboard_has_build(self, build_name)

###############################################################################
class TestBlessTestResults(TestCreateTestCommon):
###############################################################################

    _test_name = "TESTRUNDIFF_P1.f19_g16_rx1.A"

    ###########################################################################
    def simple_test(self, expect_works, extra_args):
    ###########################################################################
        stat, output, errput = run_cmd("%s/create_test %s %s" % (SCRIPT_DIR, self._test_name, extra_args), ok_to_fail=True)

        if (self._hasbatch):
            self.assertEqual(stat, 0, msg="COMMAND SHOULD HAVE WORKED\ncreate_test output:\n%s\n\nerrput:\n%s\n\ncode: %d" % (output, errput, stat))
            test_id = extra_args.split()[extra_args.split().index("-t") + 1]
            stat, output, errput = run_cmd("%s/wait_for_tests *%s*/TestStatus" % (SCRIPT_DIR, test_id), ok_to_fail=True, from_dir=self._testroot)

        if (expect_works):
            self.assertEqual(stat, 0, msg="COMMAND SHOULD HAVE WORKED\nOutput:\n%s\n\nerrput:\n%s\n\ncode: %d" % (output, errput, stat))
        else:
            self.assertEqual(stat, CIME.utils.TESTS_FAILED_ERR_CODE, msg="COMMAND SHOULD HAVE DETECTED FAILED TESTS\nOutput:\n%s\n\nerrput:\n%ss\n\ncode: %d" % (output, errput, stat))

    ###############################################################################
    def test_create_test_rebless_namelist(self):
    ###############################################################################
        # Generate some namelist baselines
        self.simple_test(True, "-g -b %s -t %s-%s" % (self._baseline_name, self._baseline_name, CIME.utils.get_utc_timestamp()))

        # Change baseline
        baseline_area = MACHINE.get_value("CCSM_BASELINE")
        compiler      = MACHINE.get_default_compiler()
        baseline_glob = glob.glob(os.path.join(baseline_area, compiler, self._baseline_name, "%s*" % self._test_name))
        self.assertEqual(len(baseline_glob), 1, msg="Expected one match, got:\n%s" % "\n".join(baseline_glob))

        baseline_dir = baseline_glob[0]
        os.remove(os.path.join(baseline_dir, "cpl.hi.nc"))
        shutil.copy(os.path.join(CIME.utils.get_python_libs_root(), "tests", "cpl.hi2.nc.test"), os.path.join(baseline_dir, "cpl.hi.nc"))

        # Hist compare should now fail
        test_id = "%s-%s" % (self._baseline_name, CIME.utils.get_utc_timestamp())
        self.simple_test(False, "-c -b %s -t %s" % (self._baseline_name, test_id))

        # Bless
        run_cmd("%s/bless_test_results --hist-only --force -b %s -t %s" % (SCRIPT_DIR, self._baseline_name, test_id))

        # Hist compare should now pass again
        self.simple_test(True, "-c -b %s -t %s-%s" % (self._baseline_name, self._baseline_name, CIME.utils.get_utc_timestamp()))

###############################################################################
@unittest.skip("Disabling this test until we figure out how to integrate ACME tests and CIME xml files.")
class TestUpdateACMETests(unittest.TestCase):
###############################################################################

<<<<<<< HEAD
=======
###############################################################################
@unittest.skip("Disabling this test until we figure out how to integrate ACME tests and CIME xml files.")
class TestUpdateACMETests(unittest.TestCase):
###############################################################################

>>>>>>> c4e3580e
    ###########################################################################
    def setUp(self):
    ###########################################################################
        # Grab all active tests
        self._testlist_allactive = os.path.join(CIME.utils.get_model_config_root(), "allactive", "testlist_allactive.xml")
        shutil.copy2(self._testlist_allactive, ".")

    ###########################################################################
    def tearDown(self):
    ###########################################################################
        shutil.copy2("testlist_allactive.xml", self._testlist_allactive)

    ###########################################################################
    def test_update_acme_tests(self):
    ###########################################################################
        # Add some testable stuff to acme tests
        update_acme_tests._TEST_SUITES["acme_tiny"] = \
            (None, (("ERS.f19_g16_rx1.A", "jgftestmodtest/test_mod"),
                    ("NCK.f19_g16_rx1.A", "jgftestmodtest/test_mod"))
             )

        try:
            update_acme_tests.update_acme_tests(os.path.basename(self._testlist_allactive), update_acme_tests.get_test_suites())
        except:
            traceback.print_tb(sys.exc_info()[2])
            self.assertTrue(False, str(sys.exc_info()[1]))

        stat = run_cmd("grep 'jgftestmodtest/test_mod' %s" % os.path.basename(self._testlist_allactive), ok_to_fail=True)[0]
        self.assertEqual(stat, 0, msg="update_acme_tests did not update XML")

    ###########################################################################
    def test_update_acme_tests_test_mods(self):
    ###########################################################################
        machine = "melvin"
        not_my_machine = "%s_jgftest" % machine

        # Add some testable stuff to acme tests
        update_acme_tests._TEST_SUITES["acme_tiny"] = \
            (None, (("ERS.f19_g16_rx1.A", "test_mod"),
                    ("ERS.f19_g16_rx1.B", "test_mod", machine),
                    ("ERS.f19_g16_rx1.C", "test_mod", (machine, not_my_machine)),
                    ("ERS.f19_g16_rx1.D", "test_mod", not_my_machine),
                    "ERS.f19_g16_rx1.E")
             )


        tests = update_acme_tests.get_test_suite("acme_tiny", compiler="gnu")

        self.assertEqual(5, len(tests))
        self.assertTrue("ERS.f19_g16_rx1.A.melvin_gnu.test_mod" in tests)
        self.assertTrue("ERS.f19_g16_rx1.B.melvin_gnu.test_mod" in tests)
        self.assertTrue("ERS.f19_g16_rx1.C.melvin_gnu.test_mod" in tests)
        self.assertTrue("ERS.f19_g16_rx1.D.melvin_gnu" in tests)
        self.assertTrue("ERS.f19_g16_rx1.E.melvin_gnu" in tests)
<<<<<<< HEAD
=======

        if (CIME.utils.does_machine_have_batch()):
            stat, output, errput = run_cmd("%s/wait_for_tests *%s*/TestStatus" % (SCRIPT_DIR, self._baseline_name), ok_to_fail=True, from_dir=self._testroot)
            self.assertEqual(stat, 0,
                             msg="COMMAND SHOULD HAVE WORKED\wait_for_tests output:\n%s\n\nerrput:\n%s\n\ncode: %d" % (output, errput, stat))


        stat, output, errput = run_cmd("%s/cs.status.%s" % (self._testroot, self._baseline_name), ok_to_fail=True)
        self.assertEqual(stat, 0,
                         msg="COMMAND SHOULD HAVE WORKED\cs.status output:\n%s\n\nerrput:\n%s\n\ncode: %d" % (output, errput, stat))
>>>>>>> c4e3580e

###############################################################################
class FullSystemTest(TestCreateTestCommon):
###############################################################################

    ###########################################################################
    def test_full_system(self):
    ###########################################################################
        # Put this inside any test that's slow
        if (FAST_ONLY):
            self.skipTest("Skipping slow test")

        stat, output, errput = run_cmd("%s/create_test cime_developer -t %s" % (SCRIPT_DIR, self._baseline_name), ok_to_fail=True)
        self.assertEqual(stat, 0,
                         msg="COMMAND SHOULD HAVE WORKED\ncreate_test output:\n%s\n\nerrput:\n%s\n\ncode: %d" % (output, errput, stat))

        if (MACHINE.has_batch_system()):
            stat, output, errput = run_cmd("%s/wait_for_tests *%s*/TestStatus" % (SCRIPT_DIR, self._baseline_name), ok_to_fail=True, from_dir=self._testroot)
            self.assertEqual(stat, 0,
                             msg="COMMAND SHOULD HAVE WORKED\nwait_for_tests output:\n%s\n\nerrput:\n%s\n\ncode: %d" % (output, errput, stat))


        stat, output, errput = run_cmd("%s/cs.status.%s" % (self._testroot, self._baseline_name), ok_to_fail=True)
        self.assertEqual(stat, 0,
                         msg="COMMAND SHOULD HAVE WORKED\ncs.status output:\n%s\n\nerrput:\n%s\n\ncode: %d" % (output, errput, stat))

###############################################################################
def _main_func():
###############################################################################
    if ("--fast" in sys.argv):
        sys.argv.remove("--fast")
        global FAST_ONLY
        FAST_ONLY = True

    unittest.main(verbosity=2)

if (__name__ == "__main__"):
    _main_func()<|MERGE_RESOLUTION|>--- conflicted
+++ resolved
@@ -318,11 +318,7 @@
         self._jenkins_root      = os.path.join(self._testroot, "jenkins")
         self._compiler          = MACHINE.get_default_compiler()
         self._hasbatch          = MACHINE.has_batch_system()
-<<<<<<< HEAD
-
-
-=======
->>>>>>> c4e3580e
+
         # wait_for_tests could blow away our dart config, need to back it up
         if (os.path.exists(DART_CONFIG)):
             shutil.move(DART_CONFIG, DART_BACKUP)
@@ -642,14 +638,6 @@
 class TestUpdateACMETests(unittest.TestCase):
 ###############################################################################
 
-<<<<<<< HEAD
-=======
-###############################################################################
-@unittest.skip("Disabling this test until we figure out how to integrate ACME tests and CIME xml files.")
-class TestUpdateACMETests(unittest.TestCase):
-###############################################################################
-
->>>>>>> c4e3580e
     ###########################################################################
     def setUp(self):
     ###########################################################################
@@ -704,8 +692,6 @@
         self.assertTrue("ERS.f19_g16_rx1.C.melvin_gnu.test_mod" in tests)
         self.assertTrue("ERS.f19_g16_rx1.D.melvin_gnu" in tests)
         self.assertTrue("ERS.f19_g16_rx1.E.melvin_gnu" in tests)
-<<<<<<< HEAD
-=======
 
         if (CIME.utils.does_machine_have_batch()):
             stat, output, errput = run_cmd("%s/wait_for_tests *%s*/TestStatus" % (SCRIPT_DIR, self._baseline_name), ok_to_fail=True, from_dir=self._testroot)
@@ -716,7 +702,7 @@
         stat, output, errput = run_cmd("%s/cs.status.%s" % (self._testroot, self._baseline_name), ok_to_fail=True)
         self.assertEqual(stat, 0,
                          msg="COMMAND SHOULD HAVE WORKED\cs.status output:\n%s\n\nerrput:\n%s\n\ncode: %d" % (output, errput, stat))
->>>>>>> c4e3580e
+
 
 ###############################################################################
 class FullSystemTest(TestCreateTestCommon):
