--- conflicted
+++ resolved
@@ -107,11 +107,7 @@
     character(len=16) :: aer_wetdep_list(pcnst) = ' '
     character(len=16) :: aer_drydep_list(pcnst) = ' '
 
-<<<<<<< HEAD
-    namelist /aerosol_nl/ aer_wetdep_list, aer_drydep_list, sol_facti_cloud_borne, seasalt_emis_scale
-=======
     namelist /aerosol_nl/ aer_wetdep_list, aer_drydep_list, sol_facti_cloud_borne, sscav_tuning, seasalt_emis_scale
->>>>>>> 794d0992
 
     !-----------------------------------------------------------------------------
 
@@ -136,10 +132,7 @@
     call mpibcast(aer_wetdep_list,   len(aer_wetdep_list(1))*pcnst, mpichar, 0, mpicom)
     call mpibcast(aer_drydep_list,   len(aer_drydep_list(1))*pcnst, mpichar, 0, mpicom)
     call mpibcast(sol_facti_cloud_borne, 1,                         mpir8,   0, mpicom)
-<<<<<<< HEAD
-=======
     call mpibcast(sscav_tuning,          1,                         mpilog,  0, mpicom) !BSINGH(09/16/2014): Added for scavenging tuning
->>>>>>> 794d0992
     call mpibcast(seasalt_emis_scale, 1, mpir8,   0, mpicom)
 #endif
 
