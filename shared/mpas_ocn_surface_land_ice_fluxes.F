--- conflicted
+++ resolved
@@ -783,11 +783,7 @@
     err = 0
     Tlatent = latent_heat_fusion_mks/cp_sw
 
-<<<<<<< HEAD
-    !$omp do schedule(runtime) private(T0, transferVelocityRatio, a, b, c)
-=======
     !$omp do schedule(runtime)
->>>>>>> 23fdb38b
     do iCell = 1, nCells
       if (mask(iCell) == 0) cycle
 
