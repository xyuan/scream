--- conflicted
+++ resolved
@@ -1,5 +1,5 @@
 .SUFFIXES: .F .o
-OBJS =     mpas_ocn_init_routines.o \
+OBJS = mpas_ocn_init_routines.o \
 	   mpas_ocn_gm.o \
 	   mpas_ocn_diagnostics.o \
 	   mpas_ocn_diagnostics_routines.o \
@@ -24,11 +24,7 @@
 	   mpas_ocn_vmix_coefs_const.o \
 	   mpas_ocn_vmix_coefs_rich.o \
 	   mpas_ocn_vmix_coefs_tanh.o \
-<<<<<<< HEAD
-           mpas_ocn_vmix_coefs_redi.o \
-=======
 	   mpas_ocn_vmix_coefs_redi.o \
->>>>>>> 1d59c2c6
 	   mpas_ocn_vmix_cvmix.o \
 	   mpas_ocn_tendency.o \
 	   mpas_ocn_tracer_hmix.o \
