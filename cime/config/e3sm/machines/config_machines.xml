--- conflicted
+++ resolved
@@ -1419,11 +1419,7 @@
       <modules compiler="intel">
         <command name="load">python</command>
         <command name="load">git</command>
-<<<<<<< HEAD
-        <command name="load">intel</command>
-=======
         <command name="load">intel/18.0.1</command>
->>>>>>> 2bc921be
         <command name="unload">pnetcdf/1.9.0</command>
         <command name="unload">mvapich2</command>
         <command name="load">mvapich2/2.2</command>
@@ -1476,11 +1472,7 @@
       <modules compiler="intel">
         <command name="load">python</command>
         <command name="load">git</command>
-<<<<<<< HEAD
-        <command name="load">intel</command>
-=======
         <command name="load">intel/18.0.1</command>
->>>>>>> 2bc921be
         <command name="unload">pnetcdf/1.9.0</command>
         <command name="unload">mvapich2</command>
         <command name="load">mvapich2/2.2</command>
