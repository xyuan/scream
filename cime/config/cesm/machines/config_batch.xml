<?xml version="1.0"?>
<config_batch version="2.0">
  <!--
     File:    config_batch.xml
     Purpose: abstract out the parts of run scripts that are different, and use this configuration to
     create cesm run scripts from a single template.

     batch_system:     the batch system type and version
     batch_query:      the batch query command for each batch system.
     batch_redirect:   Whether a redirect character is needed to submit jobs.
     batch_directive:  The string that prepends a batch directive for the batch system.
     jobid_pattern:    A perl regular expression used to filter out the returned job id from a
                       queue submission.

 ===============================================================
 batch_system
 ===============================================================
 The batch_system and associated tags are meant for configuring batch systems and
 queues across machines.  The batch_system tag denotes the name for a particular
 batch system, these can either be shared between one or more machines, or can be
 defined for a specific machine if need be.

 Machine specific entries take precidence over generic entries, directives are appended

 queues:
 one or more queues can be defined per batch_system. if the attribute default="true"
 is used, then that queue will be used by default. Alternatively, multiple queues can
 be used.  The following variables can be used to choose a queue :
 walltimemin: Giving the minimum amount of walltime for the queue.
 walltimemax: The maximum amount of walltime for a queue.
 nodemin:      The minimum node count required to use this queue.
 nodemax:      The maximum node count required to use this queue.
 jobmin:      The minimum task count required to use this queue. This should only rarely be used to select queues that only use a fraction of a node. This cannot be used in conjuction with nodemin.
 jobmax:      The maximum task count required to use this queue. This should only rarely be used to select queues that only use a fraction of a node. This cannot be used in conjuction with nodemax.
    -->
  <batch_system type="template" >
    <batch_query args=""></batch_query>
    <batch_submit></batch_submit>
    <batch_redirect></batch_redirect>
    <batch_directive></batch_directive>
    <directives>
      <directive></directive>
    </directives>
  </batch_system>

  <batch_system type="none" >
    <batch_query args=""></batch_query>
    <batch_submit></batch_submit>
    <batch_redirect></batch_redirect>
    <batch_directive></batch_directive>
    <directives>
      <directive></directive>
    </directives>
  </batch_system>

  <batch_system type="cobalt" >
    <batch_query>qstat</batch_query>
    <batch_submit>qsub</batch_submit>
    <batch_cancel>qdel</batch_cancel>
    <batch_env>-v</batch_env>
    <batch_directive></batch_directive>
    <jobid_pattern>(\d+)</jobid_pattern>
    <depend_string> --dependencies</depend_string>
    <walltime_format>%H:%M:%s</walltime_format>
    <batch_mail_flag>-M</batch_mail_flag>
    <batch_mail_type_flag></batch_mail_type_flag>
    <batch_mail_type></batch_mail_type>
    <submit_args>
      <arg flag="--cwd" name="CASEROOT"/>
      <arg flag="-A" name="PROJECT"/>
      <arg flag="-t" name="JOB_WALLCLOCK_TIME"/>
      <!-- space required at beginning of name -->
      <arg flag="-n" name=" $TOTALPES / $MAX_MPITASKS_PER_NODE"/>
      <arg flag="-q" name="JOB_QUEUE"/>
      <arg flag="--mode script"/>
    </submit_args>
  </batch_system>

  <batch_system type="cobalt_theta" >
    <batch_query>qstat</batch_query>
    <batch_submit>qsub</batch_submit>
    <batch_cancel>qdel</batch_cancel>
    <batch_env>--env</batch_env>
    <batch_directive>#COBALT</batch_directive>
    <jobid_pattern>(\d+)</jobid_pattern>
    <depend_string> --dependencies</depend_string>
    <batch_mail_flag>-M</batch_mail_flag>
    <batch_mail_type_flag></batch_mail_type_flag>
    <batch_mail_type></batch_mail_type>
    <submit_args>
      <arg flag="-A" name="PROJECT"/>
      <arg flag="-t" name="JOB_WALLCLOCK_TIME"/>
      <arg flag="-n" name=" $TOTALPES/$MAX_MPITASKS_PER_NODE"/>
      <arg flag="-q" name="JOB_QUEUE"/>
      <arg flag="--mode script"/>
    </submit_args>
  </batch_system>

  <batch_system type="lsf">
    <batch_query args=" -w" >bjobs</batch_query>
    <batch_submit>bsub</batch_submit>
    <batch_cancel>bkill</batch_cancel>
    <batch_redirect>&lt;</batch_redirect>
    <batch_directive>#BSUB</batch_directive>
    <jobid_pattern>&lt;(\d+)&gt;</jobid_pattern>
    <depend_string> -w 'done(jobid)'</depend_string>
    <depend_allow_string> -w 'ended(jobid)'</depend_allow_string>
    <depend_separator>&amp;&amp;</depend_separator>
    <walltime_format>%H:%M</walltime_format>
    <batch_mail_flag>-u</batch_mail_flag>
    <batch_mail_type_flag></batch_mail_type_flag>
    <batch_mail_type></batch_mail_type>
    <directives>
      <directive                       > -J {{ job_id }} </directive>
      <directive                       > -n {{ total_tasks }} </directive>
      <directive                       > -W $JOB_WALLCLOCK_TIME </directive>
      <directive default="cesm.stdout" > -o {{ job_id }}.%J  </directive>
      <directive default="cesm.stderr" > -e {{ job_id }}.%J  </directive>
    </directives>
  </batch_system>

  <batch_system type="pbs" >
    <batch_query args="-f" >qstat</batch_query>
    <batch_submit>qsub </batch_submit>
    <batch_cancel>qdel</batch_cancel>
    <batch_env>-v</batch_env>
    <batch_directive>#PBS</batch_directive>
    <jobid_pattern>^(\S+)$</jobid_pattern>
    <depend_string> -W depend=afterok:jobid</depend_string>
    <depend_allow_string> -W depend=afterany:jobid</depend_allow_string>
    <depend_separator>:</depend_separator>
    <walltime_format>%H:%M:%S</walltime_format>
    <batch_mail_flag>-M</batch_mail_flag>
    <batch_mail_type_flag>-m</batch_mail_type_flag>
    <batch_mail_type>, bea, b, e, a</batch_mail_type>
    <submit_args>
      <arg flag="-q" name="$JOB_QUEUE"/>
      <arg flag="-l walltime=" name="$JOB_WALLCLOCK_TIME"/>
      <arg flag="-A" name="$PROJECT"/>
    </submit_args>
    <directives>
      <directive> -N {{ job_id }}</directive>
      <directive default="n"> -r {{ rerunnable }} </directive>
      <!-- <directive> -j oe {{ job_id }} </directive> -->
      <directive> -j oe </directive>
      <directive> -V </directive>
    </directives>
  </batch_system>

  <batch_system type="slurm" >
    <batch_query per_job_arg="-j">squeue</batch_query>
    <batch_cancel>scancel</batch_cancel>
    <batch_directive>#SBATCH</batch_directive>
    <jobid_pattern>(\d+)$</jobid_pattern>
    <depend_string> --dependency=afterok:jobid</depend_string>
    <depend_allow_string> --dependency=afterany:jobid</depend_allow_string>
    <depend_separator>,</depend_separator>
    <walltime_format>%H:%M:%S</walltime_format>
    <batch_mail_flag>--mail-user</batch_mail_flag>
    <batch_mail_type_flag>--mail-type</batch_mail_type_flag>
    <batch_mail_type>none, all, begin, end, fail</batch_mail_type>
    <directives>
      <directive> --job-name={{ job_id }}</directive>
      <directive> --nodes={{ num_nodes }}</directive>
      <directive> --ntasks-per-node={{ tasks_per_node }}</directive>
      <directive> --output={{ job_id }}   </directive>
      <directive> --exclusive                        </directive>
    </directives>
  </batch_system>

  <!-- athena is lsf -->
  <batch_system MACH="athena" type="lsf">
    <submit_args>
      <arg flag="-q" name="$JOB_QUEUE"/>
      <arg flag="-W" name="$JOB_WALLCLOCK_TIME"/>
      <arg flag="-P" name="$PROJECT"/>
    </submit_args>
    <directives>
      <directive                       > -R "span[ptile={{ tasks_per_node }}]"</directive>
      <directive                       > -N  </directive>
      <directive default="poe"         > -a {{ poe }} </directive>
    </directives>
    <queues>
      <queue walltimemin="00:00" walltimemax="02:00">poe_short</queue>
      <queue walltimemin="02:00" walltimemax="04:00" default="true">poe_medium</queue>
      <queue walltimemin="04:00" walltimemax="08:00">poe_long</queue>
    </queues>
  </batch_system>

  <!-- bluewaters is PBS -->
  <batch_system MACH="bluewaters" type="pbs" >
    <jobid_pattern>(\d+.bw)$</jobid_pattern>
    <directives>
      <directive>-l nodes={{ num_nodes }}:ppn={{ tasks_per_node }}:xe</directive>
      <directive default="/bin/bash" > -S {{ shell }} </directive>
    </directives>
    <queues>
      <queue walltimemax="24:00:00">normal</queue>
      <queue walltimemax="00:30:00" nodemin="1" nodemax="16" default="true">debug</queue>
    </queues>
  </batch_system>

  <batch_system MACH="cheyenne" type="pbs">
    <directives queue="regular">
      <directive default="/bin/bash" > -S {{ shell }}  </directive>
      <directive> -l select={{ num_nodes }}:ncpus={{ max_tasks_per_node }}:mpiprocs={{ tasks_per_node }}:ompthreads={{ thread_count }}</directive>
    </directives>

    <directives queue="premium">
      <directive default="/bin/bash" > -S {{ shell }}  </directive>
      <directive> -l select={{ num_nodes }}:ncpus={{ max_tasks_per_node }}:mpiprocs={{ tasks_per_node }}:ompthreads={{ thread_count }}</directive>
    </directives>

    <directives queue="economy">
      <directive default="/bin/bash" > -S {{ shell }}  </directive>
      <directive> -l select={{ num_nodes }}:ncpus={{ max_tasks_per_node }}:mpiprocs={{ tasks_per_node }}:ompthreads={{ thread_count }}</directive>
    </directives>

    <directives queue="share">
      <directive default="/bin/bash" > -S {{ shell }}  </directive>
      <directive> -l select=1:mpiprocs={{ total_tasks }}:ompthreads={{ thread_count }}</directive>
    </directives>

    <!-- Unknown queues use the batch directives for the regular queue -->
    <unknown_queue_directives>regular</unknown_queue_directives>

    <queues>
      <queue walltimemax="12:00" nodemin="1" nodemax="4032">regular</queue>
      <queue walltimemax="12:00" nodemin="1" nodemax="4032">premium</queue>
      <queue default="true" walltimemax="06:00" jobmin="1" jobmax="18">share</queue>
      <queue walltimemax="12:00" nodemin="1" nodemax="4032">economy</queue>
    </queues>
  </batch_system>

  <!-- coeus slurm -->
  <batch_system MACH="coeus" type="slurm" >
    <batch_query per_job_arg="-j">squeue</batch_query>
    <batch_submit>sbatch</batch_submit>
    <batch_cancel>scancel</batch_cancel>
    <batch_directive>#SBATCH</batch_directive>
    <jobid_pattern>(\d+)$</jobid_pattern>
    <depend_separator>,</depend_separator>
    <walltime_format>%H:%M:%S</walltime_format>
    <batch_mail_flag>--mail-user</batch_mail_flag>
    <batch_mail_type_flag>--mail-type</batch_mail_type_flag>
    <batch_mail_type>none, all, begin, end, fail</batch_mail_type>
    <directives>
      <directive> --job-name={{ job_id }}</directive>
      <directive> --nodes={{ num_nodes }}</directive>
      <directive> --ntasks-per-node={{ tasks_per_node }}</directive>
      <directive> --output={{ job_id }}   </directive>
      <directive> --exclusive                        </directive>
    </directives>
    <queues>
      <queue nodemin="1" nodemax="96" default="true">medium</queue>
    </queues>
  </batch_system>

  <batch_system type="slurm" MACH="constance">
    <batch_submit>sbatch</batch_submit>
    <submit_args>
      <arg flag="--time" name="$JOB_WALLCLOCK_TIME"/>
      <arg flag="-p" name="$JOB_QUEUE"/>
      <arg flag="--account" name="$PROJECT"/>
    </submit_args>
  </batch_system>

  <batch_system MACH="cori-haswell" type="slurm" >
    <batch_submit>sbatch</batch_submit>
    <submit_args>
      <arg flag="--time" name="$JOB_WALLCLOCK_TIME"/>
      <arg flag="-q" name="$JOB_QUEUE"/>
      <arg flag="--account" name="$PROJECT"/>
    </submit_args>
    <directives>
      <directive>-C haswell </directive>
    </directives>
    <queues>
      <queue walltimemax="06:00:00" nodemin="1" nodemax="710">regular</queue>
    <!--  <queue walltimemax="00:30:00" nodemin="1" nodemax="3072" default="true">debug</queue> -->
    </queues>
  </batch_system>

  <batch_system MACH="cori-knl" type="slurm" >
    <batch_submit>sbatch</batch_submit>
    <submit_args>
      <arg flag="--time" name="$JOB_WALLCLOCK_TIME"/>
      <arg flag="-q" name="$JOB_QUEUE"/>
      <arg flag="--account" name="$PROJECT"/>
    </submit_args>
    <directives>
      <directive>-C knl,quad,cache </directive>
      <directive>-S 2 </directive>
    </directives>
    <queues>
      <queue walltimemax="02:00:00" nodemin="1" nodemax="177">regular</queue>
    <!--  <queue walltimemax="00:30:00" nodemin="1" nodemax="3072" default="true">debug</queue> -->
    </queues>
  </batch_system>

  <batch_system MACH="daint" type="slurm" >
    <batch_submit>sbatch</batch_submit>
    <submit_args>
      <arg flag="--time" name="$JOB_WALLCLOCK_TIME"/>
      <arg flag="-p" name="$JOB_QUEUE"/>
      <arg flag="--account" name="$PROJECT"/>
    </submit_args>
    <queues>
      <queue default="true">default</queue>
    </queues>
  </batch_system>

  <batch_system MACH="eastwind" type="slurm" >
    <batch_submit>sbatch</batch_submit>
    <submit_args>
      <arg flag="--time" name="$JOB_WALLCLOCK_TIME"/>
      <arg flag="-p" name="$JOB_QUEUE"/>
      <arg flag="--account" name="$PROJECT"/>
    </submit_args>
    <queues>
      <queue nodemin="1" nodemax="833" default="true">batch</queue>
    </queues>
  </batch_system>

  <batch_system MACH="edison" type="slurm" >
    <batch_submit>sbatch</batch_submit>
    <submit_args>
      <arg flag="--time" name="$JOB_WALLCLOCK_TIME"/>
      <arg flag="-q" name="$JOB_QUEUE"/>
      <arg flag="--account" name="$PROJECT"/>
    </submit_args>
    <queues>
      <queue walltimemax="36:00:00" nodemin="1" nodemax="2712" >regular</queue>
      <queue walltimemax="00:30:00" nodemin="1" nodemax="256" default="true">debug</queue>
    </queues>
  </batch_system>

  <!-- euler2 is LSF -->
  <batch_system MACH="euler2" type="lsf" >
    <directives>
      <directive> -R "select[model==XeonE5_2680v3]" </directive>
    </directives>
    <queues>
      <queue walltimemax="23:59:00" default="true">normal.24h</queue>
      <queue walltimemax="03:59:00" >normal.4h</queue>
    </queues>
  </batch_system>

  <!-- euler3 is LSF -->
  <batch_system MACH="euler3" type="lsf" >
    <directives>
      <directive> -R "span[ptile=4] select[model==XeonE3_1585Lv5]" </directive>
    </directives>
    <queues>
      <queue walltimemax="23:59:00" default="true">normal.24h</queue>
      <queue walltimemax="03:59:00" >normal.4h</queue>
    </queues>
  </batch_system>

  <!-- euler4 is LSF -->
  <batch_system MACH="euler4" type="lsf" >
    <directives>
      <directive> -R "select[model==XeonGold_6150]" </directive>
    </directives>
    <queues>
      <queue walltimemax="23:59:00" default="true">normal.24h</queue>
      <queue walltimemax="03:59:00" >normal.4h</queue>
    </queues>
  </batch_system>
  <!-- gaea is PBS -->
  <batch_system MACH="gaea" type="pbs" >
    <directives>
      <directive>-A cpo</directive>
      <directive>-l {{ partition }}</directive>
      <directive>-l size={{ mppsize }}</directive>
      <directive>-E </directive>
      <directive>-d $RUNDIR</directive>
      <directive>-o $RUNDIR/$CASE.out </directive>
      <directive>-S /bin/bash  </directive>
    </directives>
    <queues>
      <queue walltimemax="01:00:00" nodemin="1" nodemax="35">debug</queue>
      <queue walltimemax="24:00:00" nodemin="861" nodemax="4166" default="true">batch</queue>
    </queues>
  </batch_system>

  <!-- hobart is PBS -->
  <batch_system type="pbs" MACH="hobart" >
    <directives>
      <directive>-l nodes={{ num_nodes }}:ppn={{ tasks_per_node }}</directive>
      <directive default="/bin/bash" > -S {{ shell }}  </directive>
    </directives>
    <queues>
      <queue walltimemax="02:00:00"   strict="true" nodemin="1"  nodemax="8">short</queue>
      <queue walltimemax="08:00:00"   strict="true" nodemin="1"  nodemax="6" default="true">medium</queue>
      <queue walltimemax="40:00:00"   strict="true" nodemin="1"  nodemax="8">long</queue>
      <queue walltimemax="80:00:00"   strict="true" nodemin="1"  nodemax="8">verylong</queue>
      <queue walltimemax="32:00:00"   strict="true" nodemax="16" nodemin="1">overnight</queue>
      <queue walltimemax="3000:00:00" strict="true" nodemax="32" nodemin="1">monster</queue>
    </queues>
  </batch_system>

  <batch_system type="pbs" MACH="izumi" >
    <batch_submit>ssh izumi cd $CASEROOT ; qsub</batch_submit>
<<<<<<< HEAD
=======
    <jobid_pattern>(\d+.izumi.unified.ucar.edu)$</jobid_pattern>
>>>>>>> dabe086f
    <directives>
      <directive>-l nodes={{ num_nodes }}:ppn={{ tasks_per_node }}</directive>
      <directive default="/bin/bash" > -S {{ shell }}  </directive>
    </directives>
    <queues>
      <queue walltimemax="02:00:00"   strict="true" nodemin="1"  nodemax="8">short</queue>
      <queue walltimemax="08:00:00"   strict="true" nodemin="1"  nodemax="6" default="true">medium</queue>
      <queue walltimemax="40:00:00"   strict="true" nodemin="1"  nodemax="8">long</queue>
      <queue walltimemax="120:00:00"   strict="true" nodemin="1"  nodemax="8">verylong</queue>
      <queue walltimemax="32:00:00"   strict="true" nodemax="14" nodemin="1">overnight</queue>
      <queue walltimemax="3000:00:00" strict="true" nodemax="14" nodemin="1">monster</queue>
    </queues>
  </batch_system>

  <batch_system MACH="laramie" type="pbs">
    <directives>
      <directive default="/bin/bash" > -S {{ shell }}  </directive>
      <directive> -l select={{ num_nodes }}:ncpus={{ max_tasks_per_node }}:mpiprocs={{ tasks_per_node }}:ompthreads={{ thread_count }}</directive>
    </directives>
    <queues>
      <queue default="true" walltimemax="12:00" nodemin="1" nodemax="72">regular</queue>
    </queues>
  </batch_system>

  <batch_system MACH="lawrencium-lr3" type="slurm">
    <batch_submit>sbatch</batch_submit>
    <directives>
      <directive>--qos=lr_normal</directive>
      <directive>--partition=lr3</directive>
      <directive>--account={{ project }}</directive>
      <directive>--ntasks-per-node={{ tasks_per_node }}</directive>
    </directives>
    <queues>
      <queue walltimemin="00:00:00" walltimemax="72:00:00" nodemin="1" nodemax="64" default="true">lr3</queue>
    </queues>
  </batch_system>

  <batch_system MACH="lawrencium-lr2" type="slurm">
    <batch_submit>sbatch</batch_submit>
    <directives>
       <directive>--qos=lr_normal</directive>
       <directive>--partition=lr2</directive>
       <directive>--account={{ project }}</directive>
       <directive>--ntasks-per-node={{ tasks_per_node }}</directive>
    </directives>
    <queues>
      <queue walltimemin="00:00:00" walltimemax="72:00:00" nodemin="1" nodemax="64" default="true">lr2</queue>
    </queues>
  </batch_system>

  <batch_system MACH="lonestar5" type="slurm" >
    <batch_submit>ssh login1.ls5.tacc.utexas.edu cd $CASEROOT ; sbatch</batch_submit>
    <submit_args>
      <arg flag="--time" name="$JOB_WALLCLOCK_TIME"/>
      <arg flag="-p" name="$JOB_QUEUE"/>
      <arg flag="--account" name="$PROJECT"/>
    </submit_args>
    <queues>
      <queue walltimemax="48:00:00" nodemin="1" nodemax="171" default="true">normal</queue>
      <queue walltimemax="24:00:00" nodemin="160" nodemax="342">large</queue>
      <queue walltimemax="02:00:00" nodemin="1" nodemax="11" >development</queue>
    </queues>
  </batch_system>

  <batch_system MACH="mira" type="cobalt">
    <queues>
      <queue walltimemax="06:00:00" nodemin="1" nodemax="12288" default="true">default</queue>
    </queues>
  </batch_system>

  <!-- modex is PBS -->
  <batch_system MACH="modex" type="pbs">
    <directives>
      <directive>-l nodes={{ num_nodes }}:ppn={{ tasks_per_node }}</directive>
      <directive default="/bin/bash" > -S {{ shell }}  </directive>
    </directives>
    <queues>
      <queue walltimemax="36:00:00" default="true">batch</queue>
    </queues>
  </batch_system>

  <batch_system MACH="olympus" type="slurm">
    <batch_submit>sbatch</batch_submit>
    <submit_args>
      <arg flag="--time" name="$JOB_WALLCLOCK_TIME"/>
      <arg flag="-p" name="$JOB_QUEUE"/>
      <arg flag="--account" name="$PROJECT"/>
    </submit_args>
    <queues>
      <queue walltimemin="0" walltimemax="00:59:00" nodemin="0" nodemax="312" default="true">queue</queue>
    </queues>
  </batch_system>

  <!-- NAS pleiades machines -->
  <batch_system type="pbs" MACH="pleiades-bro" >
    <directives>
      <directive>-W group_list=$PROJECT</directive>
      <directive>-l select={{ num_nodes }}:ncpus={{ max_tasks_per_node }}:mpiprocs={{ tasks_per_node }}:ompthreads={{ thread_count }}:model=bro</directive>
      <directive>-l place=scatter:excl</directive>
      <directive default="/bin/bash" > -S {{ shell }}  </directive>
    </directives>
    <queues>
      <queue walltimemin="" walltimemax="08:00:00" nodemin="0" nodemax="357" default="true">normal</queue>
    </queues>
  </batch_system>

  <batch_system type="pbs" MACH="pleiades-has" >
    <directives>
      <directive>-W group_list=$PROJECT</directive>
      <directive>-l select={{ num_nodes }}:ncpus={{ max_tasks_per_node }}:mpiprocs={{ tasks_per_node }}:ompthreads={{ thread_count }}:model=has</directive>
      <directive>-l place=scatter:excl</directive>
      <directive default="/bin/bash" > -S {{ shell }}  </directive>
    </directives>
    <queues>
      <queue walltimemin="" walltimemax="08:00:00" nodemin="0" nodemax="357" default="true">normal</queue>
    </queues>
  </batch_system>

  <batch_system type="pbs" MACH="pleiades-ivy" >
    <directives>
      <directive>-W group_list=$PROJECT </directive>
      <directive>-l select={{ num_nodes }}:ncpus={{ max_tasks_per_node }}:mpiprocs={{ tasks_per_node }}:ompthreads={{ thread_count }}:model=ivy</directive>
      <directive>-l place=scatter:excl</directive>
      <directive default="/bin/bash" > -S {{ shell }}  </directive>
    </directives>
    <queues>
      <queue walltimemin="" walltimemax="08:00:00" nodemin="0" nodemax="500" default="true">normal</queue>
    </queues>
  </batch_system>

  <batch_system type="pbs" MACH="pleiades-san" >
    <directives>
      <directive>-W group_list=$PROJECT </directive>
      <directive>-l select={{ num_nodes }}:ncpus={{ max_tasks_per_node }}:mpiprocs={{ tasks_per_node }}:ompthreads={{ thread_count }}:model=san</directive>
      <directive>-l place=scatter:excl</directive>
      <directive default="/bin/bash" > -S {{ shell }}  </directive>
    </directives>
    <queues>
      <queue walltimemin="" walltimemax="08:00:00" nodemin="0" nodemax="624" default="true">normal</queue>
    </queues>
  </batch_system>

  <batch_system MACH="stampede2-skx" type="slurm" >
    <batch_submit>ssh stampede2.tacc.utexas.edu cd $CASEROOT ; sbatch</batch_submit>
    <submit_args>
      <arg flag="--time" name="$JOB_WALLCLOCK_TIME"/>
      <arg flag="-p" name="$JOB_QUEUE"/>
      <arg flag="--account" name="$PROJECT"/>
    </submit_args>
    <queues>
      <queue walltimemax="48:00:00" nodemin="1" nodemax="256" default="true">skx-normal</queue>
      <queue walltimemax="02:00:00" nodemin="1" nodemax="4" >skx-dev</queue>
    </queues>
  </batch_system>

  <batch_system MACH="stampede2-knl" type="slurm" >
    <batch_submit>ssh stampede2.tacc.utexas.edu cd $CASEROOT ; sbatch</batch_submit>
    <submit_args>
      <arg flag="--time" name="$JOB_WALLCLOCK_TIME"/>
      <arg flag="-p" name="$JOB_QUEUE"/>
      <arg flag="--account" name="$PROJECT"/>
    </submit_args>
    <queues>
      <queue walltimemax="48:00:00" nodemin="1" nodemax="256" >normal</queue>
      <queue walltimemax="02:00:00" nodemin="1" nodemax="8" default="true">development</queue>
    </queues>
  </batch_system>

  <batch_system MACH="theia" type="slurm" >
    <batch_submit>sbatch</batch_submit>
    <submit_args>
      <arg flag="--time" name="$JOB_WALLCLOCK_TIME"/>
      <arg flag="-q" name="$JOB_QUEUE"/>
      <arg flag="--account" name="$PROJECT"/>
    </submit_args>
    <directives>
      <directive>--partition=theia</directive>
    </directives>
    <queues>
      <queue walltimemax="01:00:00" nodemin="1" nodemax="171">batch</queue>
    </queues>
  </batch_system>

  <batch_system MACH="theta" type="cobalt_theta">
    <queues>
      <queue walltimemax="00:60:00" nodemin="1" nodemax="50" default="true">default</queue>
    </queues>
  </batch_system>

  <batch_jobs>
    <!-- order matters, with no-batch jobs will be run in the order listed here -->
    <job name="case.run">
      <template>template.case.run</template>
      <prereq>$BUILD_COMPLETE and not $TEST</prereq>
    </job>
    <job name="case.test">
      <template>template.case.test</template>
      <prereq>$BUILD_COMPLETE and $TEST</prereq>
    </job>
    <job name="case.st_archive">
      <template>template.st_archive</template>
      <task_count>1</task_count>
      <walltime>0:20:00</walltime>
      <!-- If DOUT_S is true and case.run (or case.test) exits successfully then run st_archive-->
      <dependency>case.run or case.test</dependency>
      <prereq>$DOUT_S</prereq>
    </job>
  </batch_jobs>

</config_batch><|MERGE_RESOLUTION|>--- conflicted
+++ resolved
@@ -402,10 +402,7 @@
 
   <batch_system type="pbs" MACH="izumi" >
     <batch_submit>ssh izumi cd $CASEROOT ; qsub</batch_submit>
-<<<<<<< HEAD
-=======
     <jobid_pattern>(\d+.izumi.unified.ucar.edu)$</jobid_pattern>
->>>>>>> dabe086f
     <directives>
       <directive>-l nodes={{ num_nodes }}:ppn={{ tasks_per_node }}</directive>
       <directive default="/bin/bash" > -S {{ shell }}  </directive>
