import CIME.utils
from CIME.utils import expect, convert_to_seconds, parse_test_name
from CIME.XML.machines import Machines
import six

# Here are the tests belonging to e3sm suites. Format is
# <test>.<grid>.<compset>.
# suite_name -> (inherits_from, timelimit, [test [, mods[, machines]]])
#   To elaborate, if no mods are needed, a string representing the testname is all that is needed.
#   If testmods are needed, a 2-ple must be provided  (test, mods)
#   If you want to restrict the test mods to certain machines, than a 3-ple is needed (test, mods, [machines])
_TEST_SUITES = {
    "cime_tiny" : (None, "0:10:00",
                   ("ERS.f19_g16_rx1.A",
                    "NCK.f19_g16_rx1.A")
                   ),

    "cime_test_only_pass" : (None, "0:10:00",
                   ("TESTRUNPASS_P1.f19_g16_rx1.A",
                    "TESTRUNPASS_P1.ne30_g16_rx1.A",
                    "TESTRUNPASS_P1.f45_g37_rx1.A")
                   ),

    "cime_test_only_slow_pass" : (None, "0:10:00",
                   ("TESTRUNSLOWPASS_P1.f19_g16_rx1.A",
                    "TESTRUNSLOWPASS_P1.ne30_g16_rx1.A",
                    "TESTRUNSLOWPASS_P1.f45_g37_rx1.A")
                   ),

    "cime_test_only" : (None, "0:10:00",
                   ("TESTBUILDFAIL_P1.f19_g16_rx1.A",
                    "TESTBUILDFAILEXC_P1.f19_g16_rx1.A",
                    "TESTRUNFAIL_P1.f19_g16_rx1.A",
                    "TESTRUNFAILEXC_P1.f19_g16_rx1.A",
                    "TESTRUNPASS_P1.f19_g16_rx1.A",
                    "TESTTESTDIFF_P1.f19_g16_rx1.A",
                    "TESTMEMLEAKFAIL_P1.f09_g16.X",
                    "TESTMEMLEAKPASS_P1.f09_g16.X")
                   ),

    "cime_developer" : (None, "0:15:00",
                            ("NCK_Ld3.f45_g37_rx1.A",
                             "ERI.f09_g16.X",
                             "ERIO.f09_g16.X",
                             "SEQ_Ln9.f19_g16_rx1.A",
                             ("ERS.ne30_g16_rx1.A","drv-y100k"),
                             "IRT_N2.f19_g16_rx1.A",
                             "ERR.f45_g37_rx1.A",
                             "ERP.f45_g37_rx1.A",
                             "SMS_D_Ln9.f19_g16_rx1.A",
                             "DAE.f19_f19.A",
                             ("PET_P4.f19_f19.A","allactive-mach-pet"),
                             "SMS.T42_T42.S",
                             "PRE.f19_f19.ADESP",
                             "PRE.f19_f19.ADESP_TEST",
                             "MCC_P1.f19_g16_rx1.A",
                             "LDSTA.f45_g37_rx1.A")
                            ),

    #
    # ACME tests below
    #

    "e3sm_land_developer" : (None, "0:45:00",
                             ("ERS.f19_f19.ICLM45",
                              "ERS.f19_f19.I1850CLM45CN",
                              "ERS.f09_g16.I1850CLM45CN",
                              "ERS.f19_f19.I20TRCLM45CN",
                              "SMS_Ld1.hcru_hcru.I1850CRUCLM45CN",
                             ("ERS.f19_g16.I1850CNECACNTBC" ,"clm-eca"),
                             ("ERS.f19_g16.I1850CNECACTCBC" ,"clm-eca"),
                             ("SMS_Ly2_P1x1.1x1_smallvilleIA.ICLM45CNCROP", "clm-force_netcdf_pio"),
                             ("ERS_Ld3.f45_f45.ICLM45ED","clm-fates"),
                             ("ERS.f19_g16.I1850CLM45","clm-betr"),
                             ("ERS.f19_g16.I1850CLM45","clm-vst"),
                             ("ERS.f09_g16.I1850CLM45CN","clm-bgcinterface"),
                              "ERS.ne11_oQU240.I20TRCLM45",
                             ("ERS.f19_g16.I1850CNRDCTCBC","clm-rd"),
                              "ERS.f09_g16.ICLM45BC")
                             ),

    "e3sm_atm_developer" : (None, None,
                            ("ERP_Ln9.ne4_ne4.FC5AV1C-L",
                             ("SMS_Ln9.ne4_ne4.FC5AV1C-L", "cam-outfrq9s"),
                             ("SMS.ne4_ne4.FC5AV1C-L", "cam-cosplite"),
                             "SMS_R_Ld5.T42_T42.FSCM5A97",
                             "SMS_D_Ln5.ne4_ne4.FC5AV1C-L")
                            ),

    "e3sm_atm_integration" : (None, None,
                              ("ERP_Ln9.ne4_ne4.FC5AV1C-L-AQUAP",
                               ("PET_Ln5.ne4_ne4.FC5AV1C-L","allactive-mach-pet"),
                               "PEM_Ln5.ne4_ne4.FC5AV1C-L",
                               ("SMS_D_Ln5.ne4_ne4.FC5AV1C-L", "cam-cosplite_nhtfrq5"),
                               "REP_Ln5.ne4_ne4.FC5AV1C-L")
                              ),
    #atmopheric tests for extra coverage
    "e3sm_atm_extra_coverage" : (None, None,
                         ("SMS_Lm1.ne4_ne4.FC5AV1C-L",
                          "ERS_Ld31.ne4_ne4.FC5AV1C-L",
                          "ERP_Lm3.ne4_ne4.FC5AV1C-L",
                          "SMS_D_Ln5.ne30_ne30.FC5AV1C-L",
                          ("ERP_Ln5.ne30_ne30.FC5AV1C-L"),
                          "SMS_Ly1.ne4_ne4.FC5AV1C-L")
                         ),
    #atmopheric tests for hi-res
    "e3sm_atm_hi_res" : (None, "01:30:00",
                         (
                          "SMS.ne120_ne120.FC5AV1C-H01A",
                         )),
    #atmopheric tests to mimic low res production runs
    "e3sm_atm_prod" : (None, None,
                       (("SMS_Ln5.ne30_ne30.FC5AV1C-L", "cam-cosplite"),
                        )
                       ),

    "e3sm_developer" : (("e3sm_land_developer","e3sm_atm_developer"), "0:45:00",
                        ("ERS.f19_g16_rx1.A",
                         "ERS.ne30_g16_rx1.A",
                         "SEQ.f19_g16.X",
                         "ERIO.ne30_g16_rx1.A",
                         "HOMME_P24.f19_g16_rx1.A",
                         "NCK.f19_g16_rx1.A",
                         "SMS.ne30_f19_g16_rx1.A",
                         "ERS_Ld5.T62_oQU120.CMPASO-NYF",
                         "ERS.f09_g16_g.MALISIA",
                         "SMS.T62_oQU120_ais20.MPAS_LISIO_TEST",
                         "SMS.f09_g16_a.IGCLM45_MLI"
                        ,("SMS_P12x2.ne4_oQU240.A_WCYCL1850","allactive-mach_mods")
                        )),

    "e3sm_integration" : (("e3sm_developer", "e3sm_atm_integration"),"03:00:00",
                          ("ERS.ne11_oQU240.A_WCYCL1850",
		           ("SMS_D_Ld1.ne30_oECv3_ICG.A_WCYCL1850S_CMIP6","allactive-v1cmip6"),
                           "ERS_Ln9.ne4_ne4.FC5AV1C-L",
                          #"ERT_Ld31.ne16_g37.B1850C5",#add this line back in with the new correct compset
                           ("PET.f19_g16.X","allactive-mach-pet"),
                           ("PET.f45_g37_rx1.A","allactive-mach-pet"),
                           ("PET_Ln9_PS.ne30_oECv3_ICG.A_WCYCL1850S","allactive-mach-pet"),
                           "PEM_Ln9.ne30_oECv3_ICG.A_WCYCL1850S",
                           "ERP_Ld3.ne30_oECv3_ICG.A_WCYCL1850S",
<<<<<<< HEAD
                           "SMS.f09_g16_a.MPASLIALB",
=======
                           "SEQ_IOP.f19_g16.X",
                           "SMS.f09_g16_a.MALI",
>>>>>>> 988cf6dd
                           "SMS_D_Ln5.conusx4v1_conusx4v1.FC5AV1C-L",
			   ("SMS.ne30_oECv3.BGCEXP_BCRC_CNPRDCTC_1850","clm-bgcexp"),
                           ("SMS.ne30_oECv3.BGCEXP_BCRC_CNPECACNT_1850","clm-bgcexp"))
                          ),
    #e3sm tests for extra coverage
    "e3sm_extra_coverage" : (("e3sm_atm_extra_coverage",), None,
                             ("SMS_D_Ln5.enax4v1_enax4v1.FC5AV1C-L",
                              "SMS_D_Ln5.twpx4v1_twpx4v1.FC5AV1C-L")),

    #e3sm tests for hi-res
    "e3sm_hi_res" : (("e3sm_atm_hi_res",),None,
                     (
                      ("SMS.ne120_oRRS18v3_ICG.A_WCYCL2000_H01AS", "cam-cosplite"),
                       "SMS.T62_oRRS30to10v3wLI.GMPAS-IAF",
                     )),

    #e3sm tests for RRM grids
    "e3sm_rrm" : (None, None, 
                  ("SMS_D_Ln5.conusx4v1_conusx4v1.FC5AV1C-L",
                   "SMS_D_Ln5.enax4v1_enax4v1.FC5AV1C-L",
                   "SMS_D_Ln5.twpx4v1_twpx4v1.FC5AV1C-L")
                 ),

    #e3sm tests to mimic production runs
    "e3sm_prod" : (("e3sm_atm_prod",),None,
                     (
		      ("SMS_Ld2.ne30_oECv3_ICG.A_WCYCL1850S_CMIP6","allactive-v1cmip6"),
		      )),

    "fates" : (None, None,
                         ("ERS_Ld9.1x1_brazil.ICLM45ED",
                          "ERS_D_Ld9.1x1_brazil.ICLM45ED",
                          "SMS_D_Lm6.1x1_brazil.ICLM45ED")
                         ),
}

###############################################################################
def get_test_suite(suite, machine=None, compiler=None):
###############################################################################
    """
    Return a list of FULL test names for a suite.
    """
    expect(suite in _TEST_SUITES, "Unknown test suite: '{}'".format(suite))
    machobj = Machines(machine=machine)
    machine = machobj.get_machine_name()

    if(compiler is None):
        compiler = machobj.get_default_compiler()
    expect(machobj.is_valid_compiler(compiler),"Compiler {} not valid for machine {}".format(compiler,machine))

    inherits_from, _, tests_raw = _TEST_SUITES[suite]
    tests = []
    for item in tests_raw:
        test_mod = None
        if (isinstance(item, six.string_types)):
            test_name = item
        else:
            expect(isinstance(item, tuple), "Bad item type for item '{}'".format(str(item)))
            expect(len(item) in [2, 3], "Expected two or three items in item '{}'".format(str(item)))
            expect(isinstance(item[0], six.string_types), "Expected string in first field of item '{}'".format(str(item)))
            expect(isinstance(item[1], six.string_types), "Expected string in second field of item '{}'".format(str(item)))

            test_name = item[0]
            if (len(item) == 2):
                test_mod = item[1]
            else:
                expect(type(item[2]) in [six.string_types, tuple], "Expected string or tuple for third field of item '{}'".format(str(item)))
                test_mod_machines = [item[2]] if isinstance(item[2], six.string_types) else item[2]
                if (machine in test_mod_machines):
                    test_mod = item[1]

        tests.append(CIME.utils.get_full_test_name(test_name, machine=machine, compiler=compiler, testmod=test_mod))

    if (inherits_from is not None):
        inherits_from = [inherits_from] if isinstance(inherits_from, six.string_types) else inherits_from
        for inherits in inherits_from:
            inherited_tests = get_test_suite(inherits, machine, compiler)

            expect(len(set(tests) & set(inherited_tests)) == 0,
                   "Tests {} defined in multiple suites".format(", ".join(set(tests) & set(inherited_tests))))
            tests.extend(inherited_tests)

    return tests

###############################################################################
def get_test_suites():
###############################################################################
    return list(_TEST_SUITES.keys())

###############################################################################
def infer_machine_name_from_tests(testargs):
###############################################################################
    """
    >>> infer_machine_name_from_tests(["NCK.f19_g16_rx1.A.melvin_gnu"])
    'melvin'
    >>> infer_machine_name_from_tests(["NCK.f19_g16_rx1.A"])
    >>> infer_machine_name_from_tests(["NCK.f19_g16_rx1.A", "NCK.f19_g16_rx1.A.melvin_gnu"])
    'melvin'
    >>> infer_machine_name_from_tests(["NCK.f19_g16_rx1.A.melvin_gnu", "NCK.f19_g16_rx1.A.melvin_gnu"])
    'melvin'
    """
    e3sm_test_suites = get_test_suites()

    machine = None
    for testarg in testargs:
        testarg = testarg.strip()
        if testarg.startswith("^"):
            testarg = testarg[1:]

        if testarg not in e3sm_test_suites:
            machine_for_this_test = parse_test_name(testarg)[4]
            if machine_for_this_test is not None:
                if machine is None:
                    machine = machine_for_this_test
                else:
                    expect(machine == machine_for_this_test, "Must have consistent machine '%s' != '%s'" % (machine, machine_for_this_test))

    return machine

###############################################################################
def get_full_test_names(testargs, machine, compiler):
###############################################################################
    """
    Return full test names in the form:
    TESTCASE.GRID.COMPSET.MACHINE_COMPILER.TESTMODS
    Testmods are optional

    Testargs can be categories or test names and support the NOT symbol '^'

    >>> get_full_test_names(["cime_tiny"], "melvin", "gnu")
    ['ERS.f19_g16_rx1.A.melvin_gnu', 'NCK.f19_g16_rx1.A.melvin_gnu']

    >>> get_full_test_names(["cime_tiny", "PEA_P1_M.f45_g37_rx1.A"], "melvin", "gnu")
    ['ERS.f19_g16_rx1.A.melvin_gnu', 'NCK.f19_g16_rx1.A.melvin_gnu', 'PEA_P1_M.f45_g37_rx1.A.melvin_gnu']

    >>> get_full_test_names(['ERS.f19_g16_rx1.A', 'NCK.f19_g16_rx1.A', 'PEA_P1_M.f45_g37_rx1.A'], "melvin", "gnu")
    ['ERS.f19_g16_rx1.A.melvin_gnu', 'NCK.f19_g16_rx1.A.melvin_gnu', 'PEA_P1_M.f45_g37_rx1.A.melvin_gnu']

    >>> get_full_test_names(["cime_tiny", "^NCK.f19_g16_rx1.A"], "melvin", "gnu")
    ['ERS.f19_g16_rx1.A.melvin_gnu']
    """
    expect(machine is not None, "Must define a machine")
    expect(compiler is not None, "Must define a compiler")
    e3sm_test_suites = get_test_suites()

    tests_to_run = set()
    negations = set()

    for testarg in testargs:
        # remove any whitespace in name
        testarg = testarg.strip()
        if (testarg.startswith("^")):
            negations.add(testarg[1:])
        elif (testarg in e3sm_test_suites):
            tests_to_run.update(get_test_suite(testarg, machine, compiler))
        else:
            try:
                tests_to_run.add(CIME.utils.get_full_test_name(testarg, machine=machine, compiler=compiler))
            except:
                if "." not in testarg:
                    expect(False, "Unrecognized test suite '{}'".format(testarg))
                else:
                    raise

    for negation in negations:
        if (negation in e3sm_test_suites):
            tests_to_run -= set(get_test_suite(negation, machine, compiler))
        else:
            fullname = CIME.utils.get_full_test_name(negation, machine=machine, compiler=compiler)
            if (fullname in tests_to_run):
                tests_to_run.remove(fullname)

    return list(sorted(tests_to_run))

###############################################################################
def get_recommended_test_time(test_full_name):
###############################################################################
    """
    >>> get_recommended_test_time("ERS.f19_g16_rx1.A.melvin_gnu")
    '0:10:00'

    >>> get_recommended_test_time("ERP_Ln9.ne30_ne30.FC5.melvin_gun.cam-outfrq9s")
    '0:45:00'

    >>> get_recommended_test_time("PET_Ln9.ne30_ne30.FC5.sandiatoss3_intel.cam-outfrq9s")
    '03:00:00'

    >>> get_recommended_test_time("PET_Ln20.ne30_ne30.FC5.sandiatoss3_intel.cam-outfrq9s")
    >>>
    """
    _, _, _, _, machine, compiler, _ = CIME.utils.parse_test_name(test_full_name)
    expect(machine is not None, "{} is not a full test name".format(test_full_name))

    best_time = None
    suites = get_test_suites()
    for suite in suites:
        _, rec_time, tests_raw = _TEST_SUITES[suite]
        for item in tests_raw:
            test_mod = None
            if (isinstance(item, six.string_types)):
                test_name = item
            else:
                test_name = item[0]
                if (len(item) == 2):
                    test_mod = item[1]
                else:
                    test_mod_machines = [item[2]] if isinstance(item[2], six.string_types) else item[2]
                    if (machine in test_mod_machines):
                        test_mod = item[1]

            full_test = CIME.utils.get_full_test_name(test_name, machine=machine, compiler=compiler, testmod=test_mod)

            if full_test == test_full_name and rec_time is not None:
                if best_time is None or \
                        convert_to_seconds(rec_time) < convert_to_seconds(best_time):
                    best_time = rec_time

    return best_time

###############################################################################
def sort_by_time(test_one, test_two):
###############################################################################
    """
    >>> tests = get_full_test_names(["cime_tiny"], "melvin", "gnu")
    >>> tests.extend(get_full_test_names(["cime_developer"], "melvin", "gnu"))
    >>> tests.append("A.f19_f19.A.melvin_gnu")
    >>> tests.sort(cmp=sort_by_time)
    >>> tests
    ['DAE.f19_f19.A.melvin_gnu', 'ERI.f09_g16.X.melvin_gnu', 'ERIO.f09_g16.X.melvin_gnu', 'ERP.f45_g37_rx1.A.melvin_gnu', 'ERR.f45_g37_rx1.A.melvin_gnu', 'ERS.ne30_g16_rx1.A.melvin_gnu', 'IRT_N2.f19_g16_rx1.A.melvin_gnu', 'NCK_Ld3.f45_g37_rx1.A.melvin_gnu', 'PET_P32.f19_f19.A.melvin_gnu', 'PRE.f19_f19.ADESP.melvin_gnu', 'PRE.f19_f19.ADESP_TEST.melvin_gnu', 'SEQ_Ln9.f19_g16_rx1.A.melvin_gnu', 'SMS.T42_T42.S.melvin_gnu', 'SMS_D_Ln9.f19_g16_rx1.A.melvin_gnu', 'ERS.f19_g16_rx1.A.melvin_gnu', 'NCK.f19_g16_rx1.A.melvin_gnu', 'A.f19_f19.A.melvin_gnu']
    """
    rec1, rec2 = get_recommended_test_time(test_one), get_recommended_test_time(test_two)
    if rec1 == rec2:
        return (test_one > test_two) - (test_two < test_one)
    else:
        if rec2 is None:
            return -1
        elif rec1 is None:
            return 1
        else:
            a = convert_to_seconds(rec2)
            b = convert_to_seconds(rec1)
            return (a < b) - (b < a)<|MERGE_RESOLUTION|>--- conflicted
+++ resolved
@@ -139,12 +139,7 @@
                            ("PET_Ln9_PS.ne30_oECv3_ICG.A_WCYCL1850S","allactive-mach-pet"),
                            "PEM_Ln9.ne30_oECv3_ICG.A_WCYCL1850S",
                            "ERP_Ld3.ne30_oECv3_ICG.A_WCYCL1850S",
-<<<<<<< HEAD
-                           "SMS.f09_g16_a.MPASLIALB",
-=======
-                           "SEQ_IOP.f19_g16.X",
                            "SMS.f09_g16_a.MALI",
->>>>>>> 988cf6dd
                            "SMS_D_Ln5.conusx4v1_conusx4v1.FC5AV1C-L",
 			   ("SMS.ne30_oECv3.BGCEXP_BCRC_CNPRDCTC_1850","clm-bgcexp"),
                            ("SMS.ne30_oECv3.BGCEXP_BCRC_CNPECACNT_1850","clm-bgcexp"))
