--- conflicted
+++ resolved
@@ -78,11 +78,7 @@
 
     !----- define namelist -----
     namelist / docn_nml / &
-<<<<<<< HEAD
-         decomp, restfilm, restfils, force_prognostic_true, fixed_sst
-=======
-         decomp, restfilm, restfils, force_prognostic_true, sst_constant_value
->>>>>>> 070fdbf4
+         decomp, restfilm, restfils, force_prognostic_true, fixed_sst, sst_constant_value
 
     !----------------------------------------------------------------------------
     ! Determine input filenamname
@@ -115,21 +111,15 @@
        write(logunit,F00)' restfilm   = ',trim(restfilm)
        write(logunit,F00)' restfils   = ',trim(restfils)
        write(logunit,F0L)' force_prognostic_true = ',force_prognostic_true
-<<<<<<< HEAD
        write(logunit,F02)' fixed_sst = ',fixed_sst
-=======
        write(logunit,*)  ' sst_constant_value    = ',sst_constant_value
->>>>>>> 070fdbf4
     endif
     call shr_mpi_bcast(decomp  ,mpicom,'decomp')
     call shr_mpi_bcast(restfilm,mpicom,'restfilm')
     call shr_mpi_bcast(restfils,mpicom,'restfils')
     call shr_mpi_bcast(force_prognostic_true,mpicom,'force_prognostic_true')
-<<<<<<< HEAD
     call shr_mpi_bcast(fixed_sst,mpicom,'fixed_sst')
-=======
     call shr_mpi_bcast(sst_constant_value   ,mpicom,'sst_constant_value')
->>>>>>> 070fdbf4
 
     rest_file = trim(restfilm)
     rest_file_strm = trim(restfils)
