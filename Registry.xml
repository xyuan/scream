<?xml version="1.0"?>
<registry model="mpas" core="ocean" core_abbrev="ocn" version="4.0">

	<dims>
		<dim name="nCells" units="unitless"
			 description="The number of polygons in the primary grid."
		/>
		<dim name="nCellsP1" definition="nCells+1" units="unitless"
			 description="The number of polygons in the primary grid."
		/>
		<dim name="nEdges" units="unitless"
			 description="The number of edge midpoints in either the primary or dual grid."
		/>
		<dim name="nEdgesP1" definition="nEdges+1" units="unitless"
			 description="The number of edge midpoints in either the primary or dual grid."
		/>
		<dim name="maxEdges" units="unitless"
			 description="The largest number of edges any polygon within the grid has."
		/>
		<dim name="maxEdges2" units="unitless"
			 description="Two times the largest number of edges any polygon within the grid has."
		/>
		<dim name="nAdvectionCells" definition="maxEdges2+0" units="unitless"
			 description="The largest number of advection cells for any edge."
		/>
		<dim name="nVertices" units="unitless"
			 description="The total number of cells in the dual grid. Also the number of corners in the primary grid."
		/>
		<dim name="nVerticesP1" definition="nVertices+1" units="unitless"
			 description="The total number of cells in the dual grid. Also the number of corners in the primary grid."
		/>
		<dim name="TWO" definition="2" units="unitless"
			 description="The number two as a dimension."
		/>
		<dim name="R3" definition="3" units="unitless"
			 description="The number three as a dimension."
		/>
		<dim name="SIX" definition="6" units="unitless"
			 description="The number six as a dimension."
		/>
		<dim name="FIFTEEN" definition="15" units="unitless"
			 description="The number 15 as a dimension."
		/>
		<dim name="TWENTYONE" definition="21" units="unitless"
			 description="The number 21 as a dimension."
		/>
		<dim name="vertexDegree" units="unitless"
			 description="The number of cells or edges touching each vertex."
		/>
		<dim name="nVertLevels" units="unitless" definition="namelist:config_vert_levels"
			 description="The number of levels in the vertical direction. All vertical levels share the same horizontal locations."
		/>
		<dim name="nVertLevelsP1" definition="nVertLevels+1" units="unitless"
			 description="The number of interfaces in the vertical direction."
		/>
		<dim name="nPoints" definition="1" units="unitless"
			 description="The number of points for AM_pointwiseStats"
		/>
		<dim name="nPointGroups" definition="1" units="unitless"
			 description="The number of points groups"
		/>
		<dim name="maxPointsInGroup" definition="1" units="unitless"
			 description="The maximum number of points in any group."
		/>
		<dim name="nRegions" units="unitless"
			description="Number of regions."
			definition="1"
		/>
		<dim name="nRegionGroups" units="unitless"
			description="Number of groups of regions."
			definition="1"
		/>
		<dim name="maxRegionsInGroup" units="unitless"
			description="Maximum number of regions in a group."
			definition="1"
		/>
		<dim name="nTransects" definition="1" units="unitless"
			 description="The number of transects for AM transectTransport"
		/>
		<dim name="maxEdgesInTransect" definition="1" units="unitless"
			 description="Max number of edges in a transect for AM transectTransport"
		/>
	</dims>

	<!--*************************************-->
	<!-- General namelists for all run modes -->
	<!--*************************************-->
	<nml_record name="run_modes" mode="forward;analysis;init">
		<nml_option name="config_ocean_run_mode" type="character" default_value="forward" units="unitless"
					description="Determines which run mode will be used for the ocean model."
					mode="forward;analysis;init" forward_value="forward" analysis_value="analysis" init_value="init"
					possible_values="'forward' and 'analysis'"
		/>
	</nml_record>
	<nml_record name="time_management" mode="forward;analysis">
		<nml_option name="config_do_restart" type="logical" default_value=".false." units="unitless"
					description="Determines if the initial conditions should be read from a restart file, or an input file."
					possible_values=".true. or .false."
		/>
		<nml_option name="config_restart_timestamp_name" type="character" default_value="Restart_timestamp" units="unitless"
					description="Path to the filename for restart timestamps to be read and written from."
					possible_values="Path to a file."
		/>
		<nml_option name="config_start_time" type="character" default_value="0001-01-01_00:00:00" units="unitless"
					description="Timestamp describing the initial time of the simulation. If it is set to 'file', the initial time is read from restart_timestamp."
					possible_values="'YYYY-MM-DD_HH:MM:SS' or 'file'"
		/>
		<nml_option name="config_stop_time" type="character" default_value="none" units="unitless" mode="forward"
					description="Timestamp descriping the final time of the simulation. If it is set to 'none' the final time is determined from config_start_time and config_run_duration."
					possible_values="'YYYY-MM-DD_HH:MM:SS' or 'none'"
		/>
		<nml_option name="config_run_duration" type="character" default_value="0010_00:00:00" units="unitless" mode="forward"
					description="Timestamp describing the length of the simulation. If it is set to 'none' the duration is determined from config_start_time and config_stop_time. config_run_duration overrides inconsistent values of config_stop_time."
					possible_values="'DDDD_HH:MM:SS' or 'none'"
		/>
		<nml_option name="config_calendar_type" type="character" default_value="gregorian_noleap" units="unitless"
					description="Selection of the type of calendar that should be used in the simulation."
					possible_values="'gregorian', 'gregorian_noleap'"
		/>
	</nml_record>
	<nml_record name="io" mode="forward;analysis">
		<nml_option name="config_write_output_on_startup" type="logical" default_value=".true." units="unitless"
					description="Logical flag determining if an output file should be written prior to the first time step."
					possible_values=".true. or .false."
		/>
		<nml_option name="config_pio_num_iotasks" type="integer" default_value="0" units="unitless"
					description="Integer specifying how many IO tasks should be used within the PIO library. A value of 0 causes all MPI tasks to also be IO tasks. IO tasks are requried to write contiguous blocks of data to a file."
					possible_values="Any positive integer value greater than or equal to 0."
					mode="forward;analysis;init"
		/>
		<nml_option name="config_pio_stride" type="integer" default_value="1" units="unitless"
					description="Integer specifying the stride of each IO task."
					possible_values="Any positive integer value greater than 0."
					mode="forward;analysis;init"
		/>
	</nml_record>
	<nml_record name="decomposition" mode="forward;analysis;init">
		<nml_option name="config_num_halos" type="integer" default_value="3" units="unitless"
					description="Determines the number of halo cells extending from a blocks owned cells (Called the 0-Halo). The default of 3 is the minimum that can be used with monotonic advection."
					possible_values="Any positive integer value."
		/>
		<nml_option name="config_block_decomp_file_prefix" type="character" default_value="graph.info.part." units="unitless"
					description="Defines the prefix for the block decomposition file. Can include a path. The number of blocks is appended to the end of the prefix at run-time."
					possible_values="Any path/prefix to a block decomposition file."
		/>
		<nml_option name="config_number_of_blocks" type="integer" default_value="0" units="unitless"
					description="Determines the number of blocks a simulation should be run with. If it is set to 0, the number of blocks is the same as the number of MPI tasks at run-time."
					possible_values="Any integer greater than or equal to 0."
		/>
		<nml_option name="config_explicit_proc_decomp" type="logical" default_value=".false." units="unitless"
					description="Determines if an explicit processor decomposition should be used. This is only useful if multiple blocks per processor are used."
					possible_values=".true. or .false."
		/>
		<nml_option name="config_proc_decomp_file_prefix" type="character" default_value="graph.info.part." units="unitless"
					description="Defines the prefix for the processor decomposition file. This file is only read if config_explicit_proc_decomp is .true. The number of processors is appended to the end of the prefix at run-time."
					possible_values="Any path/prefix to a processor decomposition file."
		/>
	</nml_record>

	<!--**********************************-->
	<!-- Namelists for init run mode only -->
	<!--**********************************-->
	<nml_record name="init_setup" mode="init">
		<nml_option name="config_vert_levels" type="integer" default_value="-1" units="unitless"
					description="Number of vertical levels to create within the configuration."
					possible_values="Any positive non-zero integer. A value of -1 causes this to be overwritten with the configurations vertical level definition."
		/>
		<nml_option name="config_init_configuration" type="character" default_value="none" units="unitless"
					description="Name of configuration to create."
					possible_values="Any configuration name"
		/>
		<nml_option name="config_expand_sphere" type="logical" default_value=".false." units="unitless"
					description="Logical flag that controls if a spherical mesh is expanded to an earth sized sphere or not."
					possible_values=".true. or .false."
		/>
		<nml_option name="config_realistic_coriolis_parameter" type="logical" default_value=".false." units="unitless"
					description="Logical flag that controls if a spherical mesh will get realistic coriolis parameters or not."
					possible_values=".true. or .false."
		/>
		<nml_option name="config_write_cull_cell_mask" type="logical" default_value=".true." units="unitless"
					description="Logicial flag that controls if the cullCell field is written to output."
					possible_values=".true. or .false."
		/>
		<nml_option name="config_vertical_grid" type="character" default_value="uniform" units="unitless"
					description="Name of vertical grid to use in configuration generation"
					possible_values="'uniform', '60layerPHC', '42layerWOCE', '100layerACMEv1', '1dCVTgenerator', ..."
		/>
	</nml_record>
	<nml_record name="CVTgenerator" mode="init">
		<nml_option name="config_1dCVTgenerator_stretch1" type="real" default_value="1.0770" units="unitless"
					description="Parameter for the 1D CVT vertical grid generator."
					possible_values="Any positive non-zero integer."
		/>
		<nml_option name="config_1dCVTgenerator_stretch2" type="real" default_value="1.0275" units="unitless"
					description="Parameter for the 1D CVT vertical grid generator."
					possible_values="Any positive non-zero integer."
		/>
		<nml_option name="config_1dCVTgenerator_dzSeed" type="real" default_value="1.2" units="unitless"
					description="Seed thickness of the first layer for the 1D CVT vertical grid generator."
					possible_values="Any positive non-zero integer."
		/>
	</nml_record>
	<nml_record name="init_ssh_and_landIcePressure" mode="init">
		<nml_option name="config_iterative_init_variable" type="character" default_value="landIcePressure" units="unitless"
					description="Which variable, ssh or landIcePressure, is computed from the other.  If landIcePressure is to be computed, 'landIcePressure_from_top_density' indicates that the top density (rather than the mean density displaced by land ice) should be used to compute the landIcePressure."
					possible_values="'ssh', 'landIcePressure_from_top_density' or 'landIcePressure'"
		/>
	</nml_record>


	<!--*************************************-->
	<!-- Namelists for forward run mode only -->
	<!--*************************************-->
	<nml_record name="time_integration" mode="forward">
		<nml_option name="config_dt" type="character" default_value="00:05:00" units="unitless"
					description="Length of model time-step."
					possible_values="Any time stamp in 'YYYY-MM-DD_hh:mm:ss' format. Items can be removed from the left if they are unused."
		/>
		<nml_option name="config_time_integrator" type="character" default_value="split_explicit" units="unitless"
					description="Time integration method."
					possible_values="'split_explicit', 'RK4', 'unsplit_explicit'"
		/>
	</nml_record>
	<nml_record name="ALE_vertical_grid" mode="forward">
		<nml_option name="config_vert_coord_movement" type="character" default_value="uniform_stretching" units="unitless"
					description="Determines the vertical coordinate movement type. 'uniform_stretching' distributes SSH perturbations through all vertical levels (z-star vertical coordinate); 'fixed' places them all in the top level (z-level vertical coordinate); 'user_specified' allows the input file to determine the distribution using the variable vertCoordMovementWeights (weighted z-star vertical coordinate); and 'impermeable_interfaces' makes the vertical transport between layers zero, i.e. $w^t=0$ (idealized isopycnal)."
					possible_values="'uniform_stretching', 'fixed', 'user_specified', 'impermeable_interfaces'"
		/>
		<nml_option name="config_use_min_max_thickness" type="logical" default_value=".false." units="unitless"
					description="If true, a minimum and maximum thicknesses are enforced to prevent massless and very thick layers."
					possible_values=".true. or .false."
		/>
		<nml_option name="config_min_thickness" type="real" default_value="1.0" units="m"
					description="Minimum thickness allowed."
					possible_values="any positive real value, but typically 0.1 to 1 m."
		/>
		<nml_option name="config_max_thickness_factor" type="real" default_value="6.0" units="unitless"
					description="Maximum thickness allowed. This is a factor times the resting thickness, i.e., maximum thickness = config_max_thickness_factor*$h^{rest}$."
					possible_values="any positive real value, but typically 2-4."
		/>
		<nml_option name="config_dzdk_positive" type="logical" default_value=".false." units="unitless"
					description="Determines if the positive Z axis is aligned with the positive K index direction."
					possible_values=".true. or .false."
		/>
	</nml_record>
	<nml_record name="ALE_frequency_filtered_thickness" mode="forward">
		<nml_option name="config_use_freq_filtered_thickness" type="logical" default_value=".false." units="unitless"
					description="If true, $h^{hf}$ is included in the desired ALE thickness, and the prognostic equations for $D^{lf}$ and $h^{hf}$ are integrated in the code."
					possible_values=".true. or .false."
		/>
		<nml_option name="config_thickness_filter_timescale" type="real" default_value="5.0" units="days"
					description="Filter time scale for the low-frequency baroclinic divergence, $\tau_{Dlf}$."
					possible_values="any positive real value, but typically 5 days."
		/>
		<nml_option name="config_use_highFreqThick_restore" type="logical" default_value=".false." units="unitless"
					description="If true, the high frequency thickness prognostic equation ($h^{hf}$) includes term 2 on the RHS, the restoring term.  The high frequency thickness is restored to zero with time scale $\tau_{hhf}$."
					possible_values=".true. or .false."
		/>
		<nml_option name="config_highFreqThick_restore_time" type="real" default_value="30.0" units="days"
					description="Restoring time scale for high-frequency thickness, $\tau_{hhf}$."
					possible_values="any positive real value, but typically 5-30 days."
		/>
		<nml_option name="config_use_highFreqThick_del2" type="logical" default_value=".false." units="unitless"
					description="If true, high frequency thickness prognostic equation ($h^{hf}$) includes term 3 on the RHS, the diffusion term."
					possible_values=".true. or .false."
		/>
		<nml_option name="config_highFreqThick_del2" type="real" default_value="100.0" units="m^2 s^{-1}"
					description="Horizonal high frequency thickness diffusion, $\kappa_{hhf}$."
					possible_values="any positive real"
		/>
	</nml_record>
	<nml_record name="partial_bottom_cells" mode="init">
		<nml_option name="config_alter_ICs_for_pbcs" type="logical" default_value=".false." units="unitless"
					description="If true, initial conditions are altered according to the config_pbc_alteration_type flag. The alteration of layer thickness only occurs when config_do_restart is false, i.e. on an initial run."
					possible_values=".true. or .false."
		/>
		<nml_option name="config_pbc_alteration_type" type="character" default_value="full_cell" units="unitless"
					description="Determines the method of initial condition alteration for partial bottom cells. 'partial_cell' alters layerThickness, interpolates all tracers in the bottom cell based on the bottomDepth variable, and alters bottomDepth to enforce the minimum pbc fraction. 'full_cell' alters bottomDepth to have full cells everywhere, based on the refBottomDepth variable."
					possible_values="'full_cell' or 'partial_cell'"
		/>
		<nml_option name="config_min_pbc_fraction" type="real" default_value="0.10" units="unitless"
					description="Determines the minimum fraction of a cell altering the initial conditions can create. The alteration of layer thickness only occurs when config_do_restart is false, i.e. on an initial run."
					possible_values="Any real between 0 and 1."
		/>
	</nml_record>
	<nml_record name="hmix" mode="forward">
		<nml_option name="config_hmix_scaleWithMesh" type="logical" default_value=".false." units="unitless"
					description="If false, del2 and del4 coefficients are constant throughout the mesh (equivalent to setting $\rho_m=1$ throughout the mesh).  If true, these coefficients scale as mesh density to the -3/4 power."
					possible_values=".true. or .false."
		/>
		<nml_option name="config_maxMeshDensity" type="real" default_value="-1.0" units="unitless"
					description="Global maximum of the mesh density"
					possible_values="Any positive real number. If set any negative real number, config_maxMeshDensity is computed during the initialization of each simulation."
		/>
		<nml_option name="config_apvm_scale_factor" type="real" default_value="0.0" units="unitless"
					description="Anticipated potential vorticity (APV) method scale factor, $c_{apv}$. When zero, APV is off."
					possible_values="Any non-negative number, typically between zero and one."
		/>
	</nml_record>
	<nml_record name="hmix_del2" mode="forward">
		<nml_option name="config_use_mom_del2" type="logical" default_value=".false." units="unitless"
					description="If true, Laplacian horizontal mixing is used on the momentum equation."
					possible_values=".true. or .false."
		/>
		<nml_option name="config_use_tracer_del2" type="logical" default_value=".false." units="unitless"
					description="If true, Laplacian horizontal mixing is used on the tracer equation."
					possible_values=".true. or .false."
		/>
		<nml_option name="config_mom_del2" type="real" default_value="10.0" units="m^2 s^{-1}"
					description="Horizonal viscosity, $\nu_h$."
					possible_values="any positive real"
		/>
		<nml_option name="config_tracer_del2" type="real" default_value="10.0" units="m^2 s^{-1}"
					description="Horizonal diffusion, $\kappa_h$."
					possible_values="any positive real"
		/>
	</nml_record>
	<nml_record name="hmix_del4" mode="forward">
		<nml_option name="config_use_mom_del4" type="logical" default_value=".false." units="unitless"
					description="If true, biharmonic horizontal mixing is used on the momentum equation."
					possible_values=".true. or .false."
		/>
		<nml_option name="config_use_tracer_del4" type="logical" default_value=".false." units="unitless"
					description="If true, biharmonic horizontal mixing is used on the tracer equation."
					possible_values=".true. or .false."
		/>
		<nml_option name="config_mom_del4" type="real" default_value="5.0e13" units="m^4 s^{-1}"
					description="Coefficient for horizontal biharmonic operator on momentum."
					possible_values="any positive real"
		/>
		<nml_option name="config_mom_del4_div_factor" type="real" default_value="1.0" units="non-dimensional"
					description="The divergence portion of the del4 operator is scaled by this factor."
					possible_values="any positive real"
		/>
		<nml_option name="config_tracer_del4" type="real" default_value="0.0" units="m^4 s^{-1}"
					description="Coefficient for horizontal biharmonic operator on tracers."
					possible_values="any positive real"
		/>
	</nml_record>
	<nml_record name="hmix_Leith" mode="forward">
		<nml_option name="config_use_Leith_del2" type="logical" default_value=".false." units="unitless"
					description="If true, the Leith enstrophy-cascade closure is turned on"
					possible_values=".true. or .false."
		/>
		<nml_option name="config_Leith_parameter" type="real" default_value="1.0" units="non-dimensional"
					description="Non-dimensional Leith closure parameter"
					possible_values="any positive real"
		/>
		<nml_option name="config_Leith_dx" type="real" default_value="15000.0" units="m"
					description="Characteristic length scale, usually the smallest dx in the mesh"
					possible_values="any positive real"
		/>
		<nml_option name="config_Leith_visc2_max" type="real" default_value="2.5e3" units="m^2 s^{-1}"
					description="Upper bound on the allowable value of Leith-computed viscosity"
					possible_values="any positive real"
		/>
	</nml_record>
	<nml_record name="mesoscale_eddy_parameterization" mode="forward">
		<nml_option name="config_use_standardGM" type="logical" default_value=".false." units="NA"
					description="If true, the standard GM for the tracer advection and mixing is turned on. This includes the redi portion which is captured in hmix."
					possible_values=".true. or .false."
		/>
		<nml_option name="config_use_Redi_surface_layer_tapering" type="logical" default_value=".false." units="NA"
					description="If true, the Redi K33 vertical mixing is limited in and just below the ocean boundary layer."
					possible_values=".true. or .false."
		/>
		<nml_option name="config_Redi_surface_layer_tapering_extent" type="real" default_value="0.0" units="non-dimensional"
					description="Vertical component of Redi mixing limited in top config_Redi_surface_layer_tapering_extent*boundaryLayerDepth"
					possible_values="Any positive real value, typically between 1 and 2."
		/>
		<nml_option name="config_use_Redi_bottom_layer_tapering" type="logical" default_value=".false." units="NA"
					description="If true, the Redi K33 vertical mixing is limited in bottom boundary layer."
					possible_values=".true. or .false."
		/>
		<nml_option name="config_Redi_bottom_layer_tapering_depth" type="real" default_value="0.0" units="m"
					description="Vertical component of Redi mixing limited in bottom config_Redi_surface_layer_tapering_depth"
					possible_values="Any positive real value, typically between 100 and 500 m."
		/>
		<nml_option name="config_standardGM_tracer_kappa" type="real" default_value="0.0" units="m^2 s^{-1}"
					description="Coefficient of standard GM parametrization of eddy transport (Bolus component), $\kappa$"
					possible_values="Any positive real value."
		/>
		<nml_option name="config_Redi_kappa" type="real" default_value="0.0" units="m^2 s^{-1}"
					description="The Redi diffusion coefficient"
					possible_values="Positive real numbers"
		/>
		<nml_option name="config_gravWaveSpeed_trunc" type="real" default_value="0.3" units="m/s"
					description="Gravity wave speed truncation threshold for the vertical stream function boundary value problem, $c$"
					possible_values="Positive real numbers that represents the gravity wave speed of the first, second, etc., baroclinic modes"
		/>
		<nml_option name="config_max_relative_slope" type="real" default_value="0.01" units="non-dimensional"
					description="Tapering parameter for Redi diffusion coeffient.  Tapering occurs when relativeSlopeTopOfEdge is greater than config_max_relative_slope"
					possible_values="Positive real numbers"
		/>
	</nml_record>
	<nml_record name="hmix_del2_tensor" mode="forward">
		<nml_option name="config_use_mom_del2_tensor" type="logical" default_value=".false." units="unitless"
					description="If true, tensor-based Laplacian horizontal mixing is used on the momentum equation. The tensor-based mixing operations are provided to show the functionality of the tensor subroutines. Tensor-based del2 mixing is not fully vetted and not recommended for production simulations."
					possible_values=".true. or .false."
		/>
		<nml_option name="config_mom_del2_tensor" type="real" default_value="10.0" units="m^2 s^{-1}"
					description="Horizonal viscosity, $\nu_h$."
					possible_values="any positive real"
		/>
	</nml_record>
	<nml_record name="hmix_del4_tensor" mode="forward">
		<nml_option name="config_use_mom_del4_tensor" type="logical" default_value=".false." units="unitless"
					description="If true, tensor-based biharmonic horizontal mixing is used on the momentum equation. The tensor-based mixing operations are provided to show the functionality of the tensor subroutines. Tensor-based del4 mixing is not fully vetted and not recommended for production simulations."
					possible_values=".true. or .false."
		/>
		<nml_option name="config_mom_del4_tensor" type="real" default_value="5.0e13" units="m^4 s^{-1}"
					description="Coefficient for horizontal biharmonic operator on momentum."
					possible_values="any positive real"
		/>
	</nml_record>
	<nml_record name="Rayleigh_damping" mode="forward">
		<nml_option name="config_Rayleigh_friction" type="logical" default_value=".false." units="unitless"
					description="If true, Rayleigh friction is included in the momentum equation."
					possible_values=".true. or .false."
		/>
		<nml_option name="config_Rayleigh_damping_coeff" type="real" default_value="0.0" units="s^{-1}"
					description="Inverse-time coefficient for the Rayleigh damping term, $c_R$."
					possible_values="Any positive real value."
		/>
	</nml_record>
	<nml_record name="vmix" mode="forward">
		<nml_option name="config_convective_visc" type="real" default_value="1.0" units="m^2 s^{-1}"
					description="Value of vertical viscosity to be used in unstable conditions (i.e. Richardson number less than zero)"
					possible_values="Any positive real value."
		/>
		<nml_option name="config_convective_diff" type="real" default_value="1.0" units="m^2 s^{-1}"
					description="Value of vertical diffusion to be used in unstable conditions (i.e. Richardson number less than zero)"
					possible_values="Any positive real value."
		/>
	</nml_record>
	<nml_record name="vmix_const" mode="forward">
		<nml_option name="config_use_const_visc" type="logical" default_value=".false." units="unitless"
					description="If true, constant vertical viscosity is included in the momentum equation"
					possible_values=".true. or .false."
		/>
		<nml_option name="config_use_const_diff" type="logical" default_value=".false." units="unitless"
					description="If true, constant vertical diffusion is included in the tracer equation"
					possible_values=".true. or .false."
		/>
		<nml_option name="config_vert_visc" type="real" default_value="1.0e-4" units="m^2 s^{-1}"
					description="Vertical viscosity, applied uniformly throughout domain"
					possible_values="Any positive real value."
		/>
		<nml_option name="config_vert_diff" type="real" default_value="1.0e-5" units="m^2 s^{-1}"
					description="Vertical diffusion, applied uniformly throughout domain"
					possible_values="Any positive real value."
		/>
	</nml_record>
	<nml_record name="vmix_rich" mode="forward">
		<nml_option name="config_use_rich_visc" type="logical" default_value=".false." units="unitless"
					description="If true, Richardson-number based vertical viscosity is included in the momentum equation"
					possible_values=".true. or .false."
		/>
		<nml_option name="config_use_rich_diff" type="logical" default_value=".false." units="unitless"
					description="If true, Richardson-number based vertical diffusion is included in the tracer equation"
					possible_values=".true. or .false."
		/>
		<nml_option name="config_bkrd_vert_visc" type="real" default_value="1.0e-4" units="m^2 s^{-1}"
					description="Background vertical viscosity for Richardson-number based vertical mixing, $\nu_{bkrd}$"
					possible_values="Any positive real value."
		/>
		<nml_option name="config_bkrd_vert_diff" type="real" default_value="1.0e-5" units="m^2 s^{-1}"
					description="Background vertical diffusion for Richardson-number based vertical mixing, $\kappa_{bkrd}$"
					possible_values="Any positive real value."
		/>
		<nml_option name="config_rich_mix" type="real" default_value="0.005" units="m^2 s^{-1}"
					description="Coefficient for Richardon-number vertical mixing function, $c_{Ri}$"
					possible_values="Any positive real value."
		/>
	</nml_record>
	<nml_record name="vmix_tanh" mode="forward">
		<nml_option name="config_use_tanh_visc" type="logical" default_value=".false." units="unitless"
					description="If true, tanh-based vertical viscosity is included in the momentum equation"
					possible_values=".true. or .false."
		/>
		<nml_option name="config_use_tanh_diff" type="logical" default_value=".false." units="unitless"
					description="If true, tanh-based vertical diffusion is included in the tracer equation"
					possible_values=".true. or .false."
		/>
		<nml_option name="config_max_visc_tanh" type="real" default_value="2.5e-1" units="m^2 s^{-1}"
					description="maximum viscosity value for tanh-fit function"
					possible_values="Any positive real value."
		/>
		<nml_option name="config_min_visc_tanh" type="real" default_value="1.0e-4" units="m^2 s^{-1}"
					description="minimum viscosity value for tanh-fit function"
					possible_values="Any positive real value."
		/>
		<nml_option name="config_max_diff_tanh" type="real" default_value="2.5e-2" units="m^2 s^{-1}"
					description="maximum diffusion value for tanh-fit function"
					possible_values="Any positive real value."
		/>
		<nml_option name="config_min_diff_tanh" type="real" default_value="1.0e-5" units="m^2 s^{-1}"
					description="minimum diffusion value for tanh-fit function"
					possible_values="Any positive real value."
		/>
		<nml_option name="config_zMid_tanh" type="real" default_value="-100" units="m"
					description="z-coodinate location of center of tanh function"
					possible_values="Any real value, typically negative."
		/>
		<nml_option name="config_zWidth_tanh" type="real" default_value="100" units="m"
					description="vertical width parameter for tanh function"
					possible_values="Any positive real value."
		/>
	</nml_record>
	<nml_record name="cvmix" mode="forward">
		<nml_option name="config_use_cvmix" type="logical" default_value=".false." units="NA"
					description="If true, use the Community Vertical MIXing routines to compute vertical diffusivity and viscosity"
					possible_values="True or False"
		/>
		<nml_option name="config_cvmix_prandtl_number" type="real" default_value="1.0" units="non-dimensional"
					description="Prandtl number to be used within the CVMix parameterization suite"
					possible_values="Any non-negative real value."
		/>
		<nml_option name="config_use_cvmix_background" type="logical" default_value=".false." units="NA"
					description="If true, background diffusivity and viscosity is computed using CVMix"
					possible_values="True or False"
		/>
		<nml_option name="config_cvmix_background_diffusion" type="real" default_value="1.0e-5" units="m^2 s^{-1}"
					description="Background vertical diffusion applied to tracer quantities"
					possible_values="Any positive real value."
		/>
		<nml_option name="config_cvmix_background_viscosity" type="real" default_value="1.0e-4" units="m^2 s^{-1}"
					description="Background vertical viscosity applied to horizontal velocity"
					possible_values="Any positive real value."
		/>
		<nml_option name="config_use_cvmix_convection" type="logical" default_value=".false." units="NA"
					description="If true, convective diffusivity and viscosity is computed using CVMix"
					possible_values="True or False"
		/>
		<nml_option name="config_cvmix_convective_diffusion" type="real" default_value="1.0" units="m^2 s^{-1}"
					description="Convective vertical diffusion applied to tracer quantities"
					possible_values="Any positive real value."
		/>
		<nml_option name="config_cvmix_convective_viscosity" type="real" default_value="1.0" units="m^2 s^{-1}"
					description="Convective vertical viscosity applied to horizontal velocity components"
					possible_values="Any positive real value."
		/>
		<nml_option name="config_cvmix_convective_basedOnBVF" type="logical" default_value=".true." units="NA"
					description="If true, convection is triggered based on value of config_cvmix_convective_triggerBVF"
					possible_values="True or False"
		/>
		<nml_option name="config_cvmix_convective_triggerBVF" type="real" default_value="0.0" units="s^{-2}"
					description="Value of Brunt Viasala frequency squared below which convective mixing is triggered"
					possible_values="Any real value"
		/>
		<nml_option name="config_use_cvmix_shear" type="logical" default_value=".false." units="NA"
					description="If true, shear-based mixing is computed using CVMix"
					possible_values="True or False"
		/>
		<nml_option name="config_cvmix_shear_mixing_scheme" type="character" default_value="PP" units="NA"
					description="Choose between Pacanowski/Philander or Large et al. shear mixing"
					possible_values="PP or KPP"
		/>
		<nml_option name="config_cvmix_shear_PP_nu_zero" type="real" default_value="0.005" units="m^2 s^{-1}"
					description="Numerator of Pacanowski and Philander (1981) Eq (1)"
					possible_values="Any positive real value"
		/>
		<nml_option name="config_cvmix_shear_PP_alpha" type="real" default_value="5.0" units="unitless"
					description="Alpha values used in Pacanowski and Philander (1981) Eqs (1) and (2)"
					possible_values="Any positive real value"
		/>
		<nml_option name="config_cvmix_shear_PP_exp" type="real" default_value="2.0" units="unitless"
					description="Exponent used in denominator of Pacanowski and Philander (1981) Eqs (1)"
					possible_values="Any positive real value"
		/>
		<nml_option name="config_cvmix_shear_KPP_nu_zero" type="real" default_value="0.005" units="m^2 s^{-1}"
					description="Maximum diffusivity produced by shear-generated mixing"
					possible_values="Any positive real value"
		/>
		<nml_option name="config_cvmix_shear_KPP_Ri_zero" type="real" default_value="0.7" units="non-dimensional"
					description="Theshold gradient Richardson number to produced enhanced diffusivities, See Large et al. (1994) Eq (28a,b,c)"
					possible_values="Any positive real value"
		/>
		<nml_option name="config_cvmix_shear_KPP_exp" type="real" default_value="3" units="NA"
					description="Exponent relating diffusivities to $Ri_g$. Referred to as $p_1$ in Large et al. (1994) Eq (28b)"
					possible_values="Any positive real value"
		/>
		<nml_option name="config_use_cvmix_tidal_mixing" type="logical" default_value=".false." units="NA"
					description="If true, diffusivity and viscosity is computed using CVMix tidal mixing"
					possible_values="True or False"
		/>
		<nml_option name="config_use_cvmix_double_diffusion" type="logical" default_value=".false." units="NA"
					description="If true, diffusivity and viscosity is computed using CVMix double diffusion"
					possible_values="True or False"
		/>
		<nml_option name="config_use_cvmix_kpp" type="logical" default_value=".false." units="NA"
					description="If true, diffusivity and viscosity is computed using CVMix KPP"
					possible_values="True or False"
		/>
		<nml_option name="config_use_cvmix_fixed_boundary_layer" type="logical" default_value=".false." units="NA"
					description="If true, boundary layer depth is specified as config_cvmix_kpp_boundary_layer_depth"
					possible_values="True or False"
		/>
		<nml_option name="config_cvmix_kpp_boundary_layer_depth" type="real" default_value="30.0" units="m"
					description="If config_use_cvmix_fixed_boundary_layer, then KPP OBL calculation is overwritten with this value"
					possible_values="Any positive real value."
		/>
		<nml_option name="config_cvmix_kpp_criticalBulkRichardsonNumber" type="real" default_value="0.25" units="non-dimensional"
					description="Critical bulk Richardson number used to determine bottom of ocean mixed layer"
					possible_values="Any positive real value."
		/>
		<nml_option name="config_cvmix_kpp_matching" type="character" default_value="SimpleShapes" units="NA"
					description="Determines how the KPP diffusivities are matched to values at base of boundary layer"
					possible_values="MatchBoth, MatchGradient, SimpleShapes"
		/>
		<nml_option name="config_cvmix_kpp_EkmanOBL" type="logical" default_value=".false." units="NA"
					description="If true, boundary layer depth is limited by Ekman layer depth"
					possible_values="True or False"
		/>
		<nml_option name="config_cvmix_kpp_MonObOBL" type="logical" default_value=".false." units="NA"
					description="If true, boundary layer depth is limited by Monin-Obukhov layer depth"
					possible_values="True or False"
		/>
		<nml_option name="config_cvmix_kpp_interpolationOMLType" type="character" default_value="quadratic" units="NA"
					description="Determine bottom of ocean mixed layer using linear, quadratic or cubic interpolation"
					possible_values="linear, quadratic, cubic"
		/>
		<nml_option name="config_cvmix_kpp_surface_layer_extent" type="real" default_value="0.1" units="non-dimensional"
					description="The non-dimensional extent of the surface layer, measured as fraction of boundary layer depth"
					possible_values="Any value between 0 and 1"
		/>
		<nml_option name="config_cvmix_kpp_surface_layer_averaging" type="real" default_value="5.0" units="m"
					description="The thickness over which to average when computing surface-averaged velocity and buoyancy"
					possible_values="Any positive real value, but typically should be between 1 and 20 meters"
		/>
		<nml_option name="configure_cvmix_kpp_minimum_OBL_under_sea_ice" type="real" default_value="10.0" units="m"
					description="The minimum allowable boundary layer depth with sea-ice is present"
					possible_values="Any positive real value, but typically should be between 1 and 20 meters"
		/>
		<nml_option name="config_cvmix_kpp_stop_OBL_search" type="real" default_value="100.0" units="non-dimensional"
					description="The search for boundary layer depth is terminated when bulk Richardson number is greater than config_cvmix_kpp_stop_OBL_search*config_cvmix_kpp_criticalBulkRichardsonNumber"
					possible_values="Any positive value"
		/>
		<nml_option name="config_cvmix_kpp_use_enhanced_diff" type="logical" default_value=".true." units="none"
					description="Flag for use of enhanced diffusion at boundary layer base as in Large et al (1994)"
					possible_values=".true. or .false."
		/>
	</nml_record>
	<nml_record name="forcing" mode="init;forward">
		<nml_option name="config_use_bulk_wind_stress" type="logical" default_value=".false." units="unitless"
					description="Controls if zonal and meridional components of windstress are used to build surface wind stress."
					possible_values=".true. or .false."
		/>
		<nml_option name="config_use_bulk_thickness_flux" type="logical" default_value=".false." units="unitless"
					description="Controls if a bulk thickness flux will be computed for surface forcing."
					possible_values=".true. or .false."
		/>
		<nml_option name="config_flux_attenuation_coefficient" type="real" default_value="0.001" units="m"
					description="The length scale of exponential decay of surface fluxes. Fluxes are multiplied by $e^{z/\gamma}$, where this coefficient is $\gamma$."
					possible_values="Any positive real number."
		/>
		<nml_option name="config_flux_attenuation_coefficient_runoff" type="real" default_value="0.001" units="m"
					description="The length scale of exponential decay of river runoff. Fluxes are multiplied by $e^{z/\gamma}$, where this coefficient is $\gamma$."
					possible_values="Any positive real number."
		/>
	</nml_record>
	<nml_record name="shortwaveRadiation" mode="init;forward">
		<nml_option name="config_sw_absorption_type" type="character" default_value="none" units="unitless"
					description="Name of shortwave absorption type used in simulation. "
					possible_values="'jerlov' or 'ohlmann00' or 'none'"
		/>
		<nml_option name="config_jerlov_water_type" type="integer" default_value="3" units="unitless"
					description="Integer value defining the water type used in Jerlov short wave absorption."
					possible_values="Integer values between 1 and 5"
		/>
		<nml_option name="config_surface_buoyancy_depth" type="real" default_value="1" units="m"
					description="Depth over which to apply penetrating SW to sfcBuoyancyFlux"
					possible_values="Real Values greater than zero less than bottomDepth"
		/>
		<nml_option name="config_forcing_restart_file" type="character" default_value="Restart_forcing_time_stamp"
					description="Filename for the restart timestamp in the forcing file"
		/>
	</nml_record>
	<nml_record name="frazil_ice" mode="forward">
		<nml_option name="config_use_frazil_ice_formation" type="logical" default_value=".false." units="unitless"
					description="Controls if fluxes related to frazil ice process are computed."
					possible_values=".true. or .false."
		/>
		<nml_option name="config_frazil_heat_of_fusion" type="real" default_value="3.34e5" units="J kg^{-1}"
					description="Energy per kilogram released when sea water freezes. NOTE: test and make consistent with ACME."
					possible_values="Any positive real number."
		/>
		<nml_option name="config_frazil_ice_density" type="real" default_value="1000.0" units="kg m^{-3}"
					description="Assumed density of frazil. NOTE: test and make consistent with ACME."
					possible_values="Any positive real number."
		/>
		<nml_option name="config_frazil_fractional_thickness_limit" type="real" default_value="0.1" units="non-dimensional"
					description="maximum fraction of layer thickness than can be used or created at an instant by frazil."
					possible_values="Any positive real number between 0 and 1."
		/>
		<nml_option name="config_specific_heat_sea_water" type="real" default_value="3985.0" units="J kg^{-1} C^{-1}"
					description="Energy per kilogram per C needed to raise ocean temperature 1 C. NOTE: test and make consistent with ACME."
					possible_values="Any positive real number."
		/>
		<nml_option name="config_frazil_maximum_depth" type="real" default_value="100.0" units="m"
					description="maximum depth for the formation of frazil"
					possible_values="Any positive real number."
		/>
		<nml_option name="config_frazil_sea_ice_reference_salinity" type="real" default_value="4.0" units="PSU"
					description="assumed salinity of frazil ice in the open ocean."
					possible_values="Any positive real number."
		/>
		<nml_option name="config_frazil_land_ice_reference_salinity" type="real" default_value="0.0" units="PSU"
					description="assumed salinity of frazil ice under land ice."
					possible_values="Any non-negative real number."
		/>
		<nml_option name="config_frazil_maximum_freezing_temperature" type="real" default_value="0.0" units="C"
			description="Maximum freezing temperature for the creation of frazil"
			possible_values="Any positive real number."
		/>
		<nml_option name="config_frazil_use_surface_pressure" type="logical" default_value=".true." units="unitless"
			description="Flag that controls if frazil formation will exert a surface pressure as it is formed."
			possible_values=".true. or .false."
		/>
	</nml_record>
	<nml_record name="land_ice_fluxes" mode="init;forward">
		<nml_option name="config_land_ice_flux_mode" type="character" default_value="off" units="unitless"
					description="Selects the mode in which land-ice fluxes are computed."
					possible_values="'off','pressure_only','standalone','coupled'"
		/>
		<nml_option name="config_land_ice_flux_formulation" type="character" default_value="Jenkins" units="unitless"
					description="Name of land-ice flux formulation."
					possible_values="'ISOMIP', 'Jenkins', 'HollandJenkins'"
		/>
		<nml_option name="config_land_ice_flux_useHollandJenkinsAdvDiff" type="logical" default_value=".false." units="unitless"
					description="If .true. then uses the advection/diffusion scheme of Holland and Jenkins (1999) for ice-shelf heat fluxes"
					possible_values=".true. and .false."
		/>
		<nml_option name="config_land_ice_flux_attenuation_coefficient" type="real" default_value="10.0" units="m"
					description="The vertical length scale of exponential decay for surface fluxes under land ice."
					possible_values="Any positive real number."
		/>
		<nml_option name="config_land_ice_flux_boundaryLayerThickness" type="real" default_value="10.0" units="m"
					description="The thickness of the sub-ice-shelf boundary layer, over which T and S will be averaged."
					possible_values="Any non-negative real number.  A value of 0 means that T and S are taken top level."
		/>
		<nml_option name="config_land_ice_flux_boundaryLayerNeighborWeight" type="real" default_value="0.0" units="unitless"
					description="The for horizontal neighbors used to horizontally smooth boundary layer T and S."
					possible_values="Most likely a value between 0 (no smoothing) and 1 (neighbors get same weight as this cell)."
		/>
		<nml_option name="config_land_ice_flux_cp_ice" type="real" default_value="2.009e3" units="J C^{-1} kg^{-1}"
					description="The specific heat capacity for ice."
					possible_values="Any positive real number"
		/>
		<nml_option name="config_land_ice_flux_rho_ice" type="real" default_value="918" units="kg m^{-3}"
					description="The density of land ice."
					possible_values="Any positive real number"
		/>
		<nml_option name="config_land_ice_flux_topDragCoeff" type="real" default_value="2.5e-3" units="unitless"
					description="The top drag coefficient."
					possible_values="Any positive real number"
		/>
		<nml_option name="config_land_ice_flux_ISOMIP_gammaT" type="real" default_value="1e-4" units="m s^{-1}"
					description="The constant heat transport velocity through the boundary layer under land ice used in the ISOMIP test cases."
					possible_values="Any positive real number"
		/>
		<nml_option name="config_land_ice_flux_rms_tidal_velocity" type="real" default_value="5e-2" units="m s^{-1}"
					description="Parameterization of tidal velocity used in computing the sub-ice-shelf friction velocity"
					possible_values="Any non-negative real number"
		/>
		<nml_option name="config_land_ice_flux_jenkins_heat_transfer_coefficient" type="real" default_value="0.011" units="unitless"
					description="constant nondimensional heat transfer coefficient across the ice-ocean boundary layer"
					possible_values="Any positive real number"
		/>
		<nml_option name="config_land_ice_flux_jenkins_salt_transfer_coefficient" type="real" default_value="3.1e-4" units="unitless"
					description="constant nondimensional salt transfer coefficient across the ice-ocean boundary layer"
					possible_values="Any positive real number"
		/>
	</nml_record>

	<nml_record name="advection" mode="forward">
		<nml_option name="config_vert_tracer_adv" type="character" default_value="stencil" units="unitless"
					description="Method for interpolating tracer values from layer centers to layer edges"
					possible_values="'spline' and 'stencil'"
		/>
		<nml_option name="config_vert_tracer_adv_order" type="integer" default_value="3" units="unitless"
					description="Order of polynomial used for tracer reconstruction at layer edges"
					possible_values="2, 3 and 4"
		/>
		<nml_option name="config_horiz_tracer_adv_order" type="integer" default_value="3" units="unitless"
					description="Order of polynomial used for tracer reconstruction at cell edges"
					possible_values="2, 3 and 4"
		/>
		<nml_option name="config_coef_3rd_order" type="real" default_value="0.25" units="non-dimensional"
					description="Reconstruction of 3rd-order reconstruction to blend with 4th-order reconstuction"
					possible_values="any real between 0 and 1"
		/>
		<nml_option name="config_monotonic" type="logical" default_value=".true." units="unitless"
					description="If .true. then fluxes are limited to produce a monotonic advection scheme"
					possible_values=".true. and .false."
		/>
	</nml_record>
	<nml_record name="bottom_drag" mode="forward">
		<nml_option name="config_bottom_drag_coeff" type="real" default_value="1.0e-3" units="unitless"
					description="Dimensionless bottom drag coefficient, $c_{drag}$."
					possible_values="any positive real, typically 1.0e-3"
		/>
	</nml_record>
	<nml_record name="ocean_constants">
		<nml_option name="config_density0" type="real" default_value="1026.0" units="kg m^{-3}"
					description="Density used as a coefficient of the pressure gradient terms, $\rho_0$. This is a constant due to the Boussinesq approximation."
					possible_values="any positive real, but typically 1000-1035"
		/>
	</nml_record>
	<nml_record name="pressure_gradient" mode="forward">
		<nml_option name="config_pressure_gradient_type" type="character" default_value="pressure_and_zmid" units="unitless"
					description="Form of pressure gradient terms in momentum equation. For most applications, the gradient of pressure and layer mid-depth are appropriate.  For isopycnal coordinates, one may use the gradient of the Montgomery potential."
					possible_values="'pressure_and_zmid' or 'Jacobian_from_density' or 'Jacobian_from_TS' or 'MontgomeryPotential'"
		/>
		<nml_option name="config_common_level_weight" type="real" default_value="0.5" units="unitless"
					description="The weight between standard Jacobian and weighted Jacobian, $\gamma$."
					possible_values="any real between 0 and 1"
		/>
	</nml_record>
	<nml_record name="eos">
		<nml_option name="config_eos_type" type="character" default_value="linear" units="unitless"
					description="Character string to choose EOS formulation"
					possible_values="Jackett McDougall EOS = 'jm' and Linear EOS = 'linear'"
		/>
		<nml_option name="config_freezing_temperature_coeff_0" type="real" default_value="-1.8" units="C"
					description="The freezing temperature at zero pressure."
					possible_values="Any real number"
		/>
		<nml_option name="config_freezing_temperature_coeff_S" type="real" default_value="0.0" units="C PSU^{-1}"
					description="The coefficient for the term proportional to salinity in the freezing temperature."
					possible_values="Any real number"
		/>
		<nml_option name="config_freezing_temperature_coeff_p" type="real" default_value="6.64670038e-08" units="C Pa^{-1}"
					description="The coefficient for the term proportional to the (limited) pressure in the freezing temperature."
					possible_values="Any real number"
		/>
		<nml_option name="config_freezing_temperature_coeff_pS" type="real" default_value="-4.44655526e-09" units="C PSU^{-1} Pa^{-1}"
					description="The coefficient for the term proportional to salinity times pressure in the freezing temperature."
					possible_values="Any real number"
		/>
		<nml_option name="config_freezing_temperature_reference_pressure" type="real" default_value="1e5" units="Pa"
					description="The reference pressure above which the freezing temperature is equal to config_freezing_temperature_coeff_0."
					possible_values="Any positive real number"
		/>
	</nml_record>
	<nml_record name="eos_linear">
		<nml_option name="config_eos_linear_alpha" type="real" default_value="0.2" units="kg m^{-3} C^{-1}"
					description="Linear thermal expansion coefficient"
					possible_values="any positive real"
		/>
		<nml_option name="config_eos_linear_beta" type="real" default_value="0.8" units="kg m^{-3} PSU^{-1}"
					description="Linear haline contraction coefficient"
					possible_values="any positive real"
		/>
		<nml_option name="config_eos_linear_Tref" type="real" default_value="5.0" units="C"
					description="Reference temperature"
					possible_values="any real"
		/>
		<nml_option name="config_eos_linear_Sref" type="real" default_value="35.0" units="PSU"
					description="Reference salinity"
					possible_values="any real"
		/>
		<nml_option name="config_eos_linear_densityref" type="real" default_value="1000.0" units="kg m^{-3}"
					description="Reference density, i.e. density when T=Tref and S=Sref"
					possible_values="any positive real"
		/>
	</nml_record>
	<nml_record name="split_explicit_ts" mode="forward">
		<nml_option name="config_n_ts_iter" type="integer" default_value="2" units="unitless"
					description="number of large iterations over stages 1-3"
					possible_values="any positive integer, but typically 1, 2, or 3"
		/>
		<nml_option name="config_n_bcl_iter_beg" type="integer" default_value="1" units="unitless"
					description="number of iterations of stage 1 (baroclinic solve) on the first split-explicit iteration"
					possible_values="any positive integer, but typically 1, 2, or 3"
		/>
		<nml_option name="config_n_bcl_iter_mid" type="integer" default_value="2" units="unitless"
					description="number of iterations of stage 1 (baroclinic solve) on any split-explicit iterations between first and last"
					possible_values="any positive integer, but typically 1, 2, or 3"
		/>
		<nml_option name="config_n_bcl_iter_end" type="integer" default_value="2" units="unitless"
					description="number of iterations of stage 1 (baroclinic solve) on the last split-explicit iteration"
					possible_values="any positive integer, but typically 1, 2, or 3"
		/>
		<nml_option name="config_btr_dt" type="character" default_value="0000_00:00:15" units="unitless"
					description="Timestep to use for the barotropic mode in the split explicit time integrator"
					possible_values="Any time stamp in 'YYYY-MM-DD_hh:mm:ss' format. Items can be removed from the left if they are unused."
		/>
		<nml_option name="config_n_btr_cor_iter" type="integer" default_value="2" units="unitless"
					description="number of iterations of the velocity corrector step in stage 2"
					possible_values="any positive integer, but typically 1, 2, or 3"
		/>
		<nml_option name="config_vel_correction" type="logical" default_value=".true." units="unitless"
					description="If true, the velocity correction term is included in the horizontal advection of thickness and tracers"
					possible_values=".true. or .false."
		/>
		<nml_option name="config_btr_subcycle_loop_factor" type="integer" default_value="2" units="unitless"
					description="Barotropic subcycles proceed from $t$ to $t+n\Delta t$, where $n$ is this configuration option."
					possible_values="Any positive integer, but typically 1 or 2"
		/>
		<nml_option name="config_btr_gam1_velWt1" type="real" default_value="0.5" units="unitless"
					description="Weighting of velocity in the SSH predictor step in stage 2. When zero, previous subcycle time is used; when one, new subcycle time is used."
					possible_values="between 0 and 1"
		/>
		<nml_option name="config_btr_gam2_SSHWt1" type="real" default_value="1.0" units="unitless"
					description="Weighting of SSH in the velocity corrector step in stage 2. When zero, previous subcycle time is used; when one, new subcycle time is used."
					possible_values="between 0 and 1"
		/>
		<nml_option name="config_btr_gam3_velWt2" type="real" default_value="1.0" units="unitless"
					description="Weighting of velocity in the SSH corrector step in stage 2. When zero, previous subcycle time is used; when one, new subcycle time is used."
					possible_values="between 0 and 1"
		/>
		<nml_option name="config_btr_solve_SSH2" type="logical" default_value=".false." units="unitless"
					description="If true, execute the SSH corrector step in stage 2"
					possible_values=".true. or .false."
		/>
	</nml_record>
	<nml_record name="testing" mode="forward">
		<nml_option name="config_conduct_tests" type="logical" default_value=".false." units="unitless"
					description="If true, run testing suite. This is the overarching control on the test suite. Individual flags must be set to true below to conduct each test."
					possible_values=".true. or .false."
		/>
		<nml_option name="config_test_tensors" type="logical" default_value=".false." units="unitless"
					description="If true, tensor operations are tested upon start-up."
					possible_values=".true. or .false."
		/>
		<nml_option name="config_tensor_test_function" type="character" default_value="sph_uCosCos" units="unitless"
					description="Character string to choose tensor test fuction"
					possible_values="'linear_x', 'linear_y', 'linear_arb_rot', 'power_x', 'power_y', 'power_arb_rot', 'sin_arb_rot', 'sph_solid_body', 'sph_Williamson', 'sph_uCosCos', 'sph_vCosCos', 'sph_ELonLon_CosCos', 'sph_ELatLat_CosCos', 'sph_ELonLat_CosCos'"
		/>
	</nml_record>
	<nml_record name="debug" mode="forward;init">
		<nml_option name="config_disable_redi_k33" type="logical" default_value=".false." units="unitless"
					description="If true, disables k33 portion of Redi neutral surface mixing."
					possible_values=".true. or .false."
		/>
		<nml_option name="config_disable_redi_horizontal_term1" type="logical" default_value=".false." units="unitless"
					description="If true, disables first term in horizonal mixing of Redi neutral surface mixing."
					possible_values=".true. or .false."
		/>
		<nml_option name="config_disable_redi_horizontal_term2" type="logical" default_value=".false." units="unitless"
					description="If true, disables first term in horizonal mixing of Redi neutral surface mixing."
					possible_values=".true. or .false."
		/>
		<nml_option name="config_disable_redi_horizontal_term3" type="logical" default_value=".false." units="unitless"
					description="If true, disables first term in horizonal mixing of Redi neutral surface mixing."
					possible_values=".true. or .false."
		/>
		<nml_option name="config_check_zlevel_consistency" type="logical" default_value=".false." units="unitless"
					description="Enables a run-time check for consistency for a zlevel grid. Ensures relevant variables correctly define the bottom of the ocean."
					possible_values=".true. or .false."
		/>
		<nml_option name="config_check_ssh_consistency" type="logical" default_value=".true." units="unitless"
					description="Enables a run-time check to determine if the SSH is within 2m of the surface.  See equation for $\zeta_i$."
					possible_values=".true. or .false."
		/>
		<nml_option name="config_filter_btr_mode" type="logical" default_value=".false." units="unitless"
					description="Enables filtering of the barotropic mode."
					possible_values=".true. or .false."
		/>
		<nml_option name="config_prescribe_velocity" type="logical" default_value=".false." units="unitless"
					description="Enables a prescribed velocity field. This velocity field is read on input, and remains constant through a simulation."
					possible_values=".true. or .false."
		/>
		<nml_option name="config_prescribe_thickness" type="logical" default_value=".false." units="unitless"
					description="Enables a prescribed thickness field. This thickness field is read on input, and remains constant through a simulation."
					possible_values=".true. or .false."
		/>
		<nml_option name="config_include_KE_vertex" type="logical" default_value=".false." units="unitless"
					description="If true, the kinetic energy in each cell is computed by blending cell-based and vertex-based values of kinetic energy."
					possible_values=".true. or .false."
		/>
		<nml_option name="config_check_tracer_monotonicity" type="logical" default_value=".false." units="unitless"
					description="Enables a change on tracer monotonicity at the end of the monotonic advection routine. Only used if config_monotonic is set to .true."
					possible_values=".true. or .false."
		/>
		<nml_option name="config_disable_thick_all_tend" type="logical" default_value=".false." units="unitless"
					description="Disables all tendencies on the thickness field."
					possible_values=".true. or .false."
		/>
		<nml_option name="config_disable_thick_hadv" type="logical" default_value=".false." units="unitless"
					description="Disable tendencies on the thickness field from horizontal advection."
					possible_values=".true. or .false."
		/>
		<nml_option name="config_disable_thick_vadv" type="logical" default_value=".false." units="unitless"
					description="Disables tendencies on the thickness field from vertical advection."
					possible_values=".true. or .false."
		/>
		<nml_option name="config_disable_thick_sflux" type="logical" default_value=".false." units="unitless"
					description="Disables tendencies on the thickness field from surface fluxes."
					possible_values=".true. or .false."
		/>
		<nml_option name="config_disable_vel_all_tend" type="logical" default_value=".false." units="unitless"
					description="Disables all tendencies on the velocity field."
					possible_values=".true. or .false."
		/>
		<nml_option name="config_disable_vel_coriolis" type="logical" default_value=".false." units="unitless"
					description="Diables tendencies on the velocity field from the Coriolis force."
					possible_values=".true. or .false."
		/>
		<nml_option name="config_disable_vel_pgrad" type="logical" default_value=".false." units="unitless"
					description="Disables tendencies on the velocity field from the horizontal pressure gradient."
					possible_values=".true. or .false."
		/>
		<nml_option name="config_disable_vel_hmix" type="logical" default_value=".false." units="unitless"
					description="Disables tendencies on the velocity field from horizontal mixing."
					possible_values=".true. or .false."
		/>
		<nml_option name="config_disable_vel_surface_stress" type="logical" default_value=".false." units="unitless"
					description="Disables tendencies on the velocity field from horizontal surface stresses (e.g. wind stress and top drag)."
					possible_values=".true. or .false."
		/>
		<nml_option name="config_disable_vel_vmix" type="logical" default_value=".false." units="unitless"
					description="Disables tendencies on the velocity field from vertical mixing."
					possible_values=".true. or .false."
		/>
		<nml_option name="config_disable_vel_vadv" type="logical" default_value=".false." units="unitless"
					description="Disables tendencies on the velocity field from vertical advection."
					possible_values=".true. or .false."
		/>
		<nml_option name="config_disable_tr_all_tend" type="logical" default_value=".false." units="unitless"
					description="Disables all tendencies on tracer fields."
					possible_values=".true. or .false."
		/>
		<nml_option name="config_disable_tr_adv" type="logical" default_value=".false." units="unitless"
					description="Disables tendencies on tracer fields from advection, both horizontal and vertical."
					possible_values=".true. or .false."
		/>
		<nml_option name="config_disable_tr_hmix" type="logical" default_value=".false." units="unitless"
					description="Disables tendencies on tracer fields from horizontal mixing."
					possible_values=".true. or .false."
		/>
		<nml_option name="config_disable_tr_vmix" type="logical" default_value=".false." units="unitless"
					description="Disables tendencies on tracer fields from vertical mixing."
					possible_values=".true. or .false."
		/>
		<nml_option name="config_disable_tr_sflux" type="logical" default_value=".false." units="unitless"
					description="Disables tendencies on tracer fields from surface fluxes."
					possible_values=".true. or .false."
		/>
		<nml_option name="config_disable_tr_nonlocalflux" type="logical" default_value=".false." units="unitless"
					description="Disables tendencies on the tracer fields from CVMix/KPP nonlocal fluxes."
					possible_values=".true. or .false."
		/>
		<nml_option name="config_read_nearest_restart" type="logical" default_value=".false." units="unitless"  mode="forward"
					description="This flag is intended for the expert user.  If false, forward model will error out if time given by config_start_time (or Restart_timestamp file if config_start_time='file') does not match any xtime strings in the restart file.  If true, forward model will read in record with xtime nearest to config_start_time.  Note that the restart file name is still given by config_start_time (or Restart_timestamp file), regardless of the state of this flag."
					possible_values=".true. or .false."
		/>
	</nml_record>
	<nml_record name="constrain_Haney_number" mode="init">
		<nml_option name="config_use_rx1_constraint" type="logical" default_value=".false." units="unitless"
					description="Initialize using Haney number constraint under ice shelves"
					possible_values=".true. or .false."
		/>
		<nml_option name="config_rx1_outer_iter_count" type="integer" default_value="20" units="unitless"
					description="The number of outer iterations (first smoothing then rx1 constraint) during initialization of the vertical grid."
					possible_values="any positive integer"
		/>
		<nml_option name="config_rx1_inner_iter_count" type="integer" default_value="10" units="unitless"
					description="The number of iterations used to constrain rx1 in each layer."
					possible_values="any positive integer"
		/>
		<nml_option name="config_rx1_init_inner_weight" type="real" default_value="0.1" units="unitless"
					description="The weight by which layer thicknesses are altered at the beginning of inner iteration. This weight linearly increases to 1.0 by the final iteration."
					possible_values="a positive value less than or equal to 1"
		/>
		<nml_option name="config_rx1_max" type="real" default_value="5.0" units="unitless"
					description="The maximum value rx1Max of the Haney number (rx1) after modification of the vertical grid"
					possible_values="any positive value, typically greater than or equal to 1"
		/>
		<nml_option name="config_rx1_horiz_smooth_weight" type="real" default_value="1.0" units="unitless"
					description="Relative weight of horizontal neighbors compared to this cell when smoothing vertical stretching"
					possible_values="A non-negative number"
		/>
		<nml_option name="config_rx1_vert_smooth_weight" type="real" default_value="1.0" units="unitless"
					description="Relative weight of vertical neighbors compared to this cell when smoothing vertical stretching"
					possible_values="A non-negative number"
		/>
		<nml_option name="config_rx1_slope_weight" type="real" default_value="1e-1" units="unitless"
					description="Weight used to nudge level interfaces toward being flat (thus decreasing the Haney number)"
					possible_values="A non-negative number"
		/>
		<nml_option name="config_rx1_zstar_weight" type="real" default_value="1.0" units="unitless"
					description="Weight used to nudge vertical stretching toward z-star during each outer iteration"
					possible_values="A non-negative number"
		/>
		<nml_option name="config_rx1_horiz_smooth_open_ocean_cells" type="integer" default_value="20" units="unitless"
					description="The size (in cells) of a buffer region around land ice for smoothing.  Smoothing is performed under land ice and in the buffer region of open ocean."
					possible_values="any non-negative integer, 0 indiates no buffer region."
		/>
		<nml_option name="config_rx1_min_levels" type="integer" default_value="3" units="unitless"
					description="The minimum number of layers in the ocean column in the smoothed region."
					possible_values="a positive integer"
		/>
		<nml_option name="config_rx1_min_layer_thickness" type="real" default_value="1.0" units="m"
					description="The minimum layer thickness in the smoothed region."
					possible_values="an positive value"
		/>
	</nml_record>
	<packages>
		<package name="variableShortwave" description="This package includes variables required to compute spatially variable shortwave extinction coefficients"/>

		<package name="splitTimeIntegrator" description="This package includes variables required for either the split or unsplit explicit time integrators."/>
		<package name="thicknessFilter" description="This package includes variables required for frequency filtered thickness."/>
		<package name="windStressBulkPKG" description="This package includes varibles required for bulk wind stress forcing."/>
		<package name="thicknessBulkPKG" description="This package includes varibles required for bulk thickness forcing."/>
		<package name="landIcePressurePKG" description="This package includes variables needed for runs with the sea surface depressed by land-ice pressure."/>
		<package name="landIceFluxesPKG" description="This package includes varibles required for land ice thickness, momentum and tracer fluxes."/>
		<package name="landIceCouplingPKG" description="This package includes varibles required for land ice coupling but not land ice fluxes in standalone mode."/>
		<package name="frazilIce" description="This package includes variables required for frazil ice formation."/>
		<package name="inSituEOS" description="This package includes variables required for to compute in situ equation of state derivatives, like thermal expansion and haline contraction."/>
		<package name="forwardMode" description="This package controls variables that are intended to be used within the forward run mode of the ocean model."/>
		<package name="analysisMode" description="This package controls variables that are intended to be used within the analysis run mode of the ocean model."/>
		<package name="initMode" description="This package controls variables that are intended to be used within the init run mode of the ocean model."/>
		<package name="cullCells" description="This package controls variables that provide information on what cells should be culled."/>
	</packages>

	<streams>
		<!-- Init mode streams -->
		<stream name="input_init"
				type="input"
				filename_template="mesh.nc"
				immutable="true"
				input_interval="initial_only"
				mode="init">

			<var name="latCell"/>
			<var name="lonCell"/>
			<var name="xCell"/>
			<var name="yCell"/>
			<var name="zCell"/>
			<var name="indexToCellID"/>
			<var name="latEdge"/>
			<var name="lonEdge"/>
			<var name="xEdge"/>
			<var name="yEdge"/>
			<var name="zEdge"/>
			<var name="indexToEdgeID"/>
			<var name="latVertex"/>
			<var name="lonVertex"/>
			<var name="xVertex"/>
			<var name="yVertex"/>
			<var name="zVertex"/>
			<var name="indexToVertexID"/>
			<var name="meshDensity"/>
			<var name="cellsOnEdge"/>
			<var name="nEdgesOnCell"/>
			<var name="nEdgesOnEdge"/>
			<var name="edgesOnCell"/>
			<var name="edgesOnEdge"/>
			<var name="weightsOnEdge"/>
			<var name="dvEdge"/>
			<var name="dcEdge"/>
			<var name="angleEdge"/>
			<var name="areaCell"/>
			<var name="areaTriangle"/>
			<var name="cellsOnCell"/>
			<var name="verticesOnCell"/>
			<var name="verticesOnEdge"/>
			<var name="edgesOnVertex"/>
			<var name="cellsOnVertex"/>
			<var name="kiteAreasOnVertex"/>
			<var name="fEdge"/>
			<var name="fVertex"/>
			<var name="fCell"/>
		</stream>

		<stream name="output_init"
				type="output"
				filename_template="ocean.nc"
				output_interval="0000-00-00_00:00:01"
				clobber_mode="truncate"
				runtime_format="single_file"
				mode="init">

			<stream name="input_init"/>
			<var name="refZMid"/>
			<var_struct name="tracers"/>
			<var name="normalVelocity"/>
			<var name="layerThickness"/>
			<var name="restingThickness"/>
			<var name="boundaryLayerDepth"/>
			<var name="refBottomDepth"/>
			<var name="bottomDepth"/>
			<var name="bottomDepthObserved"/>
			<var name="maxLevelCell"/>
			<var name="vertCoordMovementWeights"/>
			<var name="edgeMask"/>
			<var name="cullCell"/>
			<var name="effectiveDensityInLandIce"/>
			<var_struct name="ecosysAuxiliary"/>
			<var name="landIceMask"/>
			<var name="landIcePressure"/>
			<var name="landIceFraction"/>
			<var name="landIceDraft"/>
		</stream>

		<stream name="forcing_data_init"
				type="output"
				filename_template="init_mode_forcing_data.nc"
				output_interval="0000-00-00_00:00:01"
				clobber_mode="truncate"
				runtime_format="single_file"
				mode="init">

			<var name="surfaceStress"/>
			<var name="seaSurfacePressure"/>
			<var name="windStressZonal"/>
			<var name="windStressMeridional"/>
			<var_struct name="forcing"/>
			<var_struct name="tracersSurfaceRestoringFields"/>
			<var_struct name="tracersInteriorRestoringFields"/>
			<var_struct name="tracersExponentialDecayFields"/>
			<var_struct name="tracersIdealAgeFields"/>
			<var_struct name="tracersTTDFields"/>
			<var name="landIceSurfaceTemperature"/>
			<var_array name="activeTracersPistonVelocity" packages="activeTracersSurfaceRestoringPKG"/>
			<var_array name="activeTracersSurfaceRestoringValue" packages="activeTracersSurfaceRestoringPKG"/>
			<var_array name="activeTracersInteriorRestoringRate" packages="activeTracersInteriorRestoringPKG"/>
			<var_array name="activeTracersInteriorRestoringValue" packages="activeTracersInteriorRestoringPKG"/>
			<var_array name="debugTracersPistonVelocity" packages="debugTracersSurfaceRestoringPKG"/>
			<var_array name="debugTracersSurfaceRestoringValue" packages="debugTracersSurfaceRestoringPKG"/>
			<var name="latentHeatFlux"/>
			<var name="sensibleHeatFlux"/>
			<var name="shortWaveHeatFlux"/>
			<var name="evaporationFlux"/>
			<var name="rainFlux"/>
		</stream>

		<!-- Forward mode streams -->
		<stream name="mesh"
				type="input"
				filename_template="mesh.nc"
				input_interval="initial_only"
				immutable="true"
				mode="forward;analysis">

			<var name="latCell"/>
			<var name="lonCell"/>
			<var name="xCell"/>
			<var name="yCell"/>
			<var name="zCell"/>
			<var name="indexToCellID"/>
			<var name="latEdge"/>
			<var name="lonEdge"/>
			<var name="xEdge"/>
			<var name="yEdge"/>
			<var name="zEdge"/>
			<var name="indexToEdgeID"/>
			<var name="latVertex"/>
			<var name="lonVertex"/>
			<var name="xVertex"/>
			<var name="yVertex"/>
			<var name="zVertex"/>
			<var name="indexToVertexID"/>
			<var name="meshDensity"/>
			<var name="cellsOnEdge"/>
			<var name="nEdgesOnCell"/>
			<var name="nEdgesOnEdge"/>
			<var name="edgesOnCell"/>
			<var name="edgesOnEdge"/>
			<var name="weightsOnEdge"/>
			<var name="dvEdge"/>
			<var name="dcEdge"/>
			<var name="angleEdge"/>
			<var name="areaCell"/>
			<var name="areaTriangle"/>
			<var name="cellsOnCell"/>
			<var name="verticesOnCell"/>
			<var name="verticesOnEdge"/>
			<var name="edgesOnVertex"/>
			<var name="cellsOnVertex"/>
			<var name="kiteAreasOnVertex"/>
			<var name="fEdge"/>
			<var name="fVertex"/>
			<var name="fCell"/>
			<var name="bottomDepth"/>
			<var name="maxLevelCell"/>
			<var name="refBottomDepth" packages="forwardMode;analysisMode"/>
			<var name="restingThickness" packages="forwardMode;analysisMode"/>
		</stream>

		<stream name="input"
				type="input"
				filename_template="init.nc"
				input_interval="initial_only"
				immutable="true"
				mode="forward;analysis">

			<stream name="mesh"/>
			<var_struct name="tracers"/>
			<var name="normalVelocity"/>
			<var name="layerThickness"/>
			<var name="highFreqThickness"/>
			<var name="lowFreqDivergence"/>
			<var name="effectiveDensityInLandIce"/>
			<var_struct name="ecosysAuxiliary"/>
			<var name="landIceMask"/>
			<var name="landIcePressure"/>
			<var name="landIceFraction"/>
			<var name="landIceDraft"/>
		</stream>
		<stream name="KPP_testing"
				type="output"
				filename_template="output/KPP_test.$Y-$M-$D_$h.$m.$s.nc"
				filename_interval="00-01-00_00:00:00"
				reference_time="0001-01-01_00:00:00"
				clobber_mode="truncate"
				output_interval="0000_01:00:00"
				runtime_format="single_file" >

			<stream name="mesh"/>
			<var name="xtime"/>
			<var_struct name="tracers"/>
			<var name="zMid"/>
			<var name="zTop"/>
			<var name="velocityZonal"/>
			<var name="velocityMeridional"/>
			<var name="bulkRichardsonNumber"/>
			<var name="bulkRichardsonNumberBuoy"/>
			<var name="potentialDensity"/>
			<var name="unresolvedShear"/>
			<var name="boundaryLayerDepth"/>
			<var name="boundaryLayerDepthEdge"/>
			<var_array name="vertNonLocalFlux"/>
			<var name="surfaceFrictionVelocity"/>
			<var name="penetrativeTemperatureFluxOBL"/>
			<var name="surfaceBuoyancyForcing"/>
			<var name="windStressZonal"/>
			<var name="windStressMeridional"/>
			<var name="transportVelocityZonal"/>
			<var name="transportVelocityMeridional"/>
			<var name="RiTopOfCell"/>
			<var name="vertViscTopOfCell"/>
			<var name="vertDiffTopOfCell"/>
		</stream>

		<stream name="restart"
				type="input;output"
				filename_template="restarts/restart.$Y-$M-$D_$h.$m.$s.nc"
				filename_interval="output_interval"
				reference_time="0001-01-01_00:00:00"
				clobber_mode="truncate"
				input_interval="initial_only"
				output_interval="0005_00:00:00"
				immutable="true"
				mode="forward;analysis">

			<stream name="mesh"/>
			<var_struct name="tracers"/>
			<var name="normalVelocity"/>
			<var name="layerThickness"/>
			<var name="highFreqThickness"/>
			<var name="lowFreqDivergence"/>
			<var name="normalBarotropicVelocity"/>
			<var name="vertCoordMovementWeights"/>
			<var name="xtime"/>
			<var name="simulationStartTime"/>
			<var name="boundaryLayerDepth"/>
<<<<<<< HEAD
			<var name="landIcePressure"/>
			<var name="landIceDraft"/>
			<var name="landIceFraction"/>
			<var name="landIceMask"/>
=======
			<var name="seaSurfacePressure"/>
			<var name="landIcePressure" packages="restartForcingFields"/>
			<var name="landIceFraction" packages="restartForcingFields"/>
			<var name="landIceMask" packages="restartForcingFields"/>
>>>>>>> c8c66654
			<var_array name="tracersSurfaceValue"/>
			<var_array name="surfaceVelocity"/>
			<var_array name="SSHGradient"/>
			<var_array name="vertNonLocalFlux"/>
			<var name="effectiveDensityInLandIce"/>
			<var_struct name="ecosysAuxiliary"/>
			<var name="accumulatedFrazilIceMass"/>
			<var name="accumulatedFrazilIceSalinity"/>
			<var name="accumulatedLandIceMass"/>
			<var name="accumulatedLandIceHeat"/>
			<var name="accumulatedLandIceFrazilMass"/>
			<var name="frazilSurfacePressure"/>
		</stream>

		<stream name="output"
				type="output"
				filename_template="output/output.$Y-$M-$D_$h.$m.$s.nc"
				filename_interval="01-00-00_00:00:00"
				reference_time="0001-01-01_00:00:00"
				output_interval="0001_00:00:00"
				clobber_mode="truncate"
				runtime_format="single_file"
				mode="forward">

			<stream name="mesh"/>
			<var_struct name="tracers"/>
			<var name="layerThickness"/>
			<var name="ssh"/>
			<var name="maxLevelEdgeTop"/>
			<var name="vertCoordMovementWeights"/>
			<var name="edgeMask"/>
			<var name="vertexMask"/>
			<var name="cellMask"/>
			<var name="refZMid"/>
			<var name="refLayerThickness"/>
			<var name="xtime"/>
			<var name="zMid"/>
			<var name="zTop"/>
			<var name="kineticEnergyCell"/>
			<var name="relativeVorticityCell"/>
			<var name="areaCellGlobal"/>
			<var name="areaEdgeGlobal"/>
			<var name="areaTriangleGlobal"/>
			<var name="volumeCellGlobal"/>
			<var name="volumeEdgeGlobal"/>
			<var name="CFLNumberGlobal"/>
		</stream>
		<!--forcing stream for shortwave radiation-->
		<stream name="shortwave_forcing_data"
				type="input"
				filename_template="shortwaveData.nc"
				input_interval="none"
				runtime_format="single_file"
				packages="variableShortwave"
				mode="forward">

			<var name="xtime"/>
			<var name="chlorophyllData"/>
			<var name="zenithAngle"/>
			<var name="clearSkyRadiation"/>
		</stream>
		<!--This is the output from the init mode-->
		<stream name="shortwave_forcing_data_init"
				type="output"
				filename_template="init_mode_shortwaveData.nc"
				output_interval="0000-00-00_00:00:01"
				clobber_mode="truncate"
				runtime_format="single_file"
				packages="variableShortwave"
				mode="init">

			<var name="chlorophyllData"/>
			<var name="zenithAngle"/>
			<var name="clearSkyRadiation"/>
		</stream>
		<stream name="forcing_data"
				type="input"
				filename_template="forcing_data.nc"
				input_interval="initial_only"
				runtime_format="single_file"
				mode="forward">

			<var name="seaSurfacePressure"/>
			<var name="windStressZonal"/>
			<var name="windStressMeridional"/>
			<var_struct name="tracersSurfaceRestoringFields"/>
			<var_struct name="tracersInteriorRestoringFields"/>
			<var_struct name="tracersExponentialDecayFields"/>
			<var_struct name="tracersIdealAgeFields"/>
			<var_struct name="tracersTTDFields"/>
			<var_struct name="forcing"/>
			<var name="landIceSurfaceTemperature"/>
			<var_array name="activeTracersPistonVelocity" packages="activeTracersSurfaceRestoringPKG"/>
			<var_array name="activeTracersSurfaceRestoringValue" packages="activeTracersSurfaceRestoringPKG"/>
			<var_array name="activeTracersInteriorRestoringRate" packages="activeTracersInteriorRestoringPKG"/>
			<var_array name="activeTracersInteriorRestoringValue" packages="activeTracersInteriorRestoringPKG"/>
			<var_array name="debugTracersPistonVelocity" packages="debugTracersSurfaceRestoringPKG"/>
			<var_array name="debugTracersSurfaceRestoringValue" packages="debugTracersSurfaceRestoringPKG"/>
			<var name="latentHeatFlux"/>
			<var name="sensibleHeatFlux"/>
			<var name="shortWaveHeatFlux"/>
			<var name="evaporationFlux"/>
			<var name="rainFlux"/>
		</stream>

		<!-- Diagnostics streams for forward mode -->
		<stream name="additional_output"
				type="none"
				filename_template="output/additional_output.$Y-$M-$D_$h.$m.$s.nc"
				filename_interval="01-00-00_00:00:00"
				reference_time="0001-01-01_00:00:00"
				output_interval="0001_00:00:00"
				clobber_mode="truncate"
				runtime_format="single_file"
				mode="forward">

			<var name="normalVelocity"/>
			<var name="density"/>
			<var name="pressure"/>
			<var name="divergence"/>
			<var name="viscosity"/>
			<var name="vertViscTopOfEdge"/>
			<var name="vertViscTopOfCell"/>
			<var name="vertDiffTopOfCell"/>
			<var name="BruntVaisalaFreqTop"/>
			<var name="RiTopOfCell"/>
			<var name="bulkRichardsonNumber"/>
			<var name="vertAleTransportTop"/>
			<var name="vertVelocityTop"/>
		</stream>

		<stream name="real_world"
				type="none"
				filename_template="output/real_world_variables.$Y-$M-$D_$h.$m.$s.nc"
				filename_interval="01-00-00_00:00:00"
				reference_time="0001-01-01_00:00:00"
				output_interval="0001_00:00:00"
				clobber_mode="truncate"
				runtime_format="single_file"
				mode="forward">

			<stream name="mesh"/>
			<var name="velocityZonal"/>
			<var name="velocityMeridional"/>
			<var name="displacedDensity"/>
			<var name="potentialDensity"/>
			<var name="boundaryLayerDepth"/>
			<var name="boundaryLayerDepthEdge"/>
			<var name="indexBoundaryLayerDepth"/>
			<var name="indexSurfaceLayerDepth"/>
			<var name="surfaceFrictionVelocity"/>
			<var name="windStressZonal"/>
			<var name="windStressMeridional"/>
			<var name="surfaceBuoyancyForcing"/>
			<var name="seaSurfacePressure"/>
		</stream>

		<stream name="Cartesian"
				type="none"
				filename_template="output/Cartesian_variables.$Y-$M-$D_$h.$m.$s.nc"
				filename_interval="01-00-00_00:00:00"
				reference_time="0001-01-01_00:00:00"
				output_interval="0001_00:00:00"
				clobber_mode="truncate"
				runtime_format="single_file"
				mode="forward">

			<stream name="mesh"/>
			<var name="velocityX"/>
			<var name="velocityY"/>
		</stream>

		<stream name="forcing"
				type="none"
				filename_template="output/forcing_variables.$Y-$M-$D_$h.$m.$s.nc"
				filename_interval="01-00-00_00:00:00"
				reference_time="0001-01-01_00:00:00"
				output_interval="0001_00:00:00"
				clobber_mode="truncate"
				runtime_format="single_file"
				mode="forward">

			<stream name="mesh"/>
			<var_struct name="tracersSurfaceFlux"/>
			<var_array name="tracersSurfaceValue"/>
			<var_array name="surfaceVelocity"/>
			<var_array name="SSHGradient"/>
			<var_array name="vertNonLocalFlux"/>
			<var name="surfaceStressMagnitude"/>
			<var name="surfaceStress"/>
			<var name="surfaceThicknessFlux"/>
			<var name="seaIceEnergy"/>
			<var name="penetrativeTemperatureFlux"/>
			<var name="fractionAbsorbed"/>
			<var name="windStressZonal"/>
			<var name="windStressMeridional"/>
			<var name="latentHeatFlux"/>
			<var name="sensibleHeatFlux"/>
			<var name="longWaveHeatFluxUp"/>
			<var name="longWaveHeatFluxDown"/>
			<var name="seaIceHeatFlux"/>
			<var name="shortWaveHeatFlux"/>
			<var name="evaporationFlux"/>
			<var name="seaIceSalinityFlux"/>
			<var name="seaIceFreshWaterFlux"/>
			<var name="riverRunoffFlux"/>
			<var name="iceRunoffFlux"/>
			<var name="rainFlux"/>
			<var name="snowFlux"/>
			<var name="iceFraction"/>
			<var name="nAccumulatedCoupled"/>
			<var name="thermalExpansionCoeff"/>
			<var name="salineContractionCoeff"/>
			<var name="landIceFraction"/>
			<var name="landIceMask"/>
			<var_array name="landIceInterfaceTracers"/>
			<var_array name="landIceBoundaryLayerTracers"/>
			<var name="landIceFrictionVelocity"/>
			<var name="topDragMagnitude"/>
			<var name="landIceFreshwaterFlux"/>
			<var name="landIceHeatFlux"/>
		</stream>

		<stream name="Gent_McWilliams_spherical"
				type="none"
				filename_template="output/Gent_McWilliams_spherical_variables.$Y-$M-$D_$h.$m.$s.nc"
				filename_interval="01-00-00_00:00:00"
				reference_time="0001-01-01_00:00:00"
				output_interval="0001_00:00:00"
				clobber_mode="truncate"
				runtime_format="single_file"
				mode="forward">

			<stream name="mesh"/>
			<var name="relativeSlopeTopOfCell"/>
			<var name="relativeSlopeTaperingCell"/>
			<var name="relativeSlopeTopOfCellZonal"/>
			<var name="relativeSlopeTopOfCellMeridional"/>
			<var name="k33"/>
			<var name="GMBolusVelocityZonal"/>
			<var name="GMBolusVelocityMeridional"/>
			<var name="normalGMBolusVelocity"/>
			<var name="vertGMBolusVelocityTop"/>
			<var name="gmStreamFuncTopOfEdge"/>
		</stream>

		<stream name="Gent_McWilliams_Cartesian"
				type="none"
				filename_template="output/Gent_McWilliams_Cartesian_variables.$Y-$M-$D_$h.$m.$s.nc"
				filename_interval="01-00-00_00:00:00"
				reference_time="0001-01-01_00:00:00"
				output_interval="0001_00:00:00"
				clobber_mode="truncate"
				runtime_format="single_file"
				mode="forward">

			<stream name="mesh"/>
			<var name="relativeSlopeTopOfCell"/>
			<var name="relativeSlopeTaperingCell"/>
			<var name="relativeSlopeTopOfCellX"/>
			<var name="relativeSlopeTopOfCellY"/>
			<var name="relativeSlopeTopOfCellZ"/>
			<var name="k33"/>
			<var name="GMBolusVelocityX"/>
			<var name="GMBolusVelocityY"/>
			<var name="normalGMBolusVelocity"/>
			<var name="vertGMBolusVelocityTop"/>
			<var name="gmStreamFuncTopOfEdge"/>
			<var name="GMStreamFuncX"/>
			<var name="GMStreamFuncY"/>
		</stream>

		<stream name="pointLocationsInput"
				type="input"
				filename_template="points.nc"
				input_interval="initial_only"
				runtime_format="single_file"
				mode="forward;analysis">

			<var name="pointCellGlobalID"/>
		</stream>

		<stream name="transect_masks"
				type="input"
				filename_template="transect_masks.nc"
				immutable="true"
				input_interval="initial_only"
				mode="forward;analysis">

			<var name="transectEdgeMasks"/>
			<var name="transectEdgeMaskSigns"/>
		</stream>
	</streams>

	<var_struct name="state" time_levs="2">
		<var name="normalVelocity" type="real" dimensions="nVertLevels nEdges Time" units="m s^{-1}"
			 description="horizonal velocity, normal component to an edge"
		/>
		<var name="layerThickness" type="real" dimensions="nVertLevels nCells Time" units="m"
			 description="layer thickness"
		/>
		<var name="ssh" type="real" dimensions="nCells Time" units="m"
			 description="sea surface height"
		/>

		<!-- FIELDS FOR FREQUENCY FILTERED THICKNESS -->
		<var name="highFreqThickness" type="real" dimensions="nVertLevels nCells Time" units="m"
			 description="high frequency-filtered layer thickness"
			 packages="thicknessFilter"
		/>
		<var name="lowFreqDivergence" type="real" dimensions="nVertLevels nCells Time" units="s^{-1}"
			 description="low frequency-filtered divergence"
			 packages="thicknessFilter"
		/>

		<!-- FIELDS FOR FRAZIL ICE -->
		<var name="accumulatedFrazilIceMass" type="real" dimensions="nCells Time" units="kg m^{-2}"
			 description="Mass per unit area of frazil ice produced. Reset to zero at each coupling interval"
			 packages="frazilIce"
		/>

		<var name="accumulatedFrazilIceSalinity" type="real" dimensions="nCells Time" units="kg m^{-2}"
			 description="Salinity associated with accumulatedFrazilIceMass. Reset to zero at each coupling interval"
			 packages="frazilIce"
		/>

		<!-- FIELDS FOR LAND ICE STORAGE -->
		<var name="accumulatedLandIceMass" type="real" dimensions="nCells Time" units="kg m^{-2}"
			description="Mass per unit area of land ice produced at land ice-ocean interface. Only computed in 'standalone' mode where land-ice fluxes are computed in MPAS-O."
			packages="landIceFluxesPKG"
		/>
		<var name="accumulatedLandIceHeat" type="real" dimensions="nCells Time" units="J m^{-2}"
			description="Heat per unit area stored in land ice produced at land ice-ocean interface. Only computed in 'standalone' mode where land-ice fluxes are computed in MPAS-O."
			packages="landIceFluxesPKG"
		/>
		<var name="accumulatedLandIceFrazilMass" type="real" dimensions="nCells Time" units="kg m^{-2}"
			description="Mass per unit area of frazil ice produced under land ice.  Only computed when not coupled to a dynamic land-ice model."
			packages="frazilIce"
		/>

		<!-- FIELDS FOR SPLIT EXPLICIT TIME INTEGRATOR -->
		<var name="normalBarotropicVelocity" type="real" dimensions="nEdges Time" units="m s^{-1}"
			 description="barotropic velocity, used in split-explicit time-stepping"
			 packages="splitTimeIntegrator"
		/>
		<var name="normalBarotropicVelocitySubcycle" type="real" dimensions="nEdges Time" units="m s^{-1}"
			 description="barotropic velocity, used in subcycling in stage 2 of split-explicit time-stepping"
			 packages="splitTimeIntegrator"
		/>
		<var name="sshSubcycle" type="real" dimensions="nCells Time" units="m"
			 description="sea surface height, used in subcycling in stage 2 of split-explicit time-stepping"
			 packages="splitTimeIntegrator"
		/>
		<var name="normalBaroclinicVelocity" type="real" dimensions="nVertLevels nEdges Time" units="m s^{-1}"
			 description="baroclinic velocity, used in split-explicit time-stepping"
			 packages="splitTimeIntegrator"
		/>

		<!-- FIELD FOR LAND-ICE COUPLING -->
		<var name="effectiveDensityInLandIce" type="real" dimensions="nCells Time" units="kg m^{-3}"
			description="The effective ocean density within ice shelves based on Archimedes' principle."
			packages="landIceCouplingPKG"
		/>
	</var_struct>
	<var_struct name="mesh" time_levs="1">
		<var name="latCell" type="real" dimensions="nCells" units="radians"
			 description="Latitude location of cell centers in radians."
		/>
		<var name="lonCell" type="real" dimensions="nCells" units="radians"
			 description="Longitude location of cell centers in radians."
		/>
		<var name="xCell" type="real" dimensions="nCells" units="unitless"
			 description="X Coordinate in cartesian space of cell centers."
		/>
		<var name="yCell" type="real" dimensions="nCells" units="unitless"
			 description="Y Coordinate in cartesian space of cell centers."
		/>
		<var name="zCell" type="real" dimensions="nCells" units="unitless"
			 description="Z Coordinate in cartesian space of cell centers."
		/>
		<var name="indexToCellID" type="integer" dimensions="nCells" units="unitless"
			 description="List of global cell IDs."
		/>
		<var name="latEdge" type="real" dimensions="nEdges" units="radians"
			 description="Latitude location of edge midpoints in radians."
		/>
		<var name="lonEdge" type="real" dimensions="nEdges" units="radians"
			 description="Longitude location of edge midpoints in radians."
		/>
		<var name="xEdge" type="real" dimensions="nEdges" units="unitless"
			 description="X Coordinate in cartesian space of edge midpoints."
		/>
		<var name="yEdge" type="real" dimensions="nEdges" units="unitless"
			 description="Y Coordinate in cartesian space of edge midpoints."
		/>
		<var name="zEdge" type="real" dimensions="nEdges" units="unitless"
			 description="Z Coordinate in cartesian space of edge midpoints."
		/>
		<var name="indexToEdgeID" type="integer" dimensions="nEdges" units="unitless"
			 description="List of global edge IDs."
		/>
		<var name="latVertex" type="real" dimensions="nVertices" units="radians"
			 description="Latitude location of vertices in radians."
		/>
		<var name="lonVertex" type="real" dimensions="nVertices" units="radians"
			 description="Longitude location of vertices in radians."
		/>
		<var name="xVertex" type="real" dimensions="nVertices" units="unitless"
			 description="X Coordinate in cartesian space of vertices."
		/>
		<var name="yVertex" type="real" dimensions="nVertices" units="unitless"
			 description="Y Coordinate in cartesian space of vertices."
		/>
		<var name="zVertex" type="real" dimensions="nVertices" units="unitless"
			 description="Z Coordinate in cartesian space of vertices."
		/>
		<var name="indexToVertexID" type="integer" dimensions="nVertices" units="unitless"
			 description="List of global vertex IDs."
		/>
		<var name="meshDensity" type="real" dimensions="nCells" units="unitless"
			 description="Value of density function used to generate a particular mesh at cell centers."
		/>
		<var name="meshScalingDel2" type="real" dimensions="nEdges" units="unitless"
			 description="Coefficient to Laplacian mixing terms in momentum and tracer equations, so that viscosity and diffusion scale with mesh."
		/>
		<var name="meshScalingDel4" type="real" dimensions="nEdges" units="unitless"
			 description="Coefficient to biharmonic mixing terms in momentum and tracer equations, so that biharmonic viscosity and diffusion coefficients scale with mesh."
		/>
		<var name="meshScaling" type="real" dimensions="nEdges" units="unitless"
			 description="Coefficient used for mesh scaling, such as the Leith parameter."
		/>
		<var name="cellsOnEdge" type="integer" dimensions="TWO nEdges" units="unitless"
			 description="List of cells that straddle each edge."
		/>
		<var name="nEdgesOnCell" type="integer" dimensions="nCells" units="unitless"
			 description="Number of edges that border each cell."
		/>
		<var name="nEdgesOnEdge" type="integer" dimensions="nEdges" units="unitless"
			 description="Number of edges that surround each of the cells that straddle each edge. These edges are used to reconstruct the tangential velocities."
		/>
		<var name="edgesOnCell" type="integer" dimensions="maxEdges nCells" units="unitless"
			 description="List of edges that border each cell."
		/>
		<var name="edgesOnEdge" type="integer" dimensions="maxEdges2 nEdges" units="unitless"
			 description="List of edges that border each of the cells that straddle each edge."
		/>
		<var name="weightsOnEdge" type="real" dimensions="maxEdges2 nEdges" units="unitless"
			 description="Reconstruction weights associated with each of the edgesOnEdge."
		/>
		<var name="dvEdge" type="real" dimensions="nEdges" units="m"
			 description="Length of each edge, computed as the distance between verticesOnEdge."
		/>
		<var name="dcEdge" type="real" dimensions="nEdges" units="m"
			 description="Length of each edge, computed as the distance between cellsOnEdge."
		/>
		<var name="angleEdge" type="real" dimensions="nEdges" units="radians"
			 description="Angle the edge normal makes with local eastward direction."
		/>
		<var name="areaCell" type="real" dimensions="nCells" units="m^2"
			 description="Area of each cell in the primary grid."
		/>
		<var name="areaTriangle" type="real" dimensions="nVertices" units="m^2"
			 description="Area of each cell (triangle) in the dual grid."
		/>
		<var name="edgeNormalVectors" type="real" dimensions="R3 nEdges" units="unitless"
			 description="Normal unit vector defined at an edge."
		/>
		<var name="edgeTangentVectors" type="real" dimensions="R3 nEdges" units="unitless"
			 description="Tangent unit vector defined at an edge."
		/>
		<var name="localVerticalUnitVectors" type="real" dimensions="R3 nCells" units="unitless"
			 description="Unit surface normal vectors defined at cell centers."
		/>
		<var name="cellTangentPlane" type="real" dimensions="R3 TWO nCells" units="unitless"
			 description="The two vectors that define a tangent plane at a cell center."
		/>
		<var name="cellsOnCell" type="integer" dimensions="maxEdges nCells" units="unitless"
			 description="List of cells that neighbor each cell."
		/>
		<var name="verticesOnCell" type="integer" dimensions="maxEdges nCells" units="unitless"
			 description="List of vertices that border each cell."
		/>
		<var name="verticesOnEdge" type="integer" dimensions="TWO nEdges" units="unitless"
			 description="List of vertices that straddle each edge."
		/>
		<var name="edgesOnVertex" type="integer" dimensions="vertexDegree nVertices" units="unitless"
			 description="List of edges that share a vertex as an endpoint."
		/>
		<var name="cellsOnVertex" type="integer" dimensions="vertexDegree nVertices" units="unitless"
			 description="List of cells that share a vertex."
		/>
		<var name="kiteAreasOnVertex" type="real" dimensions="vertexDegree nVertices" units="m^2"
			 description="Area of the portions of each dual cell that are part of each cellsOnVertex."
		/>
		<var name="fEdge" type="real" dimensions="nEdges" units="s^{-1}"
			 description="Coriolis parameter at edges."
		/>
		<var name="fVertex" type="real" dimensions="nVertices" units="s^{-1}"
			 description="Coriolis parameter at vertices."
		/>
		<var name="fCell" type="real" dimensions="nCells" units="s^{-1}"
			 description="Coriolis parameter at cell centers."
		/>
		<var name="bottomDepth" type="real" dimensions="nCells" units="m"
			 description="Depth of the bottom of the ocean. Given as a positive distance from sea level."
		/>
		<var name="bottomDepthObserved" type="real" dimensions="nCells" units="m"
			 description="Depth of the bottom of the ocean, before any alterations for modeling purposes. Given as a positive distance from sea level."
			 packages="initMode"
		/>
		<var name="oceanFracObserved" type="real" dimensions="nCells" units="unitless"
			 description="fraction of each cell containing ocean, used to determine which cells are culled as land."
			 packages="initMode"
		/>
		<var name="derivTwo" type="real" dimensions="maxEdges2 TWO nEdges" units="m^{-2}"
			 description="Value of the second derivative of the polynomial used for reconstruction of cell center quantities at edges."
			 packages="forwardMode;analysisMode"
		/>
		<var name="advCoefs" type="real" dimensions="nAdvectionCells nEdges" units="m"
			 description="Weighting coefficients used for reconstruction of cell center quantities at edges. Used in advection routines."
			 packages="forwardMode;analysisMode"
		/>
		<var name="advCoefs3rd" type="real" dimensions="nAdvectionCells nEdges" units="m"
			 description="Wegihting coefficients used for reconstruction of cell center quantities at edges. Used in advection routines."
			 packages="forwardMode;analysisMode"
		/>
		<var name="advCellsForEdge" type="integer" dimensions="nAdvectionCells nEdges" units="unitless"
			 description="List of cells used to reconstruct a cell quantity at an edge. Used in advection routines."
			 packages="forwardMode;analysisMode"
		/>
		<var name="nAdvCellsForEdge" type="integer" dimensions="nEdges" units="unitless"
			 description="Number of cells used in reconstruction of cell center quantities at an edge. Used in advection routines."
			 packages="forwardMode;analysisMode"
		/>
		<var name="highOrderAdvectionMask" type="integer" dimensions="nVertLevels nEdges" units="unitless"
			 description="Mask for high order advection. Values are 1 if high order is used, and 0 if not."
			 packages="forwardMode;analysisMode"
		/>
		<var name="coeffs_reconstruct" type="real" dimensions="R3 maxEdges nCells" units="unitless"
			 description="Coefficients to reconstruct velocity vectors at cells centers."
		/>
		<var name="maxLevelCell" type="integer" dimensions="nCells" units="unitless"
			 description="Index to the last active ocean cell in each column."
		/>
		<var name="maxLevelEdgeTop" type="integer" dimensions="nEdges" units="unitless"
			 description="Index to the last edge in a column with active ocean cells on both sides of it."
			 packages="forwardMode;analysisMode"
		/>
		<var name="maxLevelEdgeBot" type="integer" dimensions="nEdges" units="unitless"
			 description="Index to the last edge in a column with at least one active ocean cell on either side of it."
			 packages="forwardMode;analysisMode"
		/>
		<var name="maxLevelVertexTop" type="integer" dimensions="nVertices" units="unitless"
			 description="Index to the last vertex in a column with all active cells around it."
			 packages="forwardMode;analysisMode"
		/>
		<var name="maxLevelVertexBot" type="integer" dimensions="nVertices" units="unitless"
			 description="Index to the last vertex in a column with at least one active ocean cell around it."
			 packages="forwardMode;analysisMode"
		/>
		<var name="refBottomDepth" type="real" dimensions="nVertLevels" units="m"
			 description="Reference depth of ocean for each vertical level. Used in 'z-level' type runs."
		/>
		<var name="refBottomDepthTopOfCell" type="real" dimensions="nVertLevelsP1" units="m"
			 description="Reference depth of ocean for each vertical interface. Used in 'z-level' type runs."
		/>
		<var name="vertCoordMovementWeights" type="real" dimensions="nVertLevels" units="unitless"
			 description="Weights used for distribution of sea surface heigh purturbations through multiple vertical levels."
		/>
		<var name="boundaryEdge" type="integer" dimensions="nVertLevels nEdges" units="unitless"
			 description="Mask for determining boundary edges. A boundary edge has only one active ocean cell neighboring it."
		/>
		<var name="boundaryVertex" type="integer" dimensions="nVertLevels nVertices" units="unitless"
			 description="Mask for determining boundary vertices. A boundary vertex has at least one inactive cell neighboring it."
		/>
		<var name="boundaryCell" type="integer" dimensions="nVertLevels nCells" units="unitless"
			 description="Mask for determining boundary cells. A boundary cell has at least one inactive cell neighboring it."
		/>
		<var name="edgeMask" type="integer" dimensions="nVertLevels nEdges" units="unitless"
			 description="Mask on edges that determines if computations should be done on edge."
		/>
		<var name="vertexMask" type="integer" dimensions="nVertLevels nVertices" units="unitless"
			 description="Mask on vertices that determines if computations should be done on vertice."
		/>
		<var name="cellMask" type="integer" dimensions="nVertLevels nCells" units="unitless"
			 description="Mask on cells that determines if computations should be done on cell."
		/>
		<var name="edgeSignOnCell" type="integer" dimensions="maxEdges nCells" units="unitless"
			 description="Sign of edge contributions to a cell for each edge on cell. Used for bit-reproducible loops. Represents directionality of vector connecting cells."
		/>
		<var name="edgeSignOnVertex" type="integer" dimensions="maxEdges nVertices" units="unitless"
			 description="Sign of edge contributions to a vertex for each edge on vertex. Used for bit-reproducible loops. Represents directionality of vector connecting vertices."
		/>
		<var name="kiteIndexOnCell" type="integer" dimensions="maxEdges nCells" units="unitless"
			 description="Index of kite in dual grid, based on verticesOnCell."
		/>
		<var name="cullCell" type="integer" dimensions="nCells" units="unitless"
			 description="Array to hold integers that represent logicals determining if a cell should be culled or not by the MpasCellCuller tool."
			 packages="cullCells"
		/>
	</var_struct>
	<var_struct name="verticalMesh" time_levs="1">
		<var name="restingThickness" type="real" dimensions="nVertLevels nCells" units="m"
			 description="Layer thickness when the ocean is at rest, i.e. without SSH or internal perturbations."
		/>
		<var name="refZMid" type="real" dimensions="nVertLevels" units="m"
			 description="Reference mid z-coordinate of ocean for each vertical level. This has a negative value."
		/>
		<var name="refLayerThickness" type="real" dimensions="nVertLevels" units="m"
			 description="Reference layerThickness of ocean for each vertical level."
		/>
	</var_struct>
	<var_struct name="tend" time_levs="1">
		<var name="tendNormalVelocity" type="real" dimensions="nVertLevels nEdges Time" units="m s^{-2}" name_in_code="normalVelocity"
			 description="time tendency of normal component of velocity"
			 packages="forwardMode"
		/>
		<var name="tendLayerThickness" type="real" dimensions="nVertLevels nCells Time" units="m s^{-1}" name_in_code="layerThickness"
			 description="time tendency of layer thickness"
			 packages="forwardMode"
		/>
		<var name="tendSSH" type="real" dimensions="nCells Time" units="m s^{-1}" name_in_code="ssh"
			 description="time tendency of sea-surface height"
			 packages="forwardMode"
		/>
		<var name="tendHighFreqThickness" type="real" dimensions="nVertLevels nCells Time" units="m s^{-1}" name_in_code="highFreqThickness"
			 description="time tendency of high frequency-filtered layer thickness"
			 packages="thicknessFilter"
		/>
		<var name="tendLowFreqDivergence" type="real" dimensions="nVertLevels nCells Time" units="m s^{-1}" name_in_code="lowFreqDivergence"
			 description="time tendency of low frequency-filtered divergence"
			 packages="thicknessFilter"
		/>
	</var_struct>
	<var_struct name="diagnostics" time_levs="1">
		<var name="xtime" type="text" dimensions="Time" units="unitless"
			 description="model time, with format 'YYYY-MM-DD_HH:MM:SS'"
		/>
		<var name="simulationStartTime" type="text" dimensions="" units="unitless" default_value="'no_date_available'"
			 description="start time of first simulation, with format 'YYYY-MM-DD_HH:MM:SS'"
		/>
		<var name="daysSinceStartOfSim" type="real" dimensions="Time" units="days"
			 description="Time since simulationStartTime, for plotting"
		/>
		<var_array name="tracersSurfaceValue" type="real" dimensions="nCells Time">
			<var name="temperatureSurfaceValue" array_group="surfaceValues" units="degrees Celsius" name_in_code="temperatureSurfaceValue"
				description="potential temperature extrapolated to ocean surface"
			/>
			<var name="salinitySurfaceValue" array_group="surfaceValues" units="PSU" name_in_code="salinitySurfaceValue"
				description="salinity extrapolated to ocean surface"
			/>
		</var_array>
		<var_array name="tracersSurfaceLayerValue" type="real" dimensions="nCells Time" packages="forwardMode;analysisMode">
			<var name="temperatureSurfaceLayerValue" array_group="surfaceLayerValues" units="degrees Celsius" name_in_code="temperatureSurfaceLayerValue"
				description="potential temperature averaged over ocean surface layer (generally 0.1 of the ocean boundary layer)"
			/>
			<var name="salinitySurfaceLayerValue" array_group="surfaceLayerValues" units="PSU" name_in_code="salinitySurfaceLayerValue"
				description="salinity averaged over ocean surface layer (generally 0.1 of the ocean boundary layer)"
			/>
		</var_array>
		<var name="normalVelocitySurfaceLayer" type="real" dimensions="nEdges Time" nits="m s^{-1}"
			 description="normal velocity averaged over ocean surface layer (generally 0.1 of the ocean boundary layer)"
			 packages="forwardMode;analysisMode"
		/>
		<var_array name="surfaceVelocity" type="real" dimensions="nCells Time" packages="forwardMode;analysisMode">
			<var name="surfaceVelocityZonal" array_group="vel_zonal" units="m s^{-1}"
				 description="Zonal surface velocity reconstructed at cell centers"

			/>
			<var name="surfaceVelocityMeridional" array_group="vel_meridional" units="m s^{-1}"
				 description="Meridional surface velocity reconstructed at cell centers"
			/>
		</var_array>
		<var_array name="SSHGradient" type="real" dimensions="nCells Time" packages="forwardMode;analysisMode">
			<var name="SSHGradientZonal" array_group="ssh_zonal" units="m m^{-1}"
				 description="Zonal gradient of SSH reconstructed at cell centers"
			/>
			<var name="SSHGradientMeridional" array_group="ssh_meridional" units="m m^{-1}"
				 description="Meridional gradient of SSH reconstructed at cell centers"
			/>
		</var_array>
		<var name="zMid" type="real" dimensions="nVertLevels nCells Time" units="m"
			 description="z-coordinate of the mid-depth of the layer"
		/>
		<var name="zTop" type="real" dimensions="nVertLevels nCells Time" units="m"
			 description="z-coordinate of the top of the layer"
		/>

		<var name="density" type="real" dimensions="nVertLevels nCells Time" units="kg m^{-3}"
			 description="density"
		/>
		<var name="displacedDensity" type="real" dimensions="nVertLevels nCells Time" units="kg m^{-3}"
			 description="Density displaced adiabatically to the mid-depth one layer deeper.  That is, layer k has been displaced to the depth of layer k+1."
			 packages="forwardMode;analysisMode"
		/>
		<var name="potentialDensity" type="real" dimensions="nVertLevels nCells Time" units="kg m^{-3}"
			 description="potential density: density displaced adiabatically to the mid-depth of top layer"
			 packages="forwardMode;analysisMode"
		/>
		<var name="inSituThermalExpansionCoeff"
			 type="real" dimensions="nVertLevels nCells Time" units="C^{-1}"
			 description="Thermal expansion coefficient (alpha), defined as $-1/\rho d\rho/dT$ (note negative sign).  This is in situ, i.e. not displaced to another depth."
			 packages="inSituEOS"
		/>
		<var name="inSituSalineContractionCoeff"
			 type="real" dimensions="nVertLevels nCells Time" units="PSU^{-1}"
			 description="Saline contraction coefficient (beta), defined as $1/\rho d\rho/dS$.  This is also called the haline contraction coefficient.  This is in situ, i.e. not displaced to another depth."
			 packages="inSituEOS"
		/>

		<var name="BruntVaisalaFreqTop" type="real" dimensions="nVertLevels nCells Time" units="s^{-2}"
			 description="Brunt Vaisala frequency defined at the center (horizontally) and top (vertically) of cell"
			 packages="forwardMode;analysisMode"
		/>
		<var name="montgomeryPotential" type="real" dimensions="nVertLevels nCells Time" units="m^2 s^{-2}"
			 description="Montgomery potential, may be used as the pressure for isopycnal coordinates."
			 packages="forwardMode;analysisMode"
		/>
		<var name="pressure" type="real" dimensions="nVertLevels nCells Time" units="N m^{-2}"
			 description="pressure used in the momentum equation"
		/>
		<var name="modifySSHMask" type="integer" dimensions="nCells Time" units="unitless"
			description="A mask indicating where the SSH can be modified from refSSH through iteriative init/forward runs.  The mask is 1 under (and perhaps near) ice shelves and 0 elsenwere."
			packages="initMode"
		/>
		<var name="normalTransportVelocity" type="real" dimensions="nVertLevels nEdges Time" units="m s^{-1}"
			 description="horizontal velocity used to transport mass and tracers"
			 packages="forwardMode;analysisMode"
		/>
		<var name="vertAleTransportTop" type="real" dimensions="nVertLevelsP1 nCells Time" units="m s^{-1}"
			 description="vertical transport through the layer interface at the top of the cell"
			 packages="forwardMode;analysisMode"
		/>
		<var name="vertVelocityTop" type="real" dimensions="nVertLevelsP1 nCells Time" units="m s^{-1}"
			 description="vertical velocity defined at center (horizonally) and top (vertically) of cell"
			 packages="forwardMode;analysisMode"
		/>
		<var name="vertTransportVelocityTop" type="real" dimensions="nVertLevelsP1 nCells Time" units="m s^{-1}"
			 description="vertical tracer-transport velocity defined at center (horizonally) and top (vertically) of cell.  This is not the vertical ALE transport, but is Eulerian (fixed-frame) in the vertical, and computed from the continuity equation from the horizontal total tracer-transport velocity."
			 packages="forwardMode;analysisMode"

		/>
		<var name="vertGMBolusVelocityTop" type="real" dimensions="nVertLevelsP1 nCells Time" units="m s^{-1}"
			 description="vertical tracer-transport velocity defined at center (horizonally) and top (vertically) of cell.  This is not the vertical ALE transport, but is Eulerian (fixed-frame) in the vertical, and computed from the continuity equation from the horizontal GM Bolus velocity."
			 packages="forwardMode;analysisMode"

		/>
		<var name="tangentialVelocity" type="real" dimensions="nVertLevels nEdges Time" units="m s^{-1}"
			 description="horizontal velocity, tangential to an edge"
			 packages="forwardMode;analysisMode"
		/>
		<var name="layerThicknessEdge" type="real" dimensions="nVertLevels nEdges Time" units="m"
			 description="layer thickness averaged from cell center to edges"
			 packages="forwardMode;analysisMode"
		/>
		<var name="layerThicknessVertex" type="real" dimensions="nVertLevels nVertices Time" units="m"
			 description="layer thickness averaged from cell center to vertices"
			 packages="forwardMode;analysisMode"
		/>

		<var name="kineticEnergyCell" type="real" dimensions="nVertLevels nCells Time" units="m^2 s^{-2}"
			 description="kinetic energy of horizonal velocity on cells"
			 packages="forwardMode;analysisMode"
		/>
		<var name="hEddyFlux" type="real" dimensions="nVertLevels nEdges Time" units=""
			 description="Eddy flux in Gent-McWilliams eddy parameterization"
			 packages="forwardMode;analysisMode"
		/>
		<var name="hKappa" type="real" dimensions="nVertLevels nEdges Time" units=""
			 description="kappa parameter for Gent-McWilliams eddy parameterization"
			 packages="forwardMode;analysisMode"
		/>
		<var name="hKappaQ" type="real" dimensions="nVertLevels nEdges Time" units=""
			 description="kappaQ parameter for Gent-McWilliams eddy parameterization"
			 packages="forwardMode;analysisMode"
		/>

		<var name="viscosity" type="real" dimensions="nVertLevels nEdges Time" units="m^2 s^{-1}"
			 description="horizontal viscosity"
			 packages="forwardMode;analysisMode"
		/>
		<var name="divergence" type="real" dimensions="nVertLevels nCells Time" units="s^{-1}"
			 description="divergence of horizonal velocity"
			 packages="forwardMode;analysisMode"
		/>
		<var name="circulation" type="real" dimensions="nVertLevels nVertices Time" units="m^2 s^{-1}"
			 description="area-integrated vorticity"
			 packages="forwardMode;analysisMode"
		/>
		<var name="relativeVorticity" type="real" dimensions="nVertLevels nVertices Time" units="s^{-1}"
			 description="curl of horizontal velocity, defined at vertices"
			 packages="forwardMode;analysisMode"
		/>
		<var name="relativeVorticityCell" type="real" dimensions="nVertLevels nCells Time" units="s^{-1}"
			 description="curl of horizontal velocity, averaged from vertices to cell centers"
			 packages="forwardMode;analysisMode"
		/>
		<var name="normalizedRelativeVorticityEdge" type="real" dimensions="nVertLevels nEdges Time" units="s^{-1}"
			 description="curl of horizontal velocity divided by layer thickness, averaged from vertices to edges"
			 packages="forwardMode;analysisMode"
		/>
		<var name="normalizedPlanetaryVorticityEdge" type="real" dimensions="nVertLevels nEdges Time" units="s^{-1}"
			 description="earth's rotational rate (Coriolis parameter, f) divided by layer thickness, averaged from vertices to edges"
			 packages="forwardMode;analysisMode"
		/>
		<var name="normalizedRelativeVorticityCell" type="real" dimensions="nVertLevels nCells Time" units="s^{-1}"
			 description="curl of horizontal velocity divided by layer thickness, averaged from vertices to cell centers"
			 packages="forwardMode;analysisMode"
		/>
		<var name="barotropicForcing" type="real" dimensions="nEdges Time" units="m s^{-2}"
			 description="Barotropic tendency computed from the baroclinic equations in stage 1 of the split-explicit algorithm."
			 packages="forwardMode;analysisMode"
		/>
		<var name="barotropicThicknessFlux" type="real" dimensions="nEdges Time" units="m^2 s^{-1}"
			 description="Barotropic thickness flux at each edge, used to advance sea surface height in each subcycle of stage 2 of the split-explicit algorithm."
			 packages="forwardMode;analysisMode"
		/>

		<var name="velocityX" type="real" dimensions="nVertLevels nCells Time" units="m s^{-1}"
			 description="component of horizontal velocity in the x-direction (cartesian)"
			 packages="forwardMode;analysisMode"
		/>
		<var name="velocityY" type="real" dimensions="nVertLevels nCells Time" units="m s^{-1}"
			 description="component of horizontal velocity in the y-direction (cartesian)"
			 packages="forwardMode;analysisMode"
		/>
		<var name="velocityZ" type="real" dimensions="nVertLevels nCells Time" units="m s^{-1}"
			 description="component of horizontal velocity in the z-direction (cartesian)"
			 packages="forwardMode;analysisMode"
		/>
		<var name="velocityZonal" type="real" dimensions="nVertLevels nCells Time" units="m s^{-1}"
			 description="component of horizontal velocity in the eastward direction"
			 packages="forwardMode;analysisMode"
		/>
		<var name="velocityMeridional" type="real" dimensions="nVertLevels nCells Time" units="m s^{-1}"
			 description="component of horizontal velocity in the northward direction"
			 packages="forwardMode;analysisMode"
		/>
		<var name="transportVelocityX" type="real" dimensions="nVertLevels nCells Time" units="m s^{-1}"
			 description="component of horizontal velocity used to transport mass and tracers in the x-direction (cartesian)"
			 packages="forwardMode;analysisMode"
		/>
		<var name="transportVelocityY" type="real" dimensions="nVertLevels nCells Time" units="m s^{-1}"
			 description="component of horizontal velocity used to transport mass and tracers in the y-direction (cartesian)"
			 packages="forwardMode;analysisMode"
		/>
		<var name="transportVelocityZ" type="real" dimensions="nVertLevels nCells Time" units="m s^{-1}"
			 description="component of horizontal velocity used to transport mass and tracers in the z-direction (cartesian)"
			 packages="forwardMode;analysisMode"
		/>
		<var name="transportVelocityZonal" type="real" dimensions="nVertLevels nCells Time" units="m s^{-1}"
			 description="component of horizontal velocity used to transport mass and tracers in the eastward direction"
			 packages="forwardMode;analysisMode"
		/>
		<var name="transportVelocityMeridional" type="real" dimensions="nVertLevels nCells Time" units="m s^{-1}"
			 description="component of horizontal velocity used to transport mass and tracers in the northward direction"
			 packages="forwardMode;analysisMode"
		/>
		<var name="gradSSH" type="real" dimensions="nEdges Time" units=""
			 description="Gradient of sea surface height at edges."
			 packages="forwardMode;analysisMode"
		/>
		<var name="gradSSHX" type="real" dimensions="nCells Time" units=""
			 description="X Component of the gradient of sea surface height at cell centers."
			 packages="forwardMode;analysisMode"
		/>
		<var name="gradSSHY" type="real" dimensions="nCells Time" units=""
			 description="Y Component of the gradient of sea surface height at cell centers."
			 packages="forwardMode;analysisMode"
		/>
		<var name="gradSSHZ" type="real" dimensions="nCells Time" units=""
			 description="Z Component of the gradient of sea surface height at cell centers."
			 packages="forwardMode;analysisMode"
		/>
		<var name="gradSSHZonal" type="real" dimensions="nCells Time" units=""
			 description="Zonal Component of the gradient of sea surface height at cell centers."
			 packages="forwardMode;analysisMode"
		/>
		<var name="gradSSHMeridional" type="real" dimensions="nCells Time" units=""
			 description="Meridional Component of the gradient of sea surface height at cell centers."
			 packages="forwardMode;analysisMode"
		/>

		<var name="normalGMBolusVelocity" type="real" dimensions="nVertLevels nEdges Time" units="m s^{-1}"
			 description="Bolus velocity in Gent-McWilliams eddy parameterization"
			 packages="forwardMode;analysisMode"
		/>
		<var name="GMBolusVelocityX" type="real" dimensions="nVertLevels nCells Time" units="m s^{-1}"
			 description="Bolus velocity in Gent-McWilliams eddy parameterization, x-direction"
			 packages="forwardMode;analysisMode"
		/>
		<var name="GMBolusVelocityY" type="real" dimensions="nVertLevels nCells Time" units="m s^{-1}"
			 description="Bolus velocity in Gent-McWilliams eddy parameterization, y-direction"
			 packages="forwardMode;analysisMode"
		/>
		<var name="GMBolusVelocityZ" type="real" dimensions="nVertLevels nCells Time" units="m s^{-1}"
			 description="Bolus velocity in Gent-McWilliams eddy parameterization, z-direction"
			 packages="forwardMode;analysisMode"
		/>
		<var name="GMBolusVelocityZonal" type="real" dimensions="nVertLevels nCells Time" units="m s^{-1}"
			 description="Bolus velocity in Gent-McWilliams eddy parameterization, zonal-direction"
			 packages="forwardMode;analysisMode"
		/>
		<var name="GMBolusVelocityMeridional" type="real" dimensions="nVertLevels nCells Time" units="m s^{-1}"
			 description="Bolus velocity in Gent-McWilliams eddy parameterization, meridional-direction"
			 packages="forwardMode;analysisMode"
		/>
		<var name="RiTopOfCell" type="real" dimensions="nVertLevelsP1 nCells Time" units="nondimensional"
			 description="gradient Richardson number defined at the center (horizontally) and top (vertically)"
			 packages="forwardMode;analysisMode"
		/>
		<var name="RiTopOfEdge" type="real" dimensions="nVertLevelsP1 nEdges Time" units="nondimensional"
			 description="gradient Richardson number defined at the edge (horizontally) and top (vertically)"
			 packages="forwardMode;analysisMode"
		/>
		<var name="vertViscTopOfEdge" type="real" dimensions="nVertLevelsP1 nEdges Time" units="m^2 s^{-1}"
			 description="vertical viscosity defined at the edge (horizontally) and top (vertically)"
			 packages="forwardMode;analysisMode"
		/>
		<var name="vertViscTopOfCell" type="real" dimensions="nVertLevelsP1 nCells Time" units="m^2 s^{-1}"
			 description="vertical viscosity defined at the cell center (horizontally) and top (vertically)"
			 packages="forwardMode;analysisMode"
		/>
		<var name="vertDiffTopOfCell" type="real" dimensions="nVertLevelsP1 nCells Time" units="m^2 s^{-1}"
			 description="vertical diffusion defined at the cell center (horizontally) and top (vertically)"
			 packages="forwardMode;analysisMode"
		/>
		<var name="bulkRichardsonNumber" type="real" dimensions="nVertLevels nCells Time" units="nondimensional"
			 description="CVMix/KPP: bulk Richardson number"
			 packages="forwardMode;analysisMode"
			 />
		<var name="bulkRichardsonNumberBuoy" type="real" dimensions="nVertLevels nCells Time" units="nondimensional"
			 description="CVMix/KPP: contribution of buoyancy to bulk Richardson number"
			 packages="forwardMode;analysisMode"
		/>
		<var name="bulkRichardsonNumberShear" type="real" dimensions="nVertLevels nCells Time" units="nondimensional"
			 description="CVMix/KPP: contribution of shear to bulk Richardson number"
			 packages="forwardMode;analysisMode"
		/>
		<var name="unresolvedShear" type="real" dimensions="nVertLevels nCells Time" units="m s^{-1}"
			 description="CVMix/KPP: contribution of unresolved velocity to vertical shear"
		/>
		<var name="boundaryLayerDepth" type="real" dimensions="nCells Time" units="m"
			 description="CVMix/KPP: diagnosed depth of the ocean surface boundary layer"
		/>
		<var name="boundaryLayerDepthEdge" type="real" dimensions="nEdges Time" units="m"
			 description="CVMix/KPP: diagnosed depth of the ocean surface boundary layer averaged to cell edges"
			 packages="forwardMode;analysisMode"
		/>
		<var_array name="vertNonLocalFlux" type="real" dimensions="nVertLevelsP1 nCells Time" packages="forwardMode;analysisMode">
			<var name="vertNonLocalFluxTemp" array_group="vertNonLocalFlux" units="nondimensional" name_in_code="vertNonLocalFluxTemp"
				 description="CVMix/KPP: nonlocal boundary layer mixing term for temperature"
		/>
		</var_array>
		<var name="indexBoundaryLayerDepth" type="real" dimensions="nCells Time"  units="none"
			 description="CVMix/KPP: int(indexBoundaryLayerDepth) is vertical layer within which boundaryLayerDepth resides. mod(indexBoundaryLayerDepth) indicates whether boundaryLayerDepth resides above layer center (value = 0.25) or below layer center (value=0.75)"
			 packages="forwardMode;analysisMode"
		/>
		<var name="indexSurfaceLayerDepth" type="real" dimensions="nCells Time" units="none"
			 description="CVMix/KPP: surface layer entirely encompasses int(indexSurfaceLayerDepth) vertical layers and fraction(indexSurfaceLayerDepth) of the int(indexSurfaceLayerDepth)+1 layer."
			 packages="forwardMode;analysisMode"
		/>
		<var name="surfaceFrictionVelocity" type="real" dimensions="nCells Time"  units="m s^{-1}"
			 description="CVMix/KPP: diagnosed surface friction velocity defined as square root of (mag(wind stress) / reference density)"
			 packages="forwardMode;analysisMode"
		/>
		<var name="penetrativeTemperatureFluxOBL" type="real" dimensions="nCells Time" units="^\circ C m s^{-1}"
			 description="CVMix/KPP: Penetrative temperature flux at the bottom of boundary layer due to solar radiation. Positive is into the ocean."
			 packages="forwardMode;analysisMode"
		/>
		<var name="surfaceBuoyancyForcing" type="real" dimensions="nCells Time" units="m^2 s^{-3}"
			 description="CVMix/KPP: diagnosed surface buoyancy flux due to heat, salt and freshwater fluxes. Positive flux increases buoyancy."
			 packages="forwardMode;analysisMode"
		/>
		<var name="relativeSlopeTopOfEdge" type="real" dimensions="nVertLevelsP1 nEdges Time" units="non-dimensional"
			 description="Slope of isopycnal surface relative to constant coordinate surface"
			 packages="forwardMode;analysisMode"
		/>
		<var name="relativeSlopeTopOfCell" type="real" dimensions="nVertLevelsP1 nCells Time" units="non-dimensional"
			 description="Magnitude of slope of isopycnal surface relative to constant coordinate surface averaged to cell centers"
			 packages="forwardMode;analysisMode"
		/>
		<var name="relativeSlopeTapering" type="real" dimensions="nVertLevelsP1 nEdges Time" units="non-dimensional"
			 description="scalar tapering function applied to limit magnitude of isopycnal mixing in regions where relativeSlopeTopOfCell is greater than config_gm_max_slope"
			 packages="forwardMode;analysisMode"
		/>
		<var name="relativeSlopeTaperingCell" type="real" dimensions="nVertLevelsP1 nCells Time" units="non-dimensional"
			 description="averaging of relativeSlopeTapering function to cell centers"
			 packages="forwardMode;analysisMode"
		/>
		<var name="relativeSlopeTopOfCellX" type="real" dimensions="nVertLevelsP1 nCells Time" units="unitless"
			 description="Slope of isopycnal surface relative to constant coordinate surface"
			 packages="forwardMode;analysisMode"
		/>
		<var name="relativeSlopeTopOfCellY" type="real" dimensions="nVertLevelsP1 nCells Time" units="unitless"
			 description="Slope of isopycnal surface relative to constant coordinate surface"
			 packages="forwardMode;analysisMode"
		/>
		<var name="relativeSlopeTopOfCellZ" type="real" dimensions="nVertLevelsP1 nCells Time" units="unitless"
			 description="Slope of isopycnal surface relative to constant coordinate surface"
			 packages="forwardMode;analysisMode"
		/>
		<var name="relativeSlopeTopOfCellZonal" type="real" dimensions="nVertLevelsP1 nCells Time" units="unitless"
			 description="Slope of isopycnal surface relative to constant coordinate surface"
			 packages="forwardMode;analysisMode"
		/>
		<var name="relativeSlopeTopOfCellMeridional" type="real" dimensions="nVertLevelsP1 nCells Time" units="unitless"
			 description="Slope of isopycnal surface relative to constant coordinate surface"
			 packages="forwardMode;analysisMode"
		/>
		<var name="k33" type="real" dimensions="nVertLevelsP1 nCells Time" units="m^2 s^{-1}"
			 description="The (3,3) entry of the Redi diffusion tensor. Added to the model vertical diffusion."
			 packages="forwardMode;analysisMode"
		/>
		<var name="gmStreamFuncTopOfEdge" type="real" dimensions="nVertLevelsP1 nEdges Time" units="m^2 s^{-1}"
			 description="GM stream function"
			 packages="forwardMode;analysisMode"
		/>
		<var name="gmStreamFuncTopOfCell" type="real" dimensions="nVertLevels nCells Time" units="m^2 s^{-1}"
			 description="GM stream function reconstructed to the cell centers"
			 packages="forwardMode;analysisMode"
		/>
		<var name="GMStreamFuncX" type="real" dimensions="nVertLevelsP1 nCells Time" units="m^2 s^{-1}"
			 description="GM stream function"
			 packages="forwardMode;analysisMode"
		/>
		<var name="GMStreamFuncY" type="real" dimensions="nVertLevelsP1 nCells Time" units="m^2 s^{-1}"
			 description="GM stream function"
			 packages="forwardMode;analysisMode"
		/>
		<var name="GMStreamFuncZ" type="real" dimensions="nVertLevelsP1 nCells Time" units="m^2 s^{-1}"
			 description="GM stream function"
			 packages="forwardMode;analysisMode"
		/>
		<var name="GMStreamFuncZonal" type="real" dimensions="nVertLevelsP1 nCells Time" units="m^2 s^{-1}"
			 description="GM stream function"
			 packages="forwardMode;analysisMode"
		/>
		<var name="GMStreamFuncMeridional" type="real" dimensions="nVertLevelsP1 nCells Time" units="m^2 s^{-1}"
			 description="GM stream function"
			 packages="forwardMode;analysisMode"
		/>
		<var name="surfaceFluxAttenuationCoefficient" type="real" dimensions="nCells Time" units="m"
			description="The spatially-dependent length scale of exponential decay of surface fluxes. Fluxes are multiplied by $e^{z/\gamma}$, where this coefficient is $\gamma$."
		/>
		<var name="surfaceFluxAttenuationCoefficientRunoff" type="real" dimensions="nCells Time" units="m"
			description="The spatially-dependent length scale of exponential decay of river runoff. Fluxes are multiplied by $e^{z/\gamma}$, where this coefficient is $\gamma$."
		/>
		<!-- diagnostic fields for land-ice fluxes -->
		<var name="landIceFrictionVelocity" type="real" dimensions="nCells Time" units="m s^{-1}"
			description="The friction velocity $u_*$ under land ice"
			packages="landIceFluxesPKG"
		/>
		<var name="topDrag" type="real" dimensions="nEdges Time" units="N m^{-2}"
			description="Top drag at the surface of the ocean defined at edge midpoints. Magintude in direction of edge normal."
			packages="landIceFluxesPKG"
		/>
		<var name="topDragMagnitude" type="real" dimensions="nCells Time" units="N m^{-2}"
			description="Magnitude of top drag at the surface of the ocean, at cell centers."
			packages="landIceFluxesPKG"
		/>
		<var_array name="landIceBoundaryLayerTracers" type="real" dimensions="nCells Time" packages="landIceFluxesPKG">
			<var name="landIceBoundaryLayerTemperature" array_group="landIceBoundaryLayerValues" units="C"
				description="The temperature averaged over the sub-ice-shelf boundary layer"
			/>
			<var name="landIceBoundaryLayerSalinity" array_group="landIceBoundaryLayerValues" units="PSU"
				description="The salinity averaged over the sub-ice-shelf boundary layer"
			/>
		</var_array>
		<var_array name="landIceTracerTransferVelocities" type="real" dimensions="nCells Time" packages="landIceFluxesPKG">
			<var name="landIceHeatTransferVelocity" array_group="landIceTransferVelocityValues" units="m s^{-1}"
				description="friction velocity times nondimensional heat transfer coefficient"
			/>
			<var name="landIceSaltTransferVelocity" array_group="landIceTransferVelocityValues" units="m s^{-1}"
				description="friction velocity times nondimensional salt transfer coefficient"
			/>
		</var_array>
		<!-- diagnostic fields for Haney number (rx1) -->
		<var name="rx1Cell" type="real" dimensions="nVertLevels nCells Time" units="unitless"
			 description="The Haney number (rx1), a measure of hydrostatic consistency, at cell centers."
			 packages="initMode"
		/>
		<var name="rx1Edge" type="real" dimensions="nVertLevels nEdges Time" units="unitless"
			 description="The Haney number (rx1), a measure of hydrostatic consistency, at edges."
			 packages="initMode"
		/>
		<var name="rx1MaxCell" type="real" dimensions="nCells Time" units="unitless"
			 description="The Haney number (rx1) is ratio of vertical displacement to cell thickness between two neighboring horizontal cells.  It is computed at each edge.  This cell-based value is the maximum over all edges and vertical levels of each cell."
			 packages="initMode;debugDiagnosticsAMPKG"
		/>
		<var name="rx1MaxEdge" type="real" dimensions="nEdges Time" units="unitless"
			 description="The maximum Haney number (rx1) in a vertical column, measured at edges."
			 packages="initMode"
		/>
		<var name="globalRx1Max" type="real" dimensions="Time" units="unitless"
			 description="The global maximum Haney number (rx1)."
			 packages="initMode;debugDiagnosticsAMPKG"
		/>
		<var name="globalVerticalStretchMax" type="real" dimensions="Time" units="unitless"
			 description="The global maximum stretching of the vertical grid compared with z-level."
			 packages="initMode"
		/>
		<var name="globalVerticalStretchMin" type="real" dimensions="Time" units="unitless"
			 description="The global minimum stretching of the vertical grid compared with z-level."
			 packages="initMode"
		/>
		<var name="rx1InitSmoothingMask" type="integer" dimensions="nCells Time" units="unitless"
			description="A mask indicating where layer interface and thickness smoothing is to be performed during Haney number constrained initializaiton."
			packages="initMode"
		/>
		<var name="verticalStretch" type="real" dimensions="nVertLevels nCells" units="unitless"
			description="the stretch factor of each layer compared with the default z-level coordinate"
			packages="initMode"
		/>
		<var name="pressureAdjustedSSH" type="real" dimensions="nCells Time" units="m"
			 description="sea surface height adjusted by sea surface pressure"
		/>
	</var_struct>
	<var_struct name="shortwave" time_levs="1">
		<!-- **********************************************************************
				These fields are necessary for reading in chlorophyll concentrations,
				zenith angle and cloud fraction for horizontally variable shortwave radiation

				They are interpolated in the init core from observations
			********************************************************************** -->
		<var name="chlorophyllData" type="real" dimensions="nCells Time" units="mg m^{-3}"
			 description="the concentration of chlorophyll data in mg/m^-3"
			 packages="variableShortwave"
		/>
		<var name="zenithAngle" type="real" dimensions="nCells Time"  units="none"
			description="the cos of the solar zenith angle"
			packages="variableShortwave"
		/>
		<var name="clearSkyRadiation" type="real" dimensions="nCells Time" units="%"
			description="the fractional cloudiness (between 0 and 1)"
			packages="variableShortwave"
		/>
	</var_struct>
	<var_struct name="forcing" time_levs="1">
		<!-- *********************************************************************

				The fields listed below are built within MPAS-O. If they are
				read in from an input file, their values will be overwritten by
				constituent fields, depending on the forcing options selected.

			 ********************************************************************* -->
		<var name="surfaceStress" type="real" dimensions="nEdges Time" units="N m^{-2}"
			 description="The component of the total surface stress on the ocean defined at edge midpoints and pointing in the direction of the edge normal.  This field the sum of constituent stresses (e.g. wind stress and top drag) and is used to compute a tendency in the normal velocity."
		/>
		<var name="surfaceStressMagnitude" type="real" dimensions="nCells Time" units="N m^{-2}"
			 description="Magnitude of surface stress, at cell centers."
			 packages="forwardMode;analysisMode"
		/>
		<var name="surfaceThicknessFlux" type="real" dimensions="nCells Time" units="m s^{-1}"
			 description="Flux of mass through the ocean surface. Positive into ocean."
			 packages="forwardMode;analysisMode"
		/>
		<var name="surfaceThicknessFluxRunoff" type="real" dimensions="nCells Time" units="m s^{-1}"
			 description="Flux of mass through the ocean surface due to river runoff. Positive into ocean."
			 packages="forwardMode;analysisMode"
		/>

		<var name="windStressZonal" type="real" dimensions="nCells Time" units="N m^{-2}"
			 description="Zonal (eastward) component of wind stress at cell centers from coupler. Positive eastward."
			 packages="windStressBulkPKG"
		/>
		<var name="windStressMeridional" type="real" dimensions="nCells Time" units="N m^{-2}"
			 description="Meridional (northward) component of wind stress at cell centers from coupler. Positive northward."
			 packages="windStressBulkPKG"
		/>

		<!-- *********************************************************************

				The fields listed below are constituent fields for coupling.
				Their use depends on the forcing options selected (check their
				packages). Some are used as input for simulations, while others
				are outputs.

			 ********************************************************************* -->
		<var name="seaSurfacePressure" type="real" dimensions="nCells Time" units="Pa"
			 description="Pressure defined at the sea surface."
		/>
		<var name="seaIceEnergy" type="real" dimensions="nCells Time" units="J m^{-2}"
			 description="Energy per unit area trapped in frazil ice formation. Always $\ge$ 0.0."
			 packages="frazilIce"
		/>
		<var name="penetrativeTemperatureFlux" type="real" dimensions="nCells Time" units="^\circ C m s^{-1}"
			 description="Penetrative temperature flux at the surface due to solar radiation. Positive is into the ocean."
			 packages="forwardMode;analysisMode"
			 />
		<var name="fractionAbsorbed" type="real" dimensions="nVertLevels nCells Time" units="fractional"
			 description="Divergence of transmission through interfaces of surface fluxes below the surface layer at cell centers. These are not applied to short wave."
			 packages="forwardMode;analysisMode"
		/>
		<var name="fractionAbsorbedRunoff" type="real" dimensions="nVertLevels nCells Time" units="fractional"
			 description="Divergence of transmission through interfaces of surface fluxes below the surface layer at cell centers. These are applied only to river runoff."
			 packages="forwardMode;analysisMode"
		/>

		<!-- Input fields for coupling -->
		<!-- Coupling fields associated with heat fluxes -->
		<var name="latentHeatFlux" type="real" dimensions="nCells Time" units="W m^{-2}"
			 description="Latent heat flux at cell centers from coupler. Positive into the ocean."
			 packages="activeTracersBulkRestoringPKG"
		/>
		<var name="sensibleHeatFlux" type="real" dimensions="nCells Time" units="W m^{-2}"
			 description="Sensible heat flux at cell centers from coupler. Positive into the ocean."
			 packages="activeTracersBulkRestoringPKG"
		/>
		<var name="longWaveHeatFluxUp" type="real" dimensions="nCells Time" units="W m^{-2}"
			 description="Upward long wave heat flux at cell centers from coupler. Positive into the ocean."
			 packages="activeTracersBulkRestoringPKG"
		/>
		<var name="longWaveHeatFluxDown" type="real" dimensions="nCells Time" units="W m^{-2}"
			 description="Downward long wave heat flux at cell centers from coupler. Positive into the ocean."
			 packages="activeTracersBulkRestoringPKG"
		/>
		<var name="seaIceHeatFlux" type="real" dimensions="nCells Time" units="W m^{-2}"
			 description="Sea ice heat flux at cell centers from coupler. Positive into the ocean."
			 packages="activeTracersBulkRestoringPKG"
		/>
		<var name="shortWaveHeatFlux" type="real" dimensions="nCells Time" units="W m^{-2}"
			 description="Short wave flux at cell centers from coupler. Positive into the ocean."
			 packages="activeTracersBulkRestoringPKG;ecosysTracersPKG"
		/>


		<!-- Coupling fields associated with mass or salinity fluxes -->
		<var name="evaporationFlux" type="real" dimensions="nCells Time" units="kg m^{-2} s^{-1}"
			 description="Evaporation flux at cell centers from coupler. Positive into the ocean."
			 packages="thicknessBulkPKG"
		/>
		<var name="seaIceSalinityFlux" type="real" dimensions="nCells Time" units="kg m^{-2} s^{-1}"
			 description="Sea ice salinity flux at cell centers from coupler. Positive into the ocean."
			 packages="activeTracersBulkRestoringPKG"
		/>
		<var name="seaIceFreshWaterFlux" type="real" dimensions="nCells Time" units="kg m^{-2} s^{-1}"
			 description="Fresh water flux from sea ice at cell centers from coupler. Positive into the ocean."
			 packages="thicknessBulkPKG"
		/>
		<var name="riverRunoffFlux" type="real" dimensions="nCells Time" units="kg m^{-2} s^{-1}"
			 description="Fresh water flux from river runoff at cell centers from coupler. Positive into the ocean."
			 packages="thicknessBulkPKG"
		/>
		<var name="iceRunoffFlux" type="real" dimensions="nCells Time" units="kg m^{-2} s^{-1}"
			 description="Fresh water flux from ice runoff at cell centers from coupler. Positive into the ocean."
			 packages="thicknessBulkPKG;activeTracersBulkRestoringPKG"
		/>
		<var name="rainFlux" type="real" dimensions="nCells Time" units="kg m^{-2} s^{-1}"
			 description="Fresh water flux from rain at cell centers from coupler. Positive into the ocean."
			 packages="thicknessBulkPKG"
		/>
		<var name="snowFlux" type="real" dimensions="nCells Time" units="kg m^{-2} s^{-1}"
			 description="Fresh water flux from snow at cell centers from coupler. Positive into the ocean."
			 packages="activeTracersBulkRestoringPKG;thicknessBulkPKG"
		/>

		<!-- Misc. coupling fields -->
		<var name="iceFraction" type="real" dimensions="nCells Time" units="fractional"
			 description="Fraction of sea ice coverage at cell centers from coupler. Positive into the ocean."
		/>

		<!-- Output fields for coupling -->
		<var name="nAccumulatedCoupled" type="integer" dimensions="Time" units="unitless"
			 description="Number of accumulations in time averaging of coupler fields"
			 packages="forwardMode;analysisMode"
		/>
		<var_array name="avgTracersSurfaceValue" type="real" dimensions="nCells Time" packages="forwardMode;analysisMode">
			<var name="avgTemperatureSurfaceValue" array_group="surfaceValues" units="degrees Celsius"
				 description="Time averaged potential temperature extrapolated to ocean surface"
			/>
			<var name="avgSalinitySurfaceValue" array_group="surfaceValues" units="PSU"
				 description="Time averaged salinity extrapolated to ocean surface"
			/>
		</var_array>
		<var_array name="avgSurfaceVelocity" type="real" dimensions="nCells Time" packages="forwardMode;analysisMode">
			<var name="avgSurfaceVelocityZonal" array_group="vel_zonal" units="m s^{-1}"
				 description="Time averaged zonal surface velocity"
			/>
			<var name="avgSurfaceVelocityMeridional" array_group="vel_meridional" units="m s^{-1}"
				 description="Time averaged meridional surface velocity"
			/>
		</var_array>
		<var_array name="avgSSHGradient" type="real" dimensions="nCells Time" packages="forwardMode;analysisMode">
			<var name="avgSSHGradientZonal" array_group="ssh_zonal" units="m m^{-1}"
				 description="Time averaged zonal gradient of SSH"
			/>
			<var name="avgSSHGradientMeridional" array_group="ssh_meridional" units="m m^{-1}"
				 description="Time averaged meridional gradient of SSH"
			/>
		</var_array>

		<!-- Input fields from coupler or initial condition for forcing under land ice -->
		<var name="landIceFraction" type="real" dimensions="nCells Time" units="unitless"
			description="The fraction of each cell covered by land ice"
			packages="landIcePressurePKG"
		/>
		<var name="landIceMask" type="integer" dimensions="nCells Time" units="unitless"
			description="Mask indicating where land-ice is present (1) or absent (0)"
			packages="landIcePressurePKG"
		/>
		<var name="landIcePressure" type="real" dimensions="nCells Time" units="Pa"
			description="Pressure defined at the sea surface due to land ice."
			packages="landIcePressurePKG"
		/>
		<var name="landIceDraft" type="real" dimensions="nCells Time" units="m"
			description="The elevation of the interface between land ice and the ocean."
			packages="landIcePressurePKG"
		/>
		<!-- Input fields from initial condition for standalone land-ice fluxes -->
		<var name="landIceSurfaceTemperature" type="real" dimensions="nCells Time" units="C"
			description="temperature at the surface of land ice"
			packages="landIceFluxesPKG"
		/>
		<!-- Input fields from land-ice coupling or output fields from standalone land-ice flux computaiton -->
		<var_array name="landIceInterfaceTracers" type="real" dimensions="nCells Time" packages="landIceFluxesPKG">
			<var name="landIceInterfaceTemperature" array_group="landIceInterfaceValues" units="C"
				description="The temperature at the land ice-ocean interface (the local freezing temperature)"
			/>
			<var name="landIceInterfaceSalinity" array_group="landIceInterfaceValues" units="PSU"
				description="The salinity at the land ice-ocean interface"
			/>
		</var_array>
		<var name="landIceFreshwaterFlux" type="real" dimensions="nCells Time" units="kg m^{-2} s^{-1}"
			description="Flux of mass through the ocean surface. Positive into ocean."
			packages="landIceFluxesPKG"
		/>
		<var name="landIceHeatFlux"  type="real" dimensions="nCells Time" units="W s^{-1}"
			description="Flux of heat into the ocean at land ice-ocean interface. Positive into ocean."
			packages="landIceFluxesPKG"
		/>
		<!-- Output fields from standalone land-ice flux computaiton -->
		<var name="heatFluxToLandIce"  type="real" dimensions="nCells Time" units="W s^{-1}"
			description="Flux of heat out of ice at land ice-ocean interface. Positive into ocean."
			packages="landIceFluxesPKG"
		/>
		<!-- Output fields for land-ice coupling -->
		<var_array name="avgLandIceBoundaryLayerTracers" type="real" dimensions="nCells Time" packages="landIceCouplingPKG">
			<var name="avgLandIceBoundaryLayerTemperature" array_group="landIceBoundaryLayerValues" units="C"
				description="The time-averaged temperature averaged over the sub-ice-shelf boundary layer"
			/>
			<var name="avgLandIceBoundaryLayerSalinity" array_group="landIceBoundaryLayerValues" units="PSU"
				description="The time-averaged salinity averaged over the sub-ice-shelf boundary layer"
			/>
		</var_array>
		<var_array name="avgLandIceTracerTransferVelocities" type="real" dimensions="nCells Time" packages="landIceCouplingPKG">
			<var name="avgLandIceHeatTransferVelocity" array_group="landIceTransferVelocityValues" units="m s^{-1}"
				description="time-averaged friction velocity times nondimensional heat transfer coefficient"
			/>
			<var name="avgLandIceSaltTransferVelocity" array_group="landIceTransferVelocityValues" units="m s^{-1}"
				description="time-averaged friction velocity times nondimensional salt transfer coefficient"
			/>
		</var_array>
		<var name="avgEffectiveDensityInLandIce" type="real" dimensions="nCells Time" units="kg m^{-3}"
			description="The time-averaged effective ocean density within ice shelves based on Archimedes' principle."
			packages="landIceCouplingPKG"
		/>

		<!-- Input fields for forcing due to frazil ice -->

		<!-- Output fields for forcing due to frazil ice -->
		<var name="frazilLayerThicknessTendency" type="real" dimensions="nVertLevels nCells Time" units="m s^{-1}"
			 description="layer thickness tendency due to frazil processes"
			 packages="frazilIce"
		/>
		<var name="frazilTemperatureTendency" type="real" dimensions="nVertLevels nCells Time" units="m C s^{-1}"
			 description="temperature tendency due to frazil processes"
			 packages="frazilIce"
		/>
		<var name="frazilSalinityTendency" type="real" dimensions="nVertLevels nCells Time" units="m PSU s^{-1}"
			 description="salinity tendency due to frazil processes"
			 packages="frazilIce"
		/>
		<var name="frazilSurfacePressure" type="real" dimensions="nCells Time" units="Pa"
			 description="surface pressure forcing due to weight of frazil ice"
			 packages="frazilIce"
		/>
	</var_struct>
	<var_struct name="scratch" time_levs="1">
		<var name="normalThicknessFlux" persistence="scratch" type="real" dimensions="nVertLevels nEdges Time"
			 units="m^{2} s^{-1}"
			 description="Flux of thickness through an edge"
		/>
		<var name="normalThicknessFluxSum" persistence="scratch" type="real" dimensions="nEdges Time"
			 units="m^{2} s^{-1}"
			 description="Flux of thickness through an edge over full column, sum(h*u)"
		/>
		<var name="layerThicknessSumEdge" persistence="scratch" type="real" dimensions="nEdges Time"
			 units="m"
			 description="total thickness at edge, sum(h)"
		/>
		<var name="vorticityGradientTangentialComponent"
			persistence="scratch"
			type="real" dimensions="nVertLevels nEdges Time"
			units="s^{-1} m^{-1}"
			description="gradient of vorticity in the tangent direction (positive points from vertex1 to vertex2)"
		/>
		<var name="vorticityGradientNormalComponent"
			persistence="scratch"
			type="real" dimensions="nVertLevels nEdges Time"
			units="s^{-1} m^{-1}"
			description="gradient of vorticity in the normal direction (positive points from cell1 to cell2)"
		/>
		<var name="normalizedRelativeVorticityVertex"
			persistence="scratch"
			type="real" dimensions="nVertLevels nVertices Time" units="s^{-1}"
			description="curl of horizontal velocity divided by layer thickness, defined at vertices"
		/>
		<var name="normalizedPlanetaryVorticityVertex"
			persistence="scratch"
			type="real" dimensions="nVertLevels nVertices Time" units="s^{-1}"
			description="earth's rotational rate (Coriolis parameter, f) divided by layer thickness, defined at vertices"
		/>
		<var name="kineticEnergyVertex"
			persistence="scratch"
			type="real" dimensions="nVertLevels nVertices Time" units="m^2 s^{-2}"
			description="kinetic energy of horizonal velocity defined at vertices"
		/>
		<var name="kineticEnergyVertexOnCells"
			persistence="scratch"
			type="real" dimensions="nVertLevels nCells Time" units="m^2 s^{-2}"
			description="kinetic energy of horizonal velocity defined at vertices"
		/>
		<var name="densitySurfaceDisplaced"
			persistence="scratch"
			type="real" dimensions="nVertLevels nCells Time" units="kg m^{-3}"
			description="Density computed by displacing SST and SSS to every vertical layer within the column"
		/>
		<var name="thermalExpansionCoeff"
			 persistence="persistent"
			 type="real" dimensions="nVertLevels nCells Time" units="C^{-1}"
			 description="Thermal expansion coefficient (alpha), defined as $-1/\rho d\rho/dT$ (note negative sign)."
		/>
		<var name="salineContractionCoeff"
			 persistence="persistent"
			 type="real" dimensions="nVertLevels nCells Time" units="PSU^{-1}"
			 description="Saline contraction coefficient (beta), defined as $1/\rho d\rho/dS$. This is also called the haline contraction coefficient."
		/>

		<!-- FIELDS FOR TENSOR OPERATIONS -->
		<var name="normalVelocityTest"
			 persistence="scratch"
			 type="real" dimensions="nVertLevels nEdges" units="m s^{-1}"
			 description="horizonal velocity, normal component to an edge, for testing"
		/>
		<var name="tangentialVelocityTest"
			 persistence="scratch"
			 type="real" dimensions="nVertLevels nEdges" units="m s^{-1}"
			 description="horizonal velocity, tangential component to an edge, for testing"
		/>
		<var name="strainRateR3Cell"
			 persistence="scratch"
			 type="real" dimensions="SIX nVertLevels nCells" units="s^{-1}"
			 description="strain rate tensor at cell center, R3, in symmetric 6-index form"
		/>
		<var name="strainRateR3CellSolution"
			 persistence="scratch"
			 type="real" dimensions="SIX nVertLevels nCells" units="s^{-1}"
			 description="strain rate solution tensor at cell center, R3, in symmetric 6-index form"
		/>
		<var name="strainRateR3Edge"
			 persistence="scratch"
			 type="real" dimensions="SIX nVertLevels nEdges" units="s^{-1}"
			 description="strain rate tensor at edge, R3, in symmetric 6-index form"
		/>
		<var name="strainRateLonLatRCell"
			 persistence="scratch"
			 type="real" dimensions="SIX nVertLevels nCells" units="s^{-1}"
			 description="strain rate tensor at cell center, 3D, lon-lat-r in symmetric 6-index form, {\color{red}Temporary only}"
		/>
		<var name="strainRateLonLatRCellSolution"
			 persistence="scratch"
			 type="real" dimensions="SIX nVertLevels nCells" units="s^{-1}"
			 description="strain rate tensor at cell center, 3D, lon-lat-r in symmetric 6-index form, {\color{red}Temporary only}"
		/>
		<var name="strainRateLonLatREdge"
			 persistence="scratch"
			 type="real" dimensions="SIX nVertLevels nEdges" units="s^{-1}"
			 description="strain rate tensor at edge, 3D, lon-lat-r in symmetric 6-index form, {\color{red}Temporary only}"
		/>
		<var name="divTensorR3Cell"
			 persistence="scratch"
			 type="real" dimensions="R3 nVertLevels nCells" units="s^{-2}"
			 description="divergence of the tensor at cell center, as an R3 vector"
		/>
		<var name="divTensorR3CellSolution"
			 persistence="scratch"
			 type="real" dimensions="R3 nVertLevels nCells" units="s^{-2}"
			 description="divergence of the tensor solution at cell center, as an R3 vector"
		/>
		<var name="divTensorLonLatRCell"
			 persistence="scratch"
			 type="real" dimensions="R3 nVertLevels nCells" units="s^{-2}"
			 description="divergence of the tensor at cell center, as a lon-lat-r vector"
		/>
		<var name="divTensorLonLatRCellSolution"
			 persistence="scratch"
			 type="real" dimensions="R3 nVertLevels nCells" units="s^{-2}"
			 description="divergence of the tensor at cell center, as a lon-lat-r vector, solution"
		/>
		<var name="outerProductEdge"
			 persistence="scratch"
			 type="real" dimensions="SIX nVertLevels nEdges" units="m^2 s^{-1}"
			 description="Outer product, $u_e \otimes n_e$, at each edge."
		/>
		<var name="normalVectorEdge"
			 persistence="scratch"
			 type="real" dimensions="nVertLevels nEdges" units="m s^{-1}"
			 description="Vector component normal to an edge."
		/>
		<var name="tangentialVectorEdge"
			 persistence="scratch"
			 type="real" dimensions="nVertLevels nEdges" units="m s^{-1}"
			 description="Vector component tangent to an edge."
		/>
		<var name="windStressFullScratch" type="real" dimensions="nVertLevels nEdges Time" units="N m^{-2}"
			 persistence="scratch"
			 description="Wind stress used for reconstructing diagnostic output fields."
		/>
		<var name="windStressXScratch" type="real" dimensions="nVertLevels nCells Time" units="N m^{-2}"
			 persistence="scratch"
			 description="reconstructed surface wind stress in the x direction. Used for diagnostics."
		/>
		<var name="windStressYScratch" type="real" dimensions="nVertLevels nCells Time" units="N m^{-2}"
			 persistence="scratch"
			 description="reconstructed surface wind stress in the y direction. User for diagnostics."
		/>
		<var name="windStressZScratch" type="real" dimensions="nVertLevels nCells Time" units="N m^{-2}"
			 persistence="scratch"
			 description="reconstructed surface wind stress in the z direction. User for diagnostics."
		/>
		<var name="windStressZonalScratch" type="real" dimensions="nVertLevels nCells Time" units="N m^{-2}"
			 persistence="scratch"
			 description="reconstructed surface wind stress in the eastward direction. Used for diagnostics."
		/>
		<var name="windStressMeridionalScratch" type="real" dimensions="nVertLevels nCells Time" units="N m^{-2}"
			 persistence="scratch"
			 description="reconstructed surface wind stress in the northward direction. User for diagnostics."
		/>
		<var name="gradDensityEdge" persistence="scratch" type="real" dimensions="nVertLevels nEdges Time" units=""
			 description="Normal gradient of density"
		/>
		<var name="gradDensityConstZTopOfEdge" persistence="scratch" type="real" dimensions="nVertLevelsP1 nEdges Time" units=""
			 description="Normal gradient of density along constant z-level surface"
		/>
		<var name="gradDensityTopOfEdge" persistence="scratch" type="real" dimensions="nVertLevelsP1 nEdges Time" units=""
			 description="Normal gradient of density at layer interfaces"
		/>
		<var name="gradTracerEdge" persistence="scratch" type="real" dimensions="nVertLevels nEdges Time" units=""
			 description="Normal gradient of tracer field at edges"
		/>
		<var name="gradTracerTopOfEdge" persistence="scratch" type="real" dimensions="nVertLevelsP1 nEdges Time" units=""
			 description="Normal gradient of tracer field at layer interfaces"
		/>
		<var name="gradHTracerSlopedTopOfCell" persistence="scratch" type="real" dimensions="nVertLevelsP1 nCells Time" units="tracer m s^{-1}"
			 description="Dot product of relative slope with gradient of tracer averaged to cell centers"
		/>
		<var name="dDensityDzTopOfCell" persistence="scratch" type="real" dimensions="nVertLevelsP1 nCells Time" units=""
			 description="Vertical gradient of potential density"
		/>
		<var name="dDensityDzTopOfEdge" persistence="scratch" type="real" dimensions="nVertLevelsP1 nEdges Time" units=""
			 description="Vertical gradient of potential density at edge and top of layer."
		/>
		<var name="dDispDensityDzTopOfCell" persistence="scratch" type="real" dimensions="nVertLevelsP1 nCells Time" units=""
			 description="Vertical gradient of density"
		/>
		<var name="dDispDensityDzTopOfEdge" persistence="scratch" type="real" dimensions="nVertLevelsP1 nEdges Time" units=""
			 description="Vertical gradient of density at edge and top of layer."
		/>
		<var name="dTracerdZTopOfCell" persistence="scratch" type="real" dimensions="nVertLevelsP1 nCells Time" units=""
			 description="Vertical gradient of tracer field at cell centers"
		/>
		<var name="dTracerdZTopOfEdge" persistence="scratch" type="real" dimensions="nVertLevelsP1 nEdges Time" units=""
			 description="Vertical gradient of tracer field at cell edges"
		/>
		<var name="gradZMidEdge" persistence="scratch" type="real" dimensions="nVertLevels nEdges Time" units=""
			 description="Gradient of zMid"
		/>
		<var name="gradZMidTopOfEdge" persistence="scratch" type="real" dimensions="nVertLevelsP1 nEdges Time" units=""
			 description="Gradient of zMid at layer interfaces"
		/>
		<var name="tridiagA" persistence="scratch" type="real" dimensions="nVertLevels" units=""
			 description="The lower band of a tridiagonal matrix"
		/>
		<var name="tridiagB" persistence="scratch" type="real" dimensions="nVertLevels" units=""
			 description="The central band of a tridiagonal matrix"
		/>
		<var name="tridiagC" persistence="scratch" type="real" dimensions="nVertLevels" units=""
			 description="The upper band of a tridiagonal matrix"
		/>
		<var name="areaCellSum" type="real" dimensions="nVertLevels nCells Time" units="m^{2}"
			 persistence="scratch"
			 description="Accumulated cell area for normalization"
		/>
		<var name="rightHandSide" persistence="scratch" type="real" dimensions="nVertLevels" units=""
			 description="A vector"
		/>
		<var name="yRelativeSlopeSolution" persistence="scratch" type="real" dimensions="nVertLevelsP1 nCells Time" units="unitless"
			 description="Slope of isopycnal surface for analytic solution"
		/>
		<var name="yGMStreamFuncSolution" persistence="scratch" type="real" dimensions="nVertLevelsP1 nCells Time" units="m^2 s^{-1}"
			 description="GM stream function reconstructed to the cell centers, for analytic solution"
		/>
		<var name="yGMBolusVelocitySolution" persistence="scratch" type="real" dimensions="nVertLevels nCells Time" units="m s^{-1}"
			 description="Bolus velocity in Gent-McWilliams eddy parameterization, y-direction, for analytic solution"
		/>

		<!-- defined to enable openmp -->
		<var_array name="delsq_tracer" type="real" dimensions="nVertLevels nCells">
			<var name="delsq_temperature" array_group="dynamics" units="degrees Celsius"
				 description="potential temperature"
			/>
			<var name="delsq_salinity" array_group="dynamics" units="grams salt per kilogram seawater"
				 description="salinity"
			/>
			<var name="delsq_tracer1" array_group="dynamics" units="na"
				 description="tracer"
			/>
		</var_array>
		<var name="div_hu" persistence="scratch" type="real" dimensions="nVertLevels nCells" units=""
			 description="div_hu"
		/>
		<var name="projectedSSH" persistence="scratch" type="real" dimensions="nCells" units=""
			 description="projectedSSH"
		/>
		<var name="ALE_Thickness" persistence="scratch" type="real" dimensions="nVertLevels nCells" units=""
			 description="ALE_Thickness"
		/>
		<var name="delsq_u" persistence="scratch" type="real" dimensions="nVertLevels nEdgesP1" units=""
			 description="delsq_u"
		/>
		<var name="delsq_divergence" persistence="scratch" type="real" dimensions="nVertLevels nCellsP1" units=""
			 description="delsq_divergence"
		/>
		<var name="delsq_relativeVorticity" persistence="scratch" type="real" dimensions="nVertLevels nVerticesP1" units=""
			 description="delsq_relativeVorticity"
		/>
		<var name="ddensityTopOfCell" persistence="scratch" type="real" dimensions="nVertLevelsP1 nCellsP1" units=""
			 description="ddensityTopOfCell"
		/>
		<var name="ddensityTopOfEdge" persistence="scratch" type="real" dimensions="nVertLevelsP1 nEdges" units=""
			 description="ddensityTopOfEdge"
		/>
		<var name="du2TopOfCell" persistence="scratch" type="real" dimensions="nVertLevelsP1 nCellsP1" units=""
			 description="du2TopOfCell"
		/>
		<var name="du2TopOfEdge" persistence="scratch" type="real" dimensions="nVertLevelsP1 nEdges" units=""
			 description="du2TopOfEdge"
		/>
		<var name="highOrderHorizFlux" persistence="scratch" type="real" dimensions="nVertLevels nEdges" units=""
			 description="High order horizontal flux for advection"
		/>
		<var name="tracerValue" time_levs="2" persistence="scratch" type="real" dimensions="nVertLevels nCells" units=""
			 description="Single tracer value for advection"
		/>
		<var name="upwindTendency" persistence="scratch" type="real" dimensions="nVertLevels nCells" units=""
			 description="Upwind advective tendency"
		/>
		<var name="inverseLayerThickness" persistence="scratch" type="real" dimensions="nVertLevels nCells" units=""
			 description="Inverse layer thickness for advection"
		/>
		<var name="tracerMin" persistence="scratch" type="real" dimensions="nVertLevels nCells" units=""
			 description="Min tracer value for monotonic advection"
		/>
		<var name="tracerMax" persistence="scratch" type="real" dimensions="nVertLevels nCells" units=""
			 description="Max tracer value for monotonic advection"
		/>
		<var name="fluxIncoming" persistence="scratch" type="real" dimensions="nVertLevels nCells" units=""
			 description="Incoming flux of a tracer for advection"
		/>
		<var name="fluxOutgoing" persistence="scratch" type="real" dimensions="nVertLevels nCells" units=""
			 description="Outgoing flux of a tracer for advection"
		/>
		<var name="highOrderVertFlux" persistence="scratch" type="real" dimensions="nVertLevelsP1 nCells" units=""
			 description="High order vertical flux for advection"
		/>
		<var name="btrvel_temp" persistence="scratch" type="real" dimensions="nEdgesP1" units=""
			 description="btrvel_temp"
		/>
		<!-- FIELDS FOR LAND-ICE FORCING -->
		<var name="boundaryLayerTemperatureScratch"
			persistence="scratch"
			type="real" dimensions="nCells" units="^\circ C"
			description="temperature averaged vertically over the sub-ice-shelf boundary layer"
		/>
		<var name="boundaryLayerSalinityScratch"
			persistence="scratch"
			type="real" dimensions="nCells" units="PSU"
			description="salinity averaged vertically over the sub-ice-shelf boundary layer"
		/>
		<var name="freezeInterfaceSalinityScratch"
			persistence="scratch"
			type="real" dimensions="nCells" units="PSU"
			description="salinity at land ice-ocean interface where freezing is occurring"
		/>
		<var name="freezeInterfaceTemperatureScratch"
			persistence="scratch"
			type="real" dimensions="nCells" units="^\circ C"
			description="temperature at land ice-ocean interface where freezing is occurring"
		/>
		<var name="freezeThicknessFluxScratch"
			persistence="scratch"
			type="real" dimensions="nCells" units="m s^{-1}"
			description="thickness flux at land ice-ocean interface where freezing is occurring"
		/>
		<var name="freezeTemperatureFluxScratch"
			persistence="scratch"
			type="real" dimensions="nCells" units="^\circ C m s^{-1}"
			description="ocean temperature flux at land ice-ocean interface where freezing is occurring"
		/>
		<var name="freezeIceTemperatureFluxScratch"
			persistence="scratch"
			type="real" dimensions="nCells" units="^\circ C m s^{-1}"
			description="ice temperature flux at land ice-ocean interface where freezing is occurring"
		/>
		<var name="effectiveDensityScratch"
			persistence="scratch"
			type="real" dimensions="nCells" units="kg m^{-3}"
			description="effective seawater density in land ice before horizontal averaging"
		/>
		<!-- FIELDS FOR LAND-ICE PRESSURE AND SSH INITIALIZATION -->
		<var name="scratchZMid"
			persistence="scratch"
			type="real" dimensions="nVertLevels nCells" units="m"
			description="reference z-midpoint of cells for vertical interpolation of tracers"
		/>
		<var name="scratchMaxLevelCell"
			persistence="scratch"
			type="integer" dimensions="nCells" units="unitless"
			description="reference maxLevelCell for vertical interpolation of tracers"
		/>
		<!-- FIELDS FOR RX1 INITIALIZATION -->
		<var name="zInterfaceScratch"
			persistence="scratch"
			type="real" dimensions="nVertLevelsP1 nCells" units="m"
			description="location of layer interfaces at cell centers, used for thickening layers constrained by the Haney number (rx1)"
		/>
		<var name="goalStretchScratch"
			persistence="scratch"
			type="real" dimensions="nVertLevels nCells" units="unitless"
			description="the goal stretch field for the vertical coordinate"
		/>
		<var name="goalWeightScratch"
			persistence="scratch"
			type="real" dimensions="nVertLevels nCells" units="unitless"
			description="the sum of weights used to determine the goal stretch field"
		/>
		<var name="zTopScratch"
			persistence="scratch"
			type="real" dimensions="nCells" units="m"
			description="location of the upper layer used to compute the Haney number (rx1), equal to ssh for top layer and zMid of the layer for subsequent layers"
		/>
		<var name="zBotScratch"
			persistence="scratch"
			type="real" dimensions="nCells" units="m"
			description="location of the lower layer used to compute the Haney number (rx1), equal zMid of the layer lower layer (but a 1D filed is needed for halo exchanges)"
		/>
		<var name="zBotNewScratch"
			persistence="scratch"
			type="real" dimensions="nCells" units="m"
			description="updated location of the lower layer used to compute the Haney number (rx1), needed so update is agnostic to the order in which cells are accessed"
		/>
		<var name="smoothingMaskNewScratch"
			persistence="scratch"
			type="integer" dimensions="nCells" units="unitless"
			description="a copy of the smoothing mask used to iteratively expand the field into a buffer region of open ocean around land ice."
		/>
	</var_struct>
	<var_struct name="pointLocations" time_levs="1">
		<var name="pointCellGlobalID" type="integer" dimensions="nPoints" units="unitless"
			 description="List of global cell IDs in point set."
		/>
		<var name="pointCellLocalID" type="integer" dimensions="nPoints" units="unitless"
			 description="List of local cell IDs in point set."
		/>
		<var name="indexToPointCellLocalID" type="integer" dimensions="nPoints" units="unitless"
			 description="Index to list of local cell IDs in point set."
		/>
		<var name="pointNames" type="text" dimensions="nPoints" units="unitless"
			 description="The names of each point."
		/>
		<var name="pointGroupNames" type="text" dimensions="nPointGroups" units="unitless"
			 description="The names of each point group."
		/>
		<var name="nPointsInGroup" type="integer" dimensions="nPointGroups" units="unitless"
			 description="The number of points in each point group."
		/>
		<var name="pointsInGroup" type="integer" dimensions="maxPointsInGroup nPointGroups" units="unitless"
			 description="The indices of each point in a each group."
		/>
		<var name="xPoint" type="real" dimensions="nPoints" units="unitless"
			 description="X Coordinate in cartesian space of point locations."
		/>
		<var name="yPoint" type="real" dimensions="nPoints" units="unitless"
			 description="Y Coordinate in cartesian space of point locations."
		/>
		<var name="zPoint" type="real" dimensions="nPoints" units="unitless"
			 description="Z Coordinate in cartesian space of point locations."
		/>
		<var name="latPoint" type="real" dimensions="nPoints" units="radians"
			 description="Latitude of point locations."
		/>
		<var name="lonPoint" type="real" dimensions="nPoints" units="radians"
			 description="Longitude of point locations."
		/>
	</var_struct>
	<var_struct name="regions" time_levs="1">
		<var name="regionCellMasks"
			type="integer"
			dimensions="nRegions nCells"
			units="unitless"
			description="The region masks for each cell."
			/>
		<var name="regionVertexMasks"
			type="integer"
			dimensions="nRegions nVertices"
			units="unitless"
			description="The region masks for each vertex."
			/>
		<var name="regionsInGroup"
			type="integer"
			dimensions="maxRegionsInGroup nRegionGroups"
			units="unitless"
			description="The list of region indices in each group."
			/>
		<var name="nRegionsInGroup"
			type="integer"
			dimensions="nRegionGroups"
			units="unitless"
			description="The number of regions in each group."
			/>
		<var name="regionNames"
			type="text"
			dimensions="nRegions"
			units="unitless"
			description="The name for each region."
			/>
		<var name="regionGroupNames"
			type="text"
			dimensions="nRegionGroups"
			units="unitless"
			description="The name for each region group."
			/>
	</var_struct>

<!-- Include init modes registry file -->
#include "mode_init/Registry.xml"

#include "tracer_groups/Registry_tracers.xml"
#include "analysis_members/Registry_analysis_members.xml"
</registry><|MERGE_RESOLUTION|>--- conflicted
+++ resolved
@@ -1357,17 +1357,11 @@
 			<var name="xtime"/>
 			<var name="simulationStartTime"/>
 			<var name="boundaryLayerDepth"/>
-<<<<<<< HEAD
 			<var name="landIcePressure"/>
 			<var name="landIceDraft"/>
 			<var name="landIceFraction"/>
 			<var name="landIceMask"/>
-=======
 			<var name="seaSurfacePressure"/>
-			<var name="landIcePressure" packages="restartForcingFields"/>
-			<var name="landIceFraction" packages="restartForcingFields"/>
-			<var name="landIceMask" packages="restartForcingFields"/>
->>>>>>> c8c66654
 			<var_array name="tracersSurfaceValue"/>
 			<var_array name="surfaceVelocity"/>
 			<var_array name="SSHGradient"/>
