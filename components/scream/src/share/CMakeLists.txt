set(SHARE_SRC
  atmosphere_process_group.cpp
  scream_assert.cpp
  scream_session.cpp
  field/field_alloc_prop.cpp
  field/field_identifier.cpp
  field/field_header.cpp
  field/field_layout.cpp
  field/field_tracking.cpp
  mpi/scream_comm.cpp
  remap/remap_utils.cpp
  util/scream_utils.cpp
  util/scream_arch.cpp
  util/array_io.cpp
  util/array_io_mod.f90
<<<<<<< HEAD
  util/time_stamp.cpp
=======
  simpleio/simple_io_mod.cpp
  simpleio/simple_io_mod.f90
>>>>>>> 6a311c94
)

# So far this is pointless, since we are not installing the library
set(SHARE_HEADERS
  atmosphere_process.hpp
  atmosphere_process_group.hpp
  scream_assert.hpp
  field/field.hpp
  field/field_alloc_prop.hpp
  field/field_identifier.hpp
  field/field_header.hpp
  field/field_layout.hpp
  field/field_repository.hpp
  field/field_tag.hpp
  field/field_tracking.cpp
  grid/abstract_grid.hpp
  grid/default_grid.hpp
  grid/grid_utils.hpp
  grid/grids_manager.hpp
  grid/user_provided_grids_manager.hpp
  remap/abstract_remapper.hpp
  remap/remap_utils.hpp
  parameter_list.hpp
  scream_session.hpp
  mpi/scream_comm.hpp
  util/factory.hpp
  util/file_utils.hpp
  util/math_utils.hpp
  util/scream_utils.hpp
  util/scream_arch.hpp
  util/scream_kokkos.hpp
  util/scream_lin_interp.hpp
  util/time_stamp.hpp
  scream_workspace.hpp
  simpleio/simple_io_mod.hpp
)

add_library(scream_share ${SHARE_SRC})
target_include_directories(scream_share PUBLIC ${SCREAM_INCLUDE_DIRS} ${SCREAM_TPL_INCLUDE_DIRS})
set_target_properties(scream_share PROPERTIES
  Fortran_MODULE_DIRECTORY ${SCREAM_F90_MODULES})
# link_directories(${SCREAM_TPL_LIBRARY_DIRS})
# target_link_libraries(scream_share PUBLIC ${SCREAM_TPL_LIBRARIES})

add_subdirectory(tests)<|MERGE_RESOLUTION|>--- conflicted
+++ resolved
@@ -13,12 +13,9 @@
   util/scream_arch.cpp
   util/array_io.cpp
   util/array_io_mod.f90
-<<<<<<< HEAD
   util/time_stamp.cpp
-=======
   simpleio/simple_io_mod.cpp
   simpleio/simple_io_mod.f90
->>>>>>> 6a311c94
 )
 
 # So far this is pointless, since we are not installing the library
