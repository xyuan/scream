#ifdef HAVE_CONFIG_H
#include "config.h"
#endif

module simple_io_mod
!=====================================================================!
! Fortran/C++ interface for handling simple input and output.
! 
! Developed in order to allow us to load input files and write output
! to be used for convergence and baseline testing.
!
! The plan is to DELETE this interface when the more sophisticated
! PIO2 interface is adopted by SCREAM.
!
! TODO: Replace this I/O interface with PIO2
!
! Author: Aaron S. Donahue
! email: donahue5@llnl.gov
! data: Septemper 9, 2019
!=====================================================================!

  use netcdf
  use iso_c_binding
  implicit none

#include "scream_config.f"
#ifdef SCREAM_DOUBLE_PRECISION
# define c_real c_double
#else
# define c_real c_float
#endif

  logical(kind=c_bool) :: isopen_out = .false.
  logical(kind=c_bool) :: isopen_in  = .false.
  integer(kind=c_int)  :: max_ndims = 0

  integer(kind=c_int), public :: ncid_out  ! netcdf file id for output
  integer(kind=c_int), public :: ncid_in  ! netcdf file id for input
  integer(kind=c_int), allocatable :: start(:)

contains
!======================================================================
  subroutine simple_in_init(filename_in) bind(c)
  ! Purpose: Open a netcdf file to be used for input to C++.
  ! Recieves a c-string filename which is converted to a fortran string
  ! and passed to the netcdf file open subroutine.

    type(c_ptr), intent(in) :: filename_in ! INPUT: Name of input file.
    
    character(len=256)       :: filename   ! Local Fortran variable to store filename in proper fortran string format.

    call convert_c_string(filename_in,filename) ! Convert c-string to fortran-string
    call check( nf90_open(filename, nf90_nowrite, ncid_in), "Open input file" ) ! Open netCDF file for input
    isopen_in = .true. ! Register that an input file has been opened.

    return
  end subroutine simple_in_init
!======================================================================
  subroutine simple_in_finalize() bind(c)
  ! Purpose: Close a netcdf file  used for input.

    call check( nf90_close(ncid_in), "Close input file" ) ! Close the input netcdf file
    isopen_in = .false. ! Register that the input file is now closed.

    return
  end subroutine simple_in_finalize
!======================================================================
<<<<<<< HEAD
  subroutine simple_io_get_field_size(fieldname_in,ndims,ldims,ndim_local) bind(c)
=======
  subroutine simple_io_get_field_size(fieldname_in,ncid,ndims,ldims,ndim_local) bind(c)
>>>>>>> a850bd6e

    type(c_ptr), intent(in)          :: fieldname_in
    integer(kind=c_int), value, intent(in)  :: ncid
    integer(kind=c_int), value, intent(in)  :: ndims
    integer(kind=c_int), intent(out) :: ldims(ndims)
    integer(kind=c_int), intent(out) :: ndim_local

    character(len=256) :: fieldname, dimname
<<<<<<< HEAD
    integer :: varid, dimids(ndims)
=======
    integer :: varid, dimids(ndims),ncid_loc
>>>>>>> a850bd6e
    integer :: n
  
    call convert_c_string(fieldname_in,fieldname)
    if (ncid.eq.0) then
      ncid_loc = ncid_in
    else
      ncid_loc = ncid_out
    end if
    
    call check( nf90_inq_varid(ncid_loc, fieldname, varid), "get VAR Id" )
    call check( nf90_inquire_variable(ncid_loc, varid, dimids=dimids, ndims=ndim_local), "get VAR-Dim Ids" )

    ldims(:) = 0
    do n = 1,ndim_local
<<<<<<< HEAD
      call check( nf90_inquire_dimension(ncid_in, dimids(n), len=ldims(n), name=dimname), "get Var-Dim Len's" )
=======
      call check( nf90_inquire_dimension(ncid_loc, dimids(n), len=ldims(n), name=dimname), "get Var-Dim Len's" )
>>>>>>> a850bd6e
      if (trim(dimname)=='Time'.or.trim(dimname)=='time') then
        ldims(n) = -999
      end if
    end do
    
    return
  end subroutine simple_io_get_field_size
!======================================================================
  subroutine simple_out_init1(filename_in,ndims,dimnames_in,dimrng) bind(c)
  ! Purpose: To open (and replace if needed) a netCDF file to be used for model
  ! output.
  ! Receives a c-string filename which is used to create the new file.
  ! ndims is the total number of potential dimensions we anticpate needing for the output file 
  ! dimnames_in is a C++ str::array that contains the names for each dimension (len=ndims)
  ! dimrng is a C++ integer vector with the len of each dimension.
  
    type(c_ptr), intent(in) :: filename_in                    ! Name of netCDF output file
    integer(kind=c_int), value, intent(in)  :: ndims          ! Number of potential dimensions
    type(c_ptr), intent(in) :: dimnames_in(ndims)             ! Name for each dimension
    integer(kind=c_int), target, intent(in)  :: dimrng(ndims) ! Max range for each dimension, 0 for unlimited
  
    character(len=256) :: dimnames(ndims) ! Local string array of dimension names in fortran format
    character(len=256) :: filename        ! Local string of output filename in fortran format
  
    integer(kind=c_int) :: dimids(ndims)  ! The netcdf id for each dimension
    
    integer(kind=c_int) :: ii
 
    ! Convert C++ strings to fortran format 
    call convert_c_string(filename_in,filename)
    call convert_c_strarray(ndims,dimnames_in,dimnames)
  
    ! Open the netCDF output file (replace if needed)
    call check( nf90_create(trim(filename), nf90_clobber, ncid_out), 'init1' )
    isopen_out = .true.  ! Register that an output file is open
  
    ! Add each dimension to the netCDF output.
    do ii = 1,ndims
      call check( nf90_def_dim(ncid_out, trim(dimnames(ii)), dimrng(ii), dimids(ii)),'add dimensions' )
    end do
  
    return
  end subroutine simple_out_init1
!======================================================================
  subroutine simple_out_init2() bind(c)
  ! Purpose: To finish the registration of output variables.
  
    allocate(start(max_ndims))  ! TODO: Come up with a better way to do this. Possible return the max_ndims as an output
  
    ! Finish the definition phase of the netCDF output file
    call check( nf90_enddef(ncid_out), 'init2' )
    isopen_out = .false.
  
  end subroutine simple_out_init2
!======================================================================
  subroutine simple_out_finalize() bind(c)
  ! Purpose: To close the netCDF output file.
  
    call check( nf90_close(ncid_out), 'finalize' )
  
  end subroutine simple_out_finalize
!======================================================================
  subroutine simple_out_regfield(field_name_in,field_type,ndim,field_dim_in,units_in) bind(c)
  ! Purpose: To register an output field with the netCDF output file.
  ! Receives a C++ string, field_name_in, which will be the field label.
  ! Needs a field_type designation which is an integer id for variable type
  ! (such as real, int, char)
  ! ndim is an integer specifying the dimensionality of the field.
  ! field_dim_in is a str::array of dimensions for the field (which should match
  ! one of the dimensions declared in the first init phase.
  ! units_in is an optional C++ string that will declare the units for the
  ! field.
  
    type(c_ptr),         intent(in)           :: field_name_in       ! The field name
    integer(kind=c_int), value, intent(in)    :: field_type          ! The variable type (i.e. real, int, char)
    integer(kind=c_int), value, intent(in)    :: ndim                ! The dimensionality of the field (i.e. 1, 2, 3)
    type(c_ptr),         intent(in)           :: field_dim_in(ndim)  ! The dimensions of the field
    type(c_ptr),         intent(in), optional :: units_in            ! The units for the field (optional)
  
    character(len=256) :: field_name      ! Fortran string for field name
    character(len=256) :: field_dim(ndim) ! Fortran string array for dimension names
    character(len=256) :: units           ! Fortran sting for units
  
    integer(kind=c_int) :: varid          ! Local int to store the variable id from netCDF output
    integer(kind=c_int) :: dimids(ndim)   ! Local array to store dimension ids
    character(kind=c_char,len=100) :: check_case ! Error message 
    integer(kind=c_int) :: ii
  
    ! Make sure file is still open for variable registration
    if (.not.isopen_out) then
      print *, 'netCDF definition is closed, cannot register new field', field_name
      stop
    end if
  
    ! Convert C++ strings to fortran format
    call convert_c_string(field_name_in,field_name)
    call convert_c_strarray(ndim,field_dim_in,field_dim)
    if (present(units_in)) call convert_c_string(units_in,units)
  
    ! Get dimension ID's for dimensions related to field
    do ii = 1,ndim
      call check( nf90_inq_dimid(ncid_out,trim(field_dim(ii)),dimids(ii)), 'Reg: get dim ids' )
    end do
  
    ! Register the variable and units if applicable.
    check_case = 'Add variable '//trim(field_name)
    call check( nf90_def_var(ncid_out,trim(field_name), field_type, dimids, varid), check_case )
    check_case = 'Add variable '//trim(field_name)//', units'
    if (present(units_in)) then
      call check( nf90_put_att(ncid_out, varid, "units", trim(units)), check_case )
    else
      call check( nf90_put_att(ncid_out, varid, "units", "unspecified"), check_case )
    end if 
  
    ! Update the max number of dimensions for output file.
    max_ndims = max(max_ndims,ndim)
  
    return  
  end subroutine simple_out_regfield
!======================================================================
   subroutine io_readfield_real(field_name_in, time_dim, flen, field_data) bind(c)
   ! Purpose: To read an input field from the input netCDF file and put it into
   ! the proper C++ format.
   ! Note that in order to grab a field from netCDF we need a local fortran
   ! array of at least the right dimension.  Since we can not declare a local
   ! array with arbitrary dimensionality, we assume a max dimension size of 6
   ! here.  At which point we only allocate for the total number of dimensions
   ! in the field.  Given that this is a simple interface that will be replaced
   ! it didn't make sense to spend too much time coming up with a more
   ! sophisticated way to handle this issue.
 
   type(c_ptr), intent(in)                :: field_name_in  ! Field name in C++ format
   integer(kind=c_int), intent(in)        :: time_dim(2)    ! Time dimension information which will be used for fields with a time dimension
   integer(kind=c_int), value, intent(in) :: flen           ! Full length of field in 1-D, i.e. flen=prod(field_dim_rng)
   real(kind=c_real),intent(out)          :: field_data(flen) ! 1-D vector to store field information

   real(kind=c_real), allocatable :: local_data(:,:,:,:,:,:)
   character(len=256)  :: field_name   ! Field name in fortran format
   integer             :: ndims, ndims_spatial,  varid ! Variable id and number of dimensions for variable
   integer             :: dimids(6), dimlens(6), start(6) ! Storage of dimension ids, lengths and starting point for read.  Note that start is needed to deal with variables that have a time dimension
   integer(kind=c_int) :: dimprod ! Check to make sure that field_data is long enough to fit all data.
   character(len=256)  :: dimname
   integer(kind=c_int) :: ii

   ! Convert field name to fortran string
   call convert_c_string(field_name_in,field_name)

<<<<<<< HEAD
=======
   ! Retrieve the variable and dimension ids for this field
>>>>>>> a850bd6e
   call check( nf90_inq_varid(ncid_in, trim(field_name), varid), 'Get variable ID' )
   call check( nf90_inquire_variable(ncid_in,varid,ndims = ndims,dimids=dimids), 'Get variable DIMS' )
   
   ! Gather the max range for each dimension.
   dimprod = 1 ! Check that flen and dim lens match
   dimlens(:) = 0
   ndims_spatial = ndims
   do ii = 1,ndims
     call check( nf90_inquire_dimension(ncid_in, dimids(ii), len=dimlens(ii),name=dimname),  'Get dim lens' ) 
      if (trim(dimname).ne.'Time'.and.trim(dimname).ne.'time') then
        dimprod = dimprod*dimlens(ii)
       else
        ndims_spatial = ndims_spatial-1
      end if
   end do
   ndims = ndims_spatial
   if (dimprod.ne.flen) then
     print *, 'Field len = ', flen, ' and total dimension len = ',dimprod, ' does not match, exiting...'
     stop
   end if

   ! Allocate local data array to retrieve variable data
   select case (ndims)
     case (1)
       allocate(local_data(dimlens(1),1,1,1,1,1))
     case (2)
       allocate(local_data(dimlens(1),dimlens(2),1,1,1,1))
     case (3)
       allocate(local_data(dimlens(1),dimlens(2),dimlens(3),1,1,1))
     case (4)
       allocate(local_data(dimlens(1),dimlens(2),dimlens(3),dimlens(4),1,1))
     case (5)
       allocate(local_data(dimlens(1),dimlens(2),dimlens(3),dimlens(4),dimlens(5),1))
     case (6)
       allocate(local_data(dimlens(1),dimlens(2),dimlens(3),dimlens(4),dimlens(5),dimlens(6)))
     case default
       print *, "READFIELD: ndims > 6 not supported"
       stop
   end select

   ! Determine the starting position for all dimensions (important for time dimension)
   start(:) = 1
   start(time_dim(1)) = time_dim(2)
   ! Retrieve variable data from file and store in local data array.
   call check( nf90_get_var(ncid_in,varid, local_data, start=start), 'Get variable info')
   ! Reshape local_data array into a 1D vector to be passed out to C++
   field_data = reshape(local_data, (/ flen /))

   deallocate(local_data)

   return
   end subroutine io_readfield_real
!======================================================================
   subroutine io_writefield_real(field_name_in, time_dim, flen, field_data) bind(c)
   ! Purpose: To write an output field to the output netCDF file and put it into
   ! the proper C++ format.
   ! Note that in order to grab a field from netCDF we need a local fortran
   ! array of at least the right dimension.  Since we can not declare a local
   ! array with arbitrary dimensionality, we assume a max dimension size of 6
   ! here.  At which point we only allocate for the total number of dimensions
   ! in the field.  Given that this is a simple interface that will be replaced
   ! it didn't make sense to spend too much time coming up with a more
   ! sophisticated way to handle this issue.
 
   type(c_ptr), intent(in)                :: field_name_in  ! Field name in C++ format
   integer(kind=c_int), intent(in)        :: time_dim(2)    ! Time dimension information which will be used for fields with a time dimension
   integer(kind=c_int), value, intent(in) :: flen           ! Full length of field in 1-D, i.e. flen=prod(field_dim_rng)
   real(kind=c_real),intent(in)           :: field_data(flen) ! 1-D vector to store field information

   real(kind=c_real), allocatable :: local_data(:,:,:,:,:,:)
   character(len=256)  :: field_name   ! Field name in fortran format
   integer             :: ndims, ndims_spatial, varid ! Variable id and number of dimensions for variable
   integer             :: dimids(6), dimlens(6), start(6) ! Storage of dimension ids, lengths and starting point for read.  Note that start is needed to deal with variables that have a time dimension
   integer(kind=c_int) :: dimprod ! Check to make sure that field_data is long enough to fit all data.
   character(len=256)  :: dimname
   integer(kind=c_int) :: ii

   ! Convert field name to fortran string
   call convert_c_string(field_name_in,field_name)

   ! Retrieve the variable and dimension ids for this field
   call check( nf90_inq_varid(ncid_out, trim(field_name), varid), 'Get variable ID' )
   call check( nf90_inquire_variable(ncid_out,varid,ndims = ndims,dimids=dimids), 'Get variable DIMS' )
   
   ! Gather the max range for each dimension.
   dimprod = 1 ! Check that flen and dim lens match
   dimlens(:) = 0
   ndims_spatial = ndims
   do ii = 1,ndims
     call check( nf90_inquire_dimension(ncid_out, dimids(ii), len=dimlens(ii), name=dimname),  'Get dim lens' ) 
     if (trim(dimname).ne.'Time'.and.trim(dimname).ne.'time') then
       dimprod = dimprod*dimlens(ii)
       else
        ndims_spatial = ndims_spatial-1
     end if
   end do
   ndims = ndims_spatial
   if (dimprod.ne.flen) then
     print *, 'Field len = ', flen, ' and total dimension len = ',dimprod, ' does not match, exiting...'
     stop
   end if

   ! Allocate local data array to retrieve variable data
   select case (ndims)
     case (1)
       allocate(local_data(dimlens(1),1,1,1,1,1))
       local_data(:,1,1,1,1,1) = field_data
     case (2)
       allocate(local_data(dimlens(1),dimlens(2),1,1,1,1))
       local_data(:,:,1,1,1,1) = reshape(field_data, dimlens(:2))
     case (3)
       allocate(local_data(dimlens(1),dimlens(2),dimlens(3),1,1,1))
       local_data(:,:,:,1,1,1) = reshape(field_data, dimlens(:3))
     case (4)
       allocate(local_data(dimlens(1),dimlens(2),dimlens(3),dimlens(4),1,1))
       local_data(:,:,:,:,1,1) = reshape(field_data, dimlens(:4))
     case (5)
       allocate(local_data(dimlens(1),dimlens(2),dimlens(3),dimlens(4),dimlens(5),1))
       local_data(:,:,:,:,:,1) = reshape(field_data, dimlens(:5))
     case (6)
       allocate(local_data(dimlens(1),dimlens(2),dimlens(3),dimlens(4),dimlens(5),dimlens(6)))
       local_data(:,:,:,:,:,:) = reshape(field_data, dimlens(:6))
     case default
       print *, "WRITEFIELD: ndims > 6 not supported"
       stop
   end select

   ! Determine the starting position for all dimensions (important for time dimension)
   start(:) = 1
   start(time_dim(1)) = time_dim(2)
   ! Retrieve variable data from file and store in local data array.
   call check( nf90_put_var(ncid_out, varid, local_data, start = start), 'Write field' )

   deallocate(local_data)

   return
   end subroutine io_writefield_real
!======================================================================
  subroutine convert_c_string(c_string_ptr,f_string)
  ! Purpose: To convert a c_string pointer to the proper fortran string format.
    type(c_ptr), intent(in) :: c_string_ptr
    character(len=256), intent(out) :: f_string
    character(len=256), pointer :: temp_string
    integer :: str_len

    call c_f_pointer(c_string_ptr,temp_string)
    str_len = index(temp_string, C_NULL_CHAR) - 1
    f_string = trim(temp_string(1:str_len))
    
    return
  end subroutine convert_c_string
!======================================================================
  subroutine convert_c_strarray(c_len,c_string_ptr,f_array)
  ! Purpose: To convert an array of c_string pointers to an array of fortran
  ! formatted strings.
    integer(kind=c_int), value, intent(in) :: c_len
    type(c_ptr), intent(in) :: c_string_ptr(c_len)
    character(len=256), dimension(c_len), intent(out) :: f_array
  
    integer :: i

    do i = 1,c_len
      call convert_c_string(c_string_ptr(i),f_array(i))
    end do

  return
  end subroutine convert_c_strarray
!======================================================================
  subroutine check(status, head)
  ! Purpose: Wrapper for standard netCDF commands with more detailed error
  ! messaging.
    integer(kind=c_int), intent ( in) :: status
    character(kind=c_char,len=*), intent(in) :: head

    character(kind=c_char,len=100) :: errmsg
    
    if(status /= nf90_noerr) then 
      print *, trim(nf90_strerror(status))
      errmsg = trim("Stopped at "//head)
      print *, errmsg
      stop 
    end if
  end subroutine check  
!======================================================================

end module simple_io_mod<|MERGE_RESOLUTION|>--- conflicted
+++ resolved
@@ -65,11 +65,7 @@
     return
   end subroutine simple_in_finalize
 !======================================================================
-<<<<<<< HEAD
-  subroutine simple_io_get_field_size(fieldname_in,ndims,ldims,ndim_local) bind(c)
-=======
   subroutine simple_io_get_field_size(fieldname_in,ncid,ndims,ldims,ndim_local) bind(c)
->>>>>>> a850bd6e
 
     type(c_ptr), intent(in)          :: fieldname_in
     integer(kind=c_int), value, intent(in)  :: ncid
@@ -78,11 +74,7 @@
     integer(kind=c_int), intent(out) :: ndim_local
 
     character(len=256) :: fieldname, dimname
-<<<<<<< HEAD
-    integer :: varid, dimids(ndims)
-=======
     integer :: varid, dimids(ndims),ncid_loc
->>>>>>> a850bd6e
     integer :: n
   
     call convert_c_string(fieldname_in,fieldname)
@@ -97,11 +89,7 @@
 
     ldims(:) = 0
     do n = 1,ndim_local
-<<<<<<< HEAD
-      call check( nf90_inquire_dimension(ncid_in, dimids(n), len=ldims(n), name=dimname), "get Var-Dim Len's" )
-=======
       call check( nf90_inquire_dimension(ncid_loc, dimids(n), len=ldims(n), name=dimname), "get Var-Dim Len's" )
->>>>>>> a850bd6e
       if (trim(dimname)=='Time'.or.trim(dimname)=='time') then
         ldims(n) = -999
       end if
@@ -249,10 +237,7 @@
    ! Convert field name to fortran string
    call convert_c_string(field_name_in,field_name)
 
-<<<<<<< HEAD
-=======
    ! Retrieve the variable and dimension ids for this field
->>>>>>> a850bd6e
    call check( nf90_inq_varid(ncid_in, trim(field_name), varid), 'Get variable ID' )
    call check( nf90_inquire_variable(ncid_in,varid,ndims = ndims,dimids=dimids), 'Get variable DIMS' )
    
