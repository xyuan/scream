--- conflicted
+++ resolved
@@ -190,20 +190,9 @@
     set (dynLibName scream_${hommeLibName})
     add_library(${dynLibName} ${SCREAM_DYNAMICS_SOURCES})
     target_link_libraries(${dynLibName} scream_share ${hommeLibName})
-<<<<<<< HEAD
-    target_compile_options(${dynLibName} PUBLIC $<$<COMPILE_LANGUAGE:Fortran>:${SCREAM_Fortran_FLAGS}>)
-
-    set_target_properties (${dynLibName}
-      PROPERTIES
-      ARCHIVE_OUTPUT_DIRECTORY "${dynLibDir}"
-      LIBRARY_OUTPUT_DIRECTORY "${dynLibDir}"
-      RUNTIME_OUTPUT_DIRECTORY "${dynLibDir}"
-    )
-=======
     get_target_property(modulesDir ${hommeLibName} Fortran_MODULE_DIRECTORY)
     set_target_properties(${dynLibName} PROPERTIES Fortran_MODULE_DIRECTORY ${modulesDir})
     target_include_directories(${dynLibName} PUBLIC ${modulesDir})
->>>>>>> 5245de7d
   endif()
 endmacro(CreateDynamicsLib)
 
