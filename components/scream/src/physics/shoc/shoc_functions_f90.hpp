#ifndef SCREAM_SHOC_FUNCTIONS_F90_HPP
#define SCREAM_SHOC_FUNCTIONS_F90_HPP

#include "share/scream_types.hpp"

#include "shoc_functions.hpp"

#include <vector>
#include <array>
#include <utility>

//
// Bridge functions to call fortran version of shoc functions from C++
//

namespace scream {
namespace shoc {

// Base class for common SHOC data setup
struct SHOCDataBase
{
  Int shcol, nlev, nlevi;

  SHOCDataBase(Int shcol_, Int nlev_, Int nlevi_,
               const std::vector<Real**>& ptrs = {}, const std::vector<Real**>& ptrs_i = {},
	       const std::vector<Real**>& ptrs_c = {}, const std::vector<Int**>& idx_c = {});

  SHOCDataBase(const SHOCDataBase &rhs) = delete;

  SHOCDataBase(const SHOCDataBase &rhs,
               const std::vector<Real**>& ptrs = {}, const std::vector<Real**>& ptrs_i = {},
               const std::vector<Real**>& ptrs_c = {}, const std::vector<Int**>& idx_c = {});

  SHOCDataBase &operator=(const SHOCDataBase &rhs);

  // Since we are also preparing index data, this function is doing more than transposing. It's shifting the
  // format of all data from one language to another
  template <ekat::util::TransposeDirection::Enum D>
  void transpose() {
    std::vector<Real> data(m_data.size());

    // Transpose on the zt grid
    for (size_t i = 0; i < m_ptrs.size(); ++i) {
      ekat::util::transpose<D>(*(m_ptrs[i]), data.data() + (m_total*i) , shcol, nlev);
    }

    // Transpose on the zi grid
    for (size_t i = 0; i < m_ptrs_i.size(); ++i) {
      ekat::util::transpose<D>(*(m_ptrs_i[i]), data.data() + (m_ptrs.size()*m_total) + (m_totali*i), shcol, nlevi);
    }

    // Copy the column only grid
    const Int c_start_offset = m_ptrs.size()*m_total + m_ptrs_i.size()*m_totali;
    std::copy(m_data.begin() + c_start_offset, m_data.end(), data.begin() + c_start_offset);

    m_data = data;

    // Shift the indices
    for (size_t i = 0; i < m_idx_data.size(); ++i) {
      m_idx_data[i] += (D == ekat::util::TransposeDirection::c2f ? 1 : -1);
      EKAT_ASSERT_MSG(m_idx_data[i] >= 0, "Bad index: " << m_idx_data[i]);
    }
  }

  void randomize(const std::vector<std::pair<Real, Real> >& ranges = {},
                 const std::vector<std::pair<Real, Real> >& ranges_i = {},
                 const std::vector<std::pair<Real, Real> >& ranges_c = {},
                 const std::vector<std::pair<Int, Int> >&   ranges_idx = {});

  Int total() const { return m_total; }
  Int totali() const { return m_totali; }

 private:
  void init_ptrs();

  // Internals
  Int m_total, m_totali;
  std::vector<Real**> m_ptrs, m_ptrs_i, m_ptrs_c;
  std::vector<Int**> m_indices_c;
  std::vector<Real> m_data;
  std::vector<Int> m_idx_data;
};

//Create data structure to hold data for shoc_grid
struct SHOCGridData : public SHOCDataBase {
  // Inputs
  Real *zt_grid, *zi_grid, *pdel;

  // In/out
  Real *dz_zt, *dz_zi, *rho_zt;

  SHOCGridData(Int shcol_, Int nlev_, Int nlevi_) :
    SHOCDataBase(shcol_, nlev_, nlevi_, {&zt_grid, &dz_zt, &pdel, &rho_zt}, {&zi_grid, &dz_zi}) {}

  SHOCGridData(const SHOCGridData &rhs) : SHOCDataBase(rhs, {&zt_grid, &dz_zt, &pdel, &rho_zt}, {&zi_grid, &dz_zi}) {}

  SHOCGridData &operator=(const SHOCGridData &rhs) { SHOCDataBase::operator=(rhs); return *this; }
};

//Create data structure to hold data for integ_column_stability
struct SHOCColstabData : public SHOCDataBase {
  // Inputs
  Real *dz_zt, *pres, *brunt;

  // Output
  Real *brunt_int;

  SHOCColstabData(Int shcol_, Int nlev_) :
    SHOCDataBase(shcol_, nlev_, 0, {&dz_zt, &pres, &brunt}, {}, {&brunt_int}) {}
  SHOCColstabData(const SHOCColstabData &rhs) : SHOCDataBase(rhs, {&dz_zt, &pres, &brunt}, {}, {&brunt_int}) {}
  SHOCColstabData &operator=(const SHOCColstabData &rhs) { SHOCDataBase::operator=(rhs); return *this; }
};//SHOCColstabData

//Create data structure to hold data for compute_shr_prod
struct SHOCTkeshearData : public SHOCDataBase {
  // Inputs
  Real *dz_zi, *u_wind, *v_wind;

  // In/out
  Real *sterm;

  //functions to initialize data
  SHOCTkeshearData(Int shcol_, Int nlev_, Int nlevi_) :
    SHOCDataBase(shcol_, nlev_, nlevi_, {&u_wind, &v_wind}, {&dz_zi, &sterm}) {}
  SHOCTkeshearData(const SHOCTkeshearData &rhs) : SHOCDataBase(rhs, {&u_wind, &v_wind}, {&dz_zi, &sterm}) {}
  SHOCTkeshearData &operator=(const SHOCTkeshearData &rhs) { SHOCDataBase::operator=(rhs); return *this; }
};//SHOCTkeshearData

//Create data structure to hold data for isotropic_ts
struct SHOCIsotropicData : public SHOCDataBase {
  // Inputs
  Real *tke, *a_diss, *brunt, *brunt_int;

  // Output
  Real *isotropy;

  //functions to initialize data
  SHOCIsotropicData(Int shcol_, Int nlev_) :
    SHOCDataBase(shcol_, nlev_, 0, {&tke, &a_diss, &brunt, &isotropy}, {}, {&brunt_int}) {}
  SHOCIsotropicData(const SHOCIsotropicData &rhs) : SHOCDataBase(rhs, {&tke, &a_diss, &brunt, &isotropy}, {}, {&brunt_int}) {}
  SHOCIsotropicData &operator=(const SHOCIsotropicData &rhs) { SHOCDataBase::operator=(rhs); return *this; }
};//SHOCIsotropicData

//Create data structure to hold data for adv_sgs_tke
struct SHOCAdvsgstkeData : public SHOCDataBase {
  // Inputs
  Real dtime;
  Real *shoc_mix, *wthv_sec, *sterm_zt, *tk;

  // In/out
  Real *tke;

  // Outputs
  Real *a_diss;

  //functions to initialize data
  SHOCAdvsgstkeData(Int shcol_, Int nlev_, Real dtime_) :
    SHOCDataBase(shcol_, nlev_, 0, {&shoc_mix, &wthv_sec, &sterm_zt, &tk, &tke, &a_diss}), dtime(dtime_) {}
  SHOCAdvsgstkeData(const SHOCAdvsgstkeData &rhs) : SHOCDataBase(rhs, {&shoc_mix, &wthv_sec, &sterm_zt, &tk, &tke, &a_diss}), dtime(rhs.dtime) {}
  SHOCAdvsgstkeData &operator=(const SHOCAdvsgstkeData &rhs)
  { SHOCDataBase::operator=(rhs); dtime = rhs.dtime; return *this; }
};//SHOCAdvsgstkeData

//Create data structure to hold data for eddy_diffusivities
struct SHOCEddydiffData : public SHOCDataBase {
  // Inputs
  Real *pblh, *obklen, *zt_grid, *shoc_mix, *sterm_zt,
        *isotropy, *tke;

  // Output
  Real *tk, *tkh;

  //functions to initialize data
  SHOCEddydiffData(Int shcol_, Int nlev_) :
    SHOCDataBase(shcol_, nlev_, 0, {&zt_grid, &shoc_mix, &isotropy, &tke, &tk, &tkh, &sterm_zt}, {}, {&obklen, &pblh}) {}
  SHOCEddydiffData(const SHOCEddydiffData &rhs) : SHOCDataBase(rhs, {&zt_grid, &shoc_mix, &isotropy, &tke, &tk, &tkh, &sterm_zt}, {}, {&obklen, &pblh}) {}
  SHOCEddydiffData &operator=(const SHOCEddydiffData &rhs) { SHOCDataBase::operator=(rhs); return *this; }
};//SHOCEddydiffData


//create data structure for update_host_dse
struct SHOCEnergydseData : public SHOCDataBase {
  // Inputs
  Real *thlm, *shoc_ql, *exner, *zt_grid, *phis;

  // Output
  Real *host_dse;

  //functions to initialize data
  SHOCEnergydseData(Int shcol_, Int nlev_) :
    SHOCDataBase(shcol_, nlev_, 0, {&thlm, &shoc_ql, &exner, &zt_grid, &host_dse}, {}, {&phis}) {}
  SHOCEnergydseData(const SHOCEnergydseData &rhs) : SHOCDataBase(rhs, {&thlm, &shoc_ql, &exner, &zt_grid, &host_dse}, {}, {&phis}) {}
  SHOCEnergydseData &operator=(const SHOCEnergydseData &rhs) { SHOCDataBase::operator=(rhs); return *this; }
};//SHOCEnergydseData

//create data structure for shoc_energy_integrals
struct SHOCEnergyintData : public SHOCDataBase {
  // Inputs
  Real *host_dse, *pdel, *rtm, *rcm, *u_wind, *v_wind;

  // Output
  Real *se_int, *ke_int, *wv_int, *wl_int;

  //functions to initialize data
  SHOCEnergyintData(Int shcol_, Int nlev_) :
    SHOCDataBase(shcol_, nlev_, 0, {&host_dse, &pdel, &rtm, &rcm, &u_wind, &v_wind}, {}, {&se_int, &ke_int, &wv_int, &wl_int}) {}
  SHOCEnergyintData(const SHOCEnergyintData &rhs) : SHOCDataBase(rhs, {&host_dse, &pdel, &rtm, &rcm, &u_wind, &v_wind}, {}, {&se_int, &ke_int, &wv_int, &wl_int}) {}
  SHOCEnergyintData &operator=(const SHOCEnergyintData &rhs) { SHOCDataBase::operator=(rhs); return *this; }
};//SHOCEnergyintData

//Create data structure for shoc_energy_total_fixer
struct SHOCEnergytotData : public SHOCDataBase {
  // Inputs
  Int nadv;
  Real dtime;
  Real *zt_grid, *zi_grid, *se_b, *ke_b, *wv_b, *wl_b, *se_a;
  Real *ke_a, *wv_a, *wl_a, *wthl_sfc, *wqw_sfc, *rho_zt;

  // Output
  Real *te_a, *te_b;

  //functions to initialize data for shoc_energy_total_fixer
  SHOCEnergytotData(Int shcol_, Int nlev_, Int nlevi_, Real dtime_, Int nadv_) :
    SHOCDataBase(shcol_, nlev_, nlevi_, {&zt_grid, &rho_zt}, {&zi_grid}, {&se_b, &ke_b, &wv_b, &wl_b, &se_a, &ke_a, &wv_a, &wl_a, &wthl_sfc, &wqw_sfc, &te_a, &te_b}), nadv(nadv_), dtime(dtime_) {}
  SHOCEnergytotData(const SHOCEnergytotData &rhs) : SHOCDataBase(rhs, {&zt_grid, &rho_zt}, {&zi_grid}, {&se_b, &ke_b, &wv_b, &wl_b, &se_a, &ke_a, &wv_a, &wl_a, &wthl_sfc, &wqw_sfc, &te_a, &te_b}) {}
  SHOCEnergytotData &operator=(const SHOCEnergytotData &rhs) { SHOCDataBase::operator=(rhs); dtime = rhs.dtime; nadv = rhs.nadv; return *this; }
};//SHOCEnergytotData

//create data structure for shoc_energy_threshold_fixer
struct SHOCEnergythreshfixerData : public SHOCDataBase {
  // Inputs
  Real *pint, *tke, *te_a, *te_b;

  // In/out
  Real *se_dis;
  Int *shoctop;

  //functions to initialize data
  SHOCEnergythreshfixerData(Int shcol_, Int nlev_, Int nlevi_) :
    SHOCDataBase(shcol_, nlev_, nlevi_, {&tke}, {&pint}, {&se_dis, &te_a, &te_b}, {&shoctop}) {}
  SHOCEnergythreshfixerData(const SHOCEnergythreshfixerData &rhs) : SHOCDataBase(rhs, {&tke}, {&pint}, {&se_dis, &te_a, &te_b}, {&shoctop}) {}
  SHOCEnergythreshfixerData &operator=(const SHOCEnergythreshfixerData &rhs) { SHOCDataBase::operator=(rhs); return *this; }
};//SHOCEnergythreshfixerData

//create data structure for shoc_energy_dse_fixer
struct SHOCEnergydsefixerData : public SHOCDataBase {
  // Inputs
  Real *se_dis;
  Int *shoctop;

  // In/out
  Real *host_dse;

  //functions to initialize data
  SHOCEnergydsefixerData(Int shcol_, Int nlev_) :
    SHOCDataBase(shcol_, nlev_, 0, {&host_dse}, {}, {&se_dis}, {&shoctop}) {}
  SHOCEnergydsefixerData(const SHOCEnergydsefixerData &rhs) : SHOCDataBase(rhs, {&host_dse}, {}, {&se_dis}, {&shoctop}) {}
  SHOCEnergydsefixerData &operator=(const SHOCEnergydsefixerData &rhs) { SHOCDataBase::operator=(rhs); return *this; }
};//SHOCEnergydsefixerData

//Create data structure to hold data for calc_shoc_vertflux
struct SHOCVertfluxData : public SHOCDataBase {
  // Inputs
  Real *tkh_zi, *dz_zi, *invar;

  // In/out
  Real *vertflux;

  SHOCVertfluxData(Int shcol_, Int nlev_, Int nlevi_) :
    SHOCDataBase(shcol_, nlev_, nlevi_, {&invar}, {&tkh_zi, &dz_zi, &vertflux}) {}
  SHOCVertfluxData(const SHOCVertfluxData &rhs) : SHOCDataBase(rhs, {&invar}, {&tkh_zi, &dz_zi, &vertflux}) {}
  SHOCVertfluxData &operator=(const SHOCVertfluxData &rhs) { SHOCDataBase::operator=(rhs); return *this; }
}; //SHOCVertfluxData

//Create data structure to hold data for calc_shoc_varorcovar
struct SHOCVarorcovarData : public SHOCDataBase {
  // Inputs
  Real tunefac;
  Real *tkh_zi, *dz_zi, *isotropy_zi, *invar1, *invar2;

  // In/out
  Real *varorcovar;

  SHOCVarorcovarData(Int shcol_, Int nlev_, Int nlevi_, Real tunefac_) :
    SHOCDataBase(shcol_, nlev_, nlevi_, {&invar1, &invar2}, {&tkh_zi, &dz_zi, &isotropy_zi, &varorcovar}), tunefac(tunefac_) {}
  SHOCVarorcovarData(const SHOCVarorcovarData &rhs) :
    SHOCDataBase(rhs, {&invar1, &invar2}, {&tkh_zi, &dz_zi, &isotropy_zi, &varorcovar}), tunefac(rhs.tunefac) {}
  SHOCVarorcovarData &operator=(const SHOCVarorcovarData &rhs)
  { SHOCDataBase::operator=(rhs); tunefac = rhs.tunefac; return *this; }
};//SHOCVarorcovarData

//Create data structure to hold data for compute_brunt_shoc_length
struct SHOCBruntlengthData : public SHOCDataBase {
  // Inputs
  Real *dz_zt, *thv, *thv_zi;

  // In/out
  Real *brunt;

  SHOCBruntlengthData(Int shcol_, Int nlev_, Int nlevi_) :
    SHOCDataBase(shcol_, nlev_, nlevi_, {&dz_zt, &thv, &brunt}, {&thv_zi}) {}
  SHOCBruntlengthData(const SHOCBruntlengthData &rhs) :
    SHOCDataBase(rhs, {&dz_zt, &thv, &brunt}, {&thv_zi}) {}
  SHOCBruntlengthData &operator=(const SHOCBruntlengthData &rhs)
  { SHOCDataBase::operator=(rhs); return *this; }
};//SHOCBruntlengthData

//Create data structure to hold data for compute_l_inf_shoc_length
struct SHOCInflengthData : public SHOCDataBase {
  // Inputs
  Real *zt_grid, *dz_zt, *tke;

  // In/out
  Real *l_inf;

  SHOCInflengthData(Int shcol_, Int nlev_) :
    SHOCDataBase(shcol_, nlev_, 0, {&zt_grid, &dz_zt, &tke}, {}, {&l_inf}) {}
  SHOCInflengthData(const SHOCInflengthData &rhs) :
    SHOCDataBase(rhs, {&zt_grid, &dz_zt, &tke}, {}, {&l_inf}) {}
  SHOCInflengthData &operator=(const SHOCInflengthData &rhs)
  { SHOCDataBase::operator=(rhs); return *this; }
};//SHOCInflengthData

//Create data structure to hold data for compute_vel_shoc_length
struct SHOCConvvelData : public SHOCDataBase {
  // Inputs
  Real *pblh, *zt_grid, *dz_zt, *thv, *wthv_sec;

  // In/out
  Real *conv_vel;

  SHOCConvvelData(Int shcol_, Int nlev_) :
    SHOCDataBase(shcol_, nlev_, 0, {&zt_grid, &dz_zt, &thv, &wthv_sec}, {}, {&conv_vel, &pblh}) {}
  SHOCConvvelData(const SHOCConvvelData &rhs) :
    SHOCDataBase(rhs, {&zt_grid, &dz_zt, &thv, &wthv_sec}, {}, {&conv_vel, &pblh}) {}
  SHOCConvvelData &operator=(const SHOCConvvelData &rhs)
  { SHOCDataBase::operator=(rhs); return *this; }
};//SHOCConvvelData

//Create data structure to hold data for compute_conv_time_shoc_length
struct SHOCConvtimeData : public SHOCDataBase {
  // Inputs
  Real *pblh, *conv_vel;

  // In/out
  Real *tscale;

  SHOCConvtimeData(Int shcol_, Int nlev_) :
    SHOCDataBase(shcol_, nlev_, 0, {}, {}, {&conv_vel, &pblh, &tscale}) {}
  SHOCConvtimeData(const SHOCConvtimeData &rhs) :
    SHOCDataBase(rhs, {}, {}, {&conv_vel, &pblh, &tscale}) {}
  SHOCConvtimeData &operator=(const SHOCConvtimeData &rhs)
  { SHOCDataBase::operator=(rhs); return *this; }
};//SHOCConvtimeData

//Create data structure to hold data for compute_shoc_mix_shoc_length
struct SHOCMixlengthData : public SHOCDataBase {
  // Inputs
  Real *tke, *brunt, *tscale, *zt_grid, *l_inf;

  // In/out
  Real *shoc_mix;

  SHOCMixlengthData(Int shcol_, Int nlev_) :
    SHOCDataBase(shcol_, nlev_, 0, {&tke, &brunt, &zt_grid, &shoc_mix}, {}, {&l_inf, &tscale}) {}
  SHOCMixlengthData(const SHOCMixlengthData &rhs) :
    SHOCDataBase(rhs, {&tke, &brunt, &zt_grid, &shoc_mix}, {}, {&l_inf, &tscale}) {}
  SHOCMixlengthData &operator=(const SHOCMixlengthData &rhs)
  { SHOCDataBase::operator=(rhs); return *this; }
};//SHOCMixlengthData

//Create data structure to hold data for check_length_scale_shoc_length
struct SHOCMixcheckData : public SHOCDataBase {
  // Inputs
  Real *host_dx, *host_dy;

  // In/out
  Real *shoc_mix;

  SHOCMixcheckData(Int shcol_, Int nlev_) :
    SHOCDataBase(shcol_, nlev_, 0, {&shoc_mix}, {}, {&host_dx, &host_dy}) {}
  SHOCMixcheckData(const SHOCMixcheckData &rhs) :
    SHOCDataBase(rhs, {&shoc_mix}, {}, {&host_dx, &host_dy}) {}
  SHOCMixcheckData &operator=(const SHOCMixcheckData &rhs)
  { SHOCDataBase::operator=(rhs); return *this; }
};//SHOCMixcheckData

struct SHOCSecondMomentSrfData : public SHOCDataBase {
  // Inputs
  Real *wthl, *uw, *vw;

  // out
  Real *ustar2, *wstar;

  SHOCSecondMomentSrfData(Int shcol_) :
  SHOCDataBase(shcol_, 1, 1, {&wthl, &uw, &vw, &ustar2, &wstar}, {}) {}
  SHOCSecondMomentSrfData(const SHOCSecondMomentSrfData &rhs) : SHOCDataBase(rhs, {&wthl, &uw, &vw, &ustar2, &wstar}, {}) {}
  SHOCSecondMomentSrfData &operator=(const SHOCSecondMomentSrfData &rhs) { SHOCDataBase::operator=(rhs); return *this; }
};

//Create data structure to hold data for linear_interp
struct SHOCLinearintData : public SHOCDataBase {
  // Inputs
  Real minthresh;
  Real *x1, *x2, *y1;

  // In/out
  Real *y2;

  SHOCLinearintData(Int shcol_, Int nlev_, Int nlevi_, Real minthresh_) :
    SHOCDataBase(shcol_, nlev_, nlevi_, {&x1, &y1}, {&x2, &y2}, {}), minthresh(minthresh_) {}
  SHOCLinearintData(const SHOCLinearintData &rhs) :
    SHOCDataBase(rhs, {&x1, &y1}, {&x2, &y2}, {}), minthresh(rhs.minthresh) {}
  SHOCLinearintData &operator=(const SHOCLinearintData &rhs)
  { SHOCDataBase::operator=(rhs); minthresh = rhs.minthresh; return *this; }
};//SHOCLinearintData

struct SHOCSecondMomentUbycondData : public SHOCDataBase {
  // Outputs
  Real *thl, *qw, *wthl, *wqw, *qwthl, *uw, *vw, *wtke;

  SHOCSecondMomentUbycondData(Int shcol_) :
     SHOCDataBase(shcol_, 1, 0, {&thl, &qw, &wthl, &wqw, &qwthl, &uw, &vw, &wtke}, {}, {}) {}
  SHOCSecondMomentUbycondData(const SHOCSecondMomentUbycondData &rhs) :
     SHOCDataBase(rhs, {&thl, &qw, &wthl, &wqw, &qwthl, &uw, &vw, &wtke}, {}, {}) {}
  SHOCSecondMomentUbycondData &operator=(const SHOCSecondMomentUbycondData &rhs) { SHOCDataBase::operator=(rhs); return *this; }
};

//
// Glue functions to call fortran from from C++ with the Data struct
//

// This function initialzes the grid used by shoc. Given the
// locations of the cell center (location of thermodynaics quantities), cell
// interfaces, and pressure gradient the functon returns dz_zi, dz_zt,
// and density.
void shoc_grid(SHOCGridData &d);
void update_host_dse(SHOCEnergydseData &d);
void shoc_energy_integrals(SHOCEnergyintData &d);
void shoc_energy_total_fixer(SHOCEnergytotData &d);
void shoc_energy_threshold_fixer(SHOCEnergythreshfixerData &d);
void shoc_energy_dse_fixer(SHOCEnergydsefixerData &d);
void calc_shoc_vertflux(SHOCVertfluxData &d);
void calc_shoc_varorcovar(SHOCVarorcovarData &d);
void integ_column_stability(SHOCColstabData &d);
void compute_shr_prod(SHOCTkeshearData &d);
void isotropic_ts(SHOCIsotropicData &d);
void adv_sgs_tke(SHOCAdvsgstkeData &d);
void eddy_diffusivities(SHOCEddydiffData &d);
void compute_brunt_shoc_length(SHOCBruntlengthData &d);
void compute_l_inf_shoc_length(SHOCInflengthData &d);
void compute_conv_vel_shoc_length(SHOCConvvelData &d);
void compute_conv_time_shoc_length(SHOCConvtimeData &d);
void compute_shoc_mix_shoc_length(SHOCMixlengthData &d);
void check_length_scale_shoc_length(SHOCMixcheckData &d);
void shoc_diag_second_moments_srf(SHOCSecondMomentSrfData& d);
void linear_interp(SHOCLinearintData &d);
void shoc_diag_second_moments_ubycond(SHOCSecondMomentUbycondData& d);

//
// _f functions decls
//
extern "C" {

void calc_shoc_vertflux_f(Int shcol, Int nlev, Int nlevi, Real *tkh_zi,
			  Real *dz_zi, Real *invar, Real *vertflux);
void shoc_diag_second_moments_srf_f(Int shcol, Real* wthl, Real* uw, Real* vw,
<<<<<<< HEAD
                         Real* ustar2, Real* wstar);
void integ_column_stability_f(Int nlev, Int shcol, Real *dz_zt,
			      Real *pres, Real *brunt, Real *brunt_int);
=======
                          Real* ustar2, Real* wstar);
void shoc_diag_second_moments_ubycond_f(Int shcol, Real* thl, Real* qw, Real* wthl,
                          Real* wqw, Real* qwthl, Real* uw, Real* vw, Real* wtke);
>>>>>>> 9f8a881a

}

}  // namespace shoc
}  // namespace scream

#endif // SCREAM_SHOC_FUNCTIONS_F90_HPP<|MERGE_RESOLUTION|>--- conflicted
+++ resolved
@@ -465,15 +465,11 @@
 void calc_shoc_vertflux_f(Int shcol, Int nlev, Int nlevi, Real *tkh_zi,
 			  Real *dz_zi, Real *invar, Real *vertflux);
 void shoc_diag_second_moments_srf_f(Int shcol, Real* wthl, Real* uw, Real* vw,
-<<<<<<< HEAD
-                         Real* ustar2, Real* wstar);
-void integ_column_stability_f(Int nlev, Int shcol, Real *dz_zt,
-			      Real *pres, Real *brunt, Real *brunt_int);
-=======
                           Real* ustar2, Real* wstar);
 void shoc_diag_second_moments_ubycond_f(Int shcol, Real* thl, Real* qw, Real* wthl,
                           Real* wqw, Real* qwthl, Real* uw, Real* vw, Real* wtke);
->>>>>>> 9f8a881a
+void integ_column_stability_f(Int nlev, Int shcol, Real *dz_zt,
+			      Real *pres, Real *brunt, Real *brunt_int);
 
 }
 
