--- conflicted
+++ resolved
@@ -4,15 +4,12 @@
 set(SHOC_TESTS_SRCS
     shoc_tests.cpp
     shoc_grid_tests.cpp
-<<<<<<< HEAD
     shoc_diag_obklen_tests.cpp
-=======
     shoc_impli_comp_tmpi_tests.cpp
     shoc_impli_dp_inverse_tests.cpp
     shoc_impli_sfc_fluxes_tests.cpp
     shoc_impli_srf_stress_tests.cpp
     shoc_impli_srf_tke_tests.cpp
->>>>>>> b2b57bef
     shoc_vertflux_tests.cpp
     shoc_varorcovar_tests.cpp
     shoc_energy_fixer_tests.cpp
