--- conflicted
+++ resolved
@@ -81,21 +81,19 @@
     const Scalar& wthl_sfc, const Scalar& uw_sfc, const Scalar& vw_sfc,
     Scalar& ustar2, Scalar& wstar);
 
-<<<<<<< HEAD
- KOKKOS_FUNCTION
- static void integ_column_stability(
+  KOKKOS_FUNCTION
+  static void shoc_diag_second_moments_ubycond(
+    Scalar& thl_sec, Scalar& qw_sec, Scalar& wthl_sec, Scalar& wqw_sec,
+    Scalar& qwthl_sec, Scalar& uw_sec, Scalar& vw_sec, Scalar& wtke_sec);
+
+  KOKKOS_FUNCTION
+  static void integ_column_stability(
    const MemberType& team,
    const Int& nlev,
    const uview_1d<const Spack>& dz_zt,
    const uview_1d<const Spack>& pres,
    const uview_1d<const Spack>& brunt,
    Scalar& brunt_int);
-=======
-  KOKKOS_FUNCTION
-  static void shoc_diag_second_moments_ubycond(
-    Scalar& thl_sec, Scalar& qw_sec, Scalar& wthl_sec, Scalar& wqw_sec,
-    Scalar& qwthl_sec, Scalar& uw_sec, Scalar& vw_sec, Scalar& wtke_sec);
->>>>>>> 9f8a881a
 
 }; // struct Functions
 
@@ -107,11 +105,8 @@
 #ifdef KOKKOS_ENABLE_CUDA
 # include "shoc_calc_shoc_vertflux_impl.hpp"
 # include "shoc_diag_second_moments_srf_impl.hpp"
-<<<<<<< HEAD
+# include "shoc_diag_second_moments_ubycond_impl.hpp"
 # include "shoc_integ_column_stability_impl.hpp"
-=======
-# include "shoc_diag_second_moments_ubycond_impl.hpp"
->>>>>>> 9f8a881a
 #endif
 
 #endif