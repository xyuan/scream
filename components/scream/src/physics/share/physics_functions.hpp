#ifndef PHYSICS_FUNCTIONS_HPP
#define PHYSICS_FUNCTIONS_HPP

#include "ekat/scream_types.hpp"
#include "ekat/scream_pack_kokkos.hpp"
#include "ekat/scream_workspace.hpp"
#include "physics_constants.hpp"

namespace scream {
namespace physics {

/*
 * Functions is a stateless struct used to encapsulate a
 * number of functions for shared physics. We use the ETI pattern for
 * these functions.
 *
 * Assumptions:
 *  - Kokkos team policies have a vector length of 1
 */

template <typename ScalarT, typename DeviceT>
struct Functions
{

  enum SaturationFcn { Polysvp1 = 0, MurphyKoop = 1};

  //
  // ------- Types --------
  //

  using Scalar = ScalarT;
  using Device = DeviceT;

  template <typename S>
  using BigPack = scream::pack::BigPack<S>;
  template <typename S>
  using SmallPack = scream::pack::SmallPack<S>;
  using IntSmallPack = scream::pack::IntSmallPack;

  using Pack = BigPack<Scalar>;
  using Spack = SmallPack<Scalar>;

  template <typename S>
  using Mask = scream::pack::Mask<BigPack<S>::n>;

  template <typename S>
  using SmallMask = scream::pack::Mask<SmallPack<S>::n>;

  using Smask = SmallMask<Scalar>;

  using KT = KokkosTypes<Device>;

  using C = scream::physics::Constants<Scalar>;

  template <typename S>
  using view_1d = typename KT::template view_1d<S>;
  template <typename S>
  using view_2d = typename KT::template view_2d<S>;

  template <typename S, int N>
  using view_1d_ptr_array = typename KT::template view_1d_ptr_carray<S, N>;

  template <typename S>
  using uview_1d = typename ko::template Unmanaged<view_1d<S> >;
  template <typename S>
  using uview_2d = typename ko::template Unmanaged<view_2d<S> >;

  using MemberType = typename KT::MemberType;

  using Workspace = typename WorkspaceManager<Spack, Device>::Workspace;

  //
  // --------- Functions ---------
  //

  //  compute saturation vapor pressure
  //  polysvp1 returned in units of pa.
  //  t is input in units of k.
  //  ice refers to saturation with respect to liquid (false) or ice (true)
  KOKKOS_FUNCTION
  static Spack polysvp1(const Spack& t, const bool ice);

  //  compute saturation vapor pressure using Murphy and Koop(2005) formulation
  //  MurphyKoop_svp returned in units of pa.
  //  t is input in units of k.
  //  ice refers to saturation with respect to liquid (false) or ice (true)
  KOKKOS_FUNCTION
  static Spack MurphyKoop_svp(const Spack& t, const bool ice);

  // Calls a function to obtain the saturation vapor pressure, and then computes
  // and returns the saturation mixing ratio, with respect to either liquid or ice,
  // depending on value of 'ice'
  KOKKOS_FUNCTION
<<<<<<< HEAD
  static Spack qv_sat(const Spack& t_atm, const Spack& p_atm, const bool ice, const Smask& range_mask, const int& func_idx = 1);

  //checks temperature for negatives and NaNs
  KOKKOS_FUNCTION
  //static void check_temperature(const Spack& t_atm, const std::string& fname, const Smask& range_mask);
  static void check_temperature(const Spack& t_atm, const Smask& range_mask);
=======
  static Spack qv_sat(const Spack& t_atm, const Spack& p_atm, const bool ice, const SaturationFcn func_idx = MurphyKoop);
>>>>>>> 5cc8a77c
};

} // namespace physics
} // namespace scream

// If a GPU build, make all code available to the translation unit; otherwise,
// ETI is used.
#ifdef KOKKOS_ENABLE_CUDA
# include "physics_saturation_impl.hpp"
#endif

#endif<|MERGE_RESOLUTION|>--- conflicted
+++ resolved
@@ -91,16 +91,11 @@
   // and returns the saturation mixing ratio, with respect to either liquid or ice,
   // depending on value of 'ice'
   KOKKOS_FUNCTION
-<<<<<<< HEAD
-  static Spack qv_sat(const Spack& t_atm, const Spack& p_atm, const bool ice, const Smask& range_mask, const int& func_idx = 1);
+  static Spack qv_sat(const Spack& t_atm, const Spack& p_atm, const bool ice, const Smask& range_mask, const SaturationFcn func_idx = MurphyKoop);
 
   //checks temperature for negatives and NaNs
   KOKKOS_FUNCTION
-  //static void check_temperature(const Spack& t_atm, const std::string& fname, const Smask& range_mask);
-  static void check_temperature(const Spack& t_atm, const Smask& range_mask);
-=======
-  static Spack qv_sat(const Spack& t_atm, const Spack& p_atm, const bool ice, const SaturationFcn func_idx = MurphyKoop);
->>>>>>> 5cc8a77c
+  static void check_temperature(const Spack& t_atm, const char* func_name, const Smask& range_mask);
 };
 
 } // namespace physics
