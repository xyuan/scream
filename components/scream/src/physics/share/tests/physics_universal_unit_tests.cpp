--- conflicted
+++ resolved
@@ -142,10 +142,7 @@
       errors++;
     }
 
-<<<<<<< HEAD
   } // dz_test
-=======
-  } // dz_test 
 //-----------------------------------------------------------------------------------------------//
   KOKKOS_FUNCTION static void dse_tests(const Scalar& temp, const Scalar& height, const Scalar surface_height, int& errors){
 
@@ -167,7 +164,6 @@
     // Outputs:
     //   errors:  A tally of any errors that this test detects.
     //========================================================
->>>>>>> 0930855f
 
     static constexpr Scalar cp = C::CP;
     static constexpr Scalar ggr = C::gravit;
@@ -184,8 +180,6 @@
 //-----------------------------------------------------------------------------------------------//
   static void run()
   {
-<<<<<<< HEAD
-=======
     using physics = scream::physics::Functions<Scalar, Device>;
 
     int num_levs = 100; // Number of levels to use for tests.
@@ -208,7 +202,6 @@
     ekat::genRandArray(height,engine,pdf);
     ekat::genRandArray(surface_height,engine,pdf);
 
->>>>>>> 0930855f
     int nerr = 0;
     TeamPolicy policy(ekat::ExeSpaceUtils<ExeSpace>::get_default_team_policy(1, 1));
     Kokkos::parallel_reduce("test_universal_physics", policy, KOKKOS_LAMBDA(const MemberType&, int& errors) {
