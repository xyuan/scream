module micro_p3_iso_f
  use iso_c_binding
  implicit none

#include "scream_config.f"
#ifdef SCREAM_DOUBLE_PRECISION
# define c_real c_double
#else
# define c_real c_float
#endif

!
! This file contains bridges from micro_p3 fortran to scream c++.
!

interface

  subroutine find_lookuptable_indices_1a_f(dumi,dumjj,dumii,dumzz,dum1,dum4,dum5,dum6,      &
       qitot,nitot,qirim,rhop) bind(C)
    use iso_c_binding

    ! arguments:
    integer(kind=c_int), intent(out) :: dumi,dumjj,dumii,dumzz
    real(kind=c_real),   intent(out) :: dum1,dum4,dum5,dum6
    real(kind=c_real),   value, intent(in)  :: qitot,nitot,qirim,rhop
  end subroutine find_lookuptable_indices_1a_f

  subroutine find_lookuptable_indices_1b_f(dumj,dum3,qr,nr) bind(C)
    use iso_c_binding

    integer(kind=c_int), intent(out) :: dumj
    real(kind=c_real),   intent(out) :: dum3
    real(kind=c_real),   value, intent(in) :: qr, nr
  end subroutine find_lookuptable_indices_1b_f

  subroutine access_lookup_table_f(dumjj,dumii,dumi,index,dum1,dum4,dum5,proc) bind(C)
    use iso_c_binding

    integer(kind=c_int), value, intent(in) :: dumjj, dumii, dumi, index
    real(kind=c_real),   value, intent(in) :: dum1, dum4, dum5
    real(kind=c_real),   intent(out) :: proc
  end subroutine access_lookup_table_f

  subroutine access_lookup_table_coll_f(dumjj,dumii,dumj,dumi,index,dum1,dum3,dum4,dum5,proc) bind(C)
    use iso_c_binding

    integer(kind=c_int), value, intent(in) :: dumjj,dumii,dumj,dumi,index
    real(kind=c_real),   value, intent(in) :: dum1,dum3,dum4,dum5
    real(kind=c_real),   intent(out) :: proc
  end subroutine access_lookup_table_coll_f

  subroutine back_to_cell_average_f(lcldm,rcldm,icldm, qcacc,qrevp,qcaut,&
    ncacc,ncslf,ncautc,nrslf,nrevp,ncautr,qcnuc,ncnuc,qisub,nrshdr,qcheti,&
    qrcol,qcshd,qimlt,qccol,qrheti,nimlt,nccol,ncshdc,ncheti,nrcol,nislf,&
    qidep,nrheti,nisub,qinuc,ninuc,qiberg) bind(C)
    use iso_c_binding

    real(kind=c_real), value, intent(in) :: lcldm, rcldm, icldm
    real(kind=c_real), intent(inout) :: qcacc, qrevp, qcaut, ncacc, ncslf, ncautc,  &
                                        nrslf, nrevp, ncautr, qcnuc, ncnuc, qisub,  &
                                        nrshdr, qcheti, qrcol, qcshd, qimlt, qccol, &
                                        qrheti, nimlt, nccol, ncshdc, ncheti, nrcol,&
                                        nislf, qidep, nrheti, nisub, qinuc, ninuc,  &
                                        qiberg
  end subroutine back_to_cell_average_f

  subroutine prevent_ice_overdepletion_f(pres,t,qv,xxls,odt,    &
     qidep,qisub) bind(C)
    use iso_c_binding

    real(kind=c_real), value, intent(in) :: pres, t, qv, xxls, odt
    real(kind=c_real), intent(inout) :: qidep, qisub

  end subroutine prevent_ice_overdepletion_f

  subroutine cloud_water_conservation_f(qc,qcnuc,dt,qcaut,qcacc,qccol,qcheti,qcshd,     &
    qiberg,qisub,qidep) bind(C)
    use iso_c_binding

    real(kind=c_real), value, intent(in) :: qc, qcnuc, dt
    real(kind=c_real), intent(inout) :: qcaut, qcacc, qccol, qcheti, qcshd, qiberg, qisub, qidep
  end subroutine cloud_water_conservation_f

  subroutine rain_water_conservation_f(qr,qcaut,qcacc,qimlt,qcshd,dt,    &
    qrevp,qrcol,qrheti) bind(C)
    use iso_c_binding

    real(kind=c_real), value, intent(in) :: qr, qcaut, qcacc, qimlt, qcshd, dt
    real(kind=c_real), intent(inout) :: qrevp, qrcol, qrheti
  end subroutine rain_water_conservation_f

  subroutine ice_water_conservation_f(qitot,qidep,qinuc,qiberg,qrcol,qccol,qrheti,qcheti,dt,    &
    qisub,qimlt) bind(C)
    use iso_c_binding

    real(kind=c_real), value, intent(in) :: qitot, qidep, qinuc, qrcol, qccol, qrheti, qcheti, qiberg, dt
    real(kind=c_real), intent(inout) :: qisub, qimlt

  end subroutine ice_water_conservation_f

  subroutine get_cloud_dsd2_f(qc,nc,mu_c,rho,nu,lamc,cdist,cdist1,lcldm) bind(C)
    use iso_c_binding

    !arguments:
    real(kind=c_real), value, intent(in)         :: qc,rho,lcldm
    real(kind=c_real), intent(inout)             :: nc
    real(kind=c_real), intent(out)               :: mu_c,nu,lamc,cdist,cdist1
  end subroutine get_cloud_dsd2_f

  subroutine get_rain_dsd2_f(qr,nr,mu_r,lamr,cdistr,logn0r,rcldm) bind(C)
    use iso_c_binding

    !arguments:
    real(kind=c_real), value, intent(in) :: qr,rcldm
    real(kind=c_real), intent(inout)     :: nr
    real(kind=c_real), intent(out)       :: lamr,mu_r,cdistr,logn0r
  end subroutine get_rain_dsd2_f

  subroutine calc_rime_density_f(t,rhofaci,f1pr02,acn,lamc,mu_c,qc_incld,qccol,vtrmi1,rhorime_c) bind(C)
    use iso_c_binding

    !arguments:
    real(kind=c_real), value, intent(in) :: t, rhofaci, f1pr02, acn, lamc, mu_c, qc_incld, qccol
    real(kind=c_real), intent(out) :: vtrmi1, rhorime_c
  end subroutine calc_rime_density_f

  subroutine cldliq_immersion_freezing_f(t,lamc,mu_c,cdist1,qc_incld,qcheti,ncheti) bind(C)
    use iso_c_binding

    !arguments:
    real(kind=c_real), value, intent(in) :: t, lamc, mu_c, cdist1, qc_incld
    real(kind=c_real), intent(out) :: qcheti, ncheti
  end subroutine cldliq_immersion_freezing_f

  subroutine rain_immersion_freezing_f(t,lamr,mu_r,cdistr,qr_incld,qrheti,nrheti) bind(C)
    use iso_c_binding

    !arguments:
    real(kind=c_real), value, intent(in) :: t, lamr, mu_r, cdistr, qr_incld
    real(kind=c_real), intent(out) :: qrheti, nrheti
  end subroutine rain_immersion_freezing_f

  subroutine droplet_self_collection_f(rho,inv_rho,qc_incld,mu_c,nu,ncautc,ncslf) bind(C)
    use iso_c_binding

    !arguments:
    real(kind=c_real), value, intent(in) :: rho, inv_rho, qc_incld, mu_c, nu, ncautc
    real(kind=c_real), intent(out) :: ncslf
  end subroutine droplet_self_collection_f

  subroutine cloud_rain_accretion_f(rho,inv_rho,qc_incld,nc_incld,qr_incld,qcacc,ncacc) bind(C)
    use iso_c_binding

    !arguments:
    real(kind=c_real), value, intent(in) :: rho, inv_rho, qc_incld, nc_incld, qr_incld
    real(kind=c_real), intent(out) :: qcacc, ncacc
  end subroutine cloud_rain_accretion_f

  subroutine cloud_water_autoconversion_f(rho, qc_incld, nc_incld, qcaut, ncautc, ncautr) bind(C)
    use iso_c_binding

    !arguments:
    real(kind=c_real), value, intent(in) :: rho, qc_incld, nc_incld
    real(kind=c_real), intent(inout) :: qcaut, ncautc, ncautr
  end subroutine cloud_water_autoconversion_f

  subroutine rain_self_collection_f(rho, qr_incld, nr_incld, nrslf) bind(C)
    use iso_c_binding

    !arguments;
    real(kind=c_real), value, intent(in) :: rho, qr_incld, nr_incld
    real(kind=c_real), intent(out) :: nrslf

  end subroutine rain_self_collection_f

  subroutine ice_melting_f(rho,t,pres,rhofaci,f1pr05,f1pr14,xxlv,xlf,dv,sc,mu,kap,qv,qitot_incld,nitot_incld,qimlt,nimlt) bind(C)
    use iso_c_binding

    !arguments:
    real(kind=c_real), value, intent(in) :: rho,t,pres,rhofaci,f1pr05,f1pr14,xxlv,xlf,dv,sc,mu,kap,qv,qitot_incld,nitot_incld
    real(kind=c_real), intent(out) :: qimlt,nimlt
  end subroutine ice_melting_f

  subroutine impose_max_total_ni_f(nitot_local, max_total_Ni, inv_rho_local) bind(C)
    use iso_c_binding
    
    !arguments:
    real(kind=c_real), intent(inout) :: nitot_local
    real(kind=c_real), value, intent(in) :: max_total_Ni, inv_rho_local
  end subroutine impose_max_total_ni_f
  
  subroutine calc_first_order_upwind_step_f(kts, kte, kdir, kbot, k_qxtop, dt_sub, rho, inv_rho, inv_dzq, num_arrays, fluxes, vs, qnx) bind(C)
    use iso_c_binding

    !arguments:
    integer(kind=c_int), value, intent(in) :: kts, kte, kdir, kbot, k_qxtop, num_arrays
    real(kind=c_real), value, intent(in) :: dt_sub
    real(kind=c_real), dimension(kts:kte), intent(in) :: rho, inv_rho, inv_dzq
    type(c_ptr), intent(in), dimension(num_arrays) :: fluxes, vs, qnx
  end subroutine calc_first_order_upwind_step_f

  subroutine generalized_sedimentation_f(kts, kte, kdir, k_qxtop, k_qxbot, kbot, Co_max, dt_left, prt_accum, inv_dzq, inv_rho, rho, num_arrays, vs, fluxes, qnx) bind(C)
    use iso_c_binding

    integer(kind=c_int), value, intent(in) :: kts, kte, kdir, k_qxtop, kbot, num_arrays
    integer(kind=c_int), intent(inout) :: k_qxbot
    real(kind=c_real), value, intent(in) :: Co_max
    real(kind=c_real), intent(inout) :: dt_left, prt_accum
    real(kind=c_real), dimension(kts:kte), intent(in) :: inv_dzq, inv_rho, rho

    type(c_ptr), intent(in), dimension(num_arrays) :: vs, fluxes, qnx
  end subroutine generalized_sedimentation_f

  subroutine cloud_sedimentation_f(kts,kte,ktop,kbot,kdir,   &
       qc_incld,rho,inv_rho,lcldm,acn,inv_dzq,&
       dt,odt,log_predictNc, &
       qc, nc, nc_incld,mu_c,lamc,prt_liq,qc_tend,nc_tend) bind(C)

    use iso_c_binding

    integer(kind=c_int), value, intent(in) :: kts, kte, ktop, kbot, kdir

    real(kind=c_real), intent(in), dimension(kts:kte) :: qc_incld
    real(kind=c_real), intent(in), dimension(kts:kte) :: rho
    real(kind=c_real), intent(in), dimension(kts:kte) :: inv_rho
    real(kind=c_real), intent(in), dimension(kts:kte) :: lcldm
    real(kind=c_real), intent(in), dimension(kts:kte) :: acn
    real(kind=c_real), intent(in), dimension(kts:kte) :: inv_dzq

    real(kind=c_real),    value, intent(in) :: dt
    real(kind=c_real),    value, intent(in) :: odt
    logical(kind=c_bool), value, intent(in) :: log_predictNc

    real(kind=c_real), intent(inout), dimension(kts:kte) :: qc
    real(kind=c_real), intent(inout), dimension(kts:kte) :: nc
    real(kind=c_real), intent(inout), dimension(kts:kte) :: nc_incld
    real(kind=c_real), intent(inout), dimension(kts:kte) :: mu_c
    real(kind=c_real), intent(inout), dimension(kts:kte) :: lamc
    real(kind=c_real), intent(inout) :: prt_liq
    real(kind=c_real), intent(inout), dimension(kts:kte) :: qc_tend
    real(kind=c_real), intent(inout), dimension(kts:kte) :: nc_tend
  end subroutine cloud_sedimentation_f

  subroutine ice_sedimentation_f(kts,kte,ktop,kbot,kdir,    &
       rho,inv_rho,rhofaci,icldm,inv_dzq,dt,odt,  &
       qitot,qitot_incld,nitot,qirim,qirim_incld,birim,birim_incld,nitot_incld,prt_sol,qi_tend,ni_tend) bind(C)

    use iso_c_binding

    integer(kind=c_int), value, intent(in) :: kts, kte, ktop, kbot, kdir

    real(kind=c_real), intent(in), dimension(kts:kte) :: rho
    real(kind=c_real), intent(in), dimension(kts:kte) :: inv_rho
    real(kind=c_real), intent(in), dimension(kts:kte) :: rhofaci
    real(kind=c_real), intent(in), dimension(kts:kte) :: icldm
    real(kind=c_real), intent(in), dimension(kts:kte) :: inv_dzq
    real(kind=c_real), value, intent(in) :: dt, odt

    real(kind=c_real), intent(inout), dimension(kts:kte), target :: qitot
    real(kind=c_real), intent(inout), dimension(kts:kte) :: qitot_incld
    real(kind=c_real), intent(inout), dimension(kts:kte), target :: nitot
    real(kind=c_real), intent(inout), dimension(kts:kte) :: nitot_incld
    real(kind=c_real), intent(inout), dimension(kts:kte), target :: qirim
    real(kind=c_real), intent(inout), dimension(kts:kte) :: qirim_incld
    real(kind=c_real), intent(inout), dimension(kts:kte), target :: birim
    real(kind=c_real), intent(inout), dimension(kts:kte) :: birim_incld

    real(kind=c_real), intent(inout) :: prt_sol
    real(kind=c_real), intent(inout), dimension(kts:kte) :: qi_tend
    real(kind=c_real), intent(inout), dimension(kts:kte) :: ni_tend
  end subroutine ice_sedimentation_f

  subroutine rain_sedimentation_f(kts,kte,ktop,kbot,kdir,   &
       qr_incld,rho,inv_rho,rhofacr,rcldm,inv_dzq,dt,odt,  &
       qr,nr,nr_incld,mu_r,lamr,prt_liq,rflx,qr_tend,nr_tend) bind(C)
    use iso_c_binding

    integer(kind=c_int), value, intent(in) :: kts, kte, ktop, kbot, kdir

    real(kind=c_real), intent(in), dimension(kts:kte) :: qr_incld

    real(kind=c_real), intent(in), dimension(kts:kte) :: rho
    real(kind=c_real), intent(in), dimension(kts:kte) :: inv_rho
    real(kind=c_real), intent(in), dimension(kts:kte) :: rhofacr
    real(kind=c_real), intent(in), dimension(kts:kte) :: rcldm
    real(kind=c_real), intent(in), dimension(kts:kte) :: inv_dzq
    real(kind=c_real), value, intent(in) :: dt, odt

    real(kind=c_real), intent(inout), target, dimension(kts:kte) :: qr
    real(kind=c_real), intent(inout), target, dimension(kts:kte) :: nr
    real(kind=c_real), intent(inout), dimension(kts:kte) :: nr_incld
    real(kind=c_real), intent(inout), dimension(kts:kte) :: mu_r
    real(kind=c_real), intent(inout), dimension(kts:kte) :: lamr
    real(kind=c_real), intent(inout) :: prt_liq
    real(kind=c_real), intent(inout), dimension(kts:kte+1) :: rflx
    real(kind=c_real), intent(inout), dimension(kts:kte) :: qr_tend
    real(kind=c_real), intent(inout), dimension(kts:kte) :: nr_tend

  end subroutine rain_sedimentation_f

  subroutine calc_bulk_rho_rime_f(qi_tot, qi_rim, bi_rim, rho_rime) bind(C)
    use iso_c_binding

    ! arguments:
    real(kind=c_real),   value, intent(in)  :: qi_tot
    real(kind=c_real),   intent(inout) :: qi_rim, bi_rim
    real(kind=c_real),   intent(out) :: rho_rime
  end subroutine calc_bulk_rho_rime_f

  subroutine homogeneous_freezing_f(kts,kte,ktop,kbot,kdir,t,exner,xlf,    &
   qc,nc,qr,nr,qitot,nitot,qirim,birim,th) bind(C)
    use iso_c_binding

    ! arguments:
    integer(kind=c_int), value, intent(in) :: kts, kte, ktop, kbot, kdir
    real(kind=c_real), intent(in), dimension(kts:kte) :: t
    real(kind=c_real), intent(in), dimension(kts:kte) :: exner
    real(kind=c_real), intent(in), dimension(kts:kte) :: xlf

    real(kind=c_real), intent(inout), dimension(kts:kte) :: qc
    real(kind=c_real), intent(inout), dimension(kts:kte) :: nc
    real(kind=c_real), intent(inout), dimension(kts:kte) :: qr
    real(kind=c_real), intent(inout), dimension(kts:kte) :: nr

    real(kind=c_real), intent(inout), dimension(kts:kte) :: qitot
    real(kind=c_real), intent(inout), dimension(kts:kte) :: nitot
    real(kind=c_real), intent(inout), dimension(kts:kte) :: qirim
    real(kind=c_real), intent(inout), dimension(kts:kte) :: birim
    real(kind=c_real), intent(inout), dimension(kts:kte) :: th
  end subroutine homogeneous_freezing_f

  subroutine compute_rain_fall_velocity_f(qr_incld, rcldm, rhofacr, nr, nr_incld, mu_r, lamr, V_qr, V_nr) bind(C)
    use iso_c_binding

    ! arguments:
    real(kind=c_real), value, intent(in) :: qr_incld, rcldm, rhofacr
    real(kind=c_real), intent(inout) :: nr, nr_incld
    real(kind=c_real), intent(out) :: mu_r, lamr, V_qr, V_nr
  end subroutine compute_rain_fall_velocity_f

  subroutine get_time_space_phys_variables_f(t, pres, rho, xxlv, xxls, qvs, qvi, mu, dv, sc, dqsdt, dqsidt, &
       ab, abi, kap, eii) bind(C)
    use iso_c_binding

    ! arguments:
    real(kind=c_real), value, intent(in) :: t, pres, rho, xxlv, xxls, qvs, qvi
    real(kind=c_real), intent(out) :: mu, dv, sc, dqsdt, dqsidt, ab, abi, kap, eii
  end subroutine get_time_space_phys_variables_f

subroutine  update_prognostic_ice_f(qcheti,qccol,qcshd,nccol,ncheti,ncshdc,qrcol,nrcol,qrheti,nrheti,nrshdr, &
       qimlt,nimlt,qisub,qidep,qinuc,ninuc,nislf,nisub,qiberg,exner,xxls,xlf,log_predictNc,log_wetgrowth, &
       dt,nmltratio,rhorime_c,th,qv,qitot,nitot,qirim,birim,qc,nc,qr,nr) bind(C)
    use iso_c_binding

    ! arguments
    real(kind=c_real), value, intent(in) :: qcheti, qccol, qcshd, nccol, ncheti, ncshdc, qrcol, nrcol, &
         qrheti, nrheti, nrshdr, qimlt, nimlt, qisub, qidep, qinuc, ninuc, nislf, nisub, qiberg, exner, &
         xlf, xxls, dt, nmltratio, rhorime_c

    logical(kind=c_bool), value, intent(in) :: log_predictNc
    logical(kind=c_bool), value, intent(in) :: log_wetgrowth

    real(kind=c_real), intent(inout) :: th, qv, qc, nc, qr, nr, qitot, nitot, qirim, birim

  end subroutine update_prognostic_ice_f

  subroutine ice_cldliq_collection_f(rho, t, rhofaci, f1pr04, qitot_incld, qc_incld, nitot_incld, &
                                     nc_incld, qccol, nccol, qcshd, ncshdc) bind(C)
    use iso_c_binding

    ! arguments:
    real(kind=c_real), value, intent(in) :: rho, t, rhofaci, f1pr04
    real(kind=c_real), value, intent(in) :: qitot_incld, qc_incld, nitot_incld, nc_incld
    real(kind=c_real), intent(out) :: qccol, nccol, qcshd, ncshdc
  end subroutine ice_cldliq_collection_f

  subroutine ice_rain_collection_f(rho, t, rhofaci, logn0r, f1pr07, f1pr08, &
                                   qitot_incld, nitot_incld, qr_incld, qrcol, nrcol) bind(C)
    use iso_c_binding

    ! arguments:
    real(kind=c_real), value, intent(in) :: rho, t, rhofaci, logn0r, f1pr07, f1pr08
    real(kind=c_real), value, intent(in) :: qitot_incld, nitot_incld, qr_incld
    real(kind=c_real), intent(out) :: qrcol, nrcol
  end subroutine ice_rain_collection_f

  subroutine ice_self_collection_f(rho, rhofaci, f1pr03, eii, qirim_incld, qitot_incld, nitot_incld, nislf) bind(C)
    use iso_c_binding

    ! arguments:
    real(kind=c_real), value, intent(in) :: rho, rhofaci, f1pr03, eii, qirim_incld, qitot_incld, nitot_incld
    real(kind=c_real), intent(out) :: nislf
  end subroutine ice_self_collection_f

  subroutine evaporate_sublimate_precip_f(qr_incld, qc_incld, nr_incld, qitot_incld,  lcldm, rcldm, qvs, ab, &
       epsr, qv, qrevp, nrevp) bind(C)
    use iso_c_binding

    ! arguments:
    real(kind=c_real), value, intent(in) :: qr_incld, qc_incld, nr_incld, qitot_incld,  lcldm, rcldm, qvs, ab, &
         epsr, qv
    real(kind=c_real), intent(out) :: qrevp, nrevp

  end subroutine evaporate_sublimate_precip_f

  subroutine update_prognostic_liquid_f(qcacc, ncacc, qcaut,ncautc, qcnuc, ncautr, ncslf, &
       qrevp, nrevp, nrslf, log_predictNc, inv_rho, exner, xxlv, dt, th, qv, qc, nc, qr, nr) bind(C)
    use iso_c_binding

    ! arguments
    real(kind=c_real), value, intent(in) :: qcacc, ncacc, qcaut, ncautc, qcnuc, ncautr, ncslf, &
         qrevp, nrevp, nrslf

    logical(kind=c_bool), value, intent(in) :: log_predictNc

    real(kind=c_real), value, intent(in) :: inv_rho, exner, xxlv, dt

    real(kind=c_real), intent(inout) :: th, qv, qc, nc, qr, nr

  end subroutine update_prognostic_liquid_f

  subroutine ice_deposition_sublimation_f(qitot_incld, nitot_incld, t, qvs, qvi, epsi, abi, qv, &
       qidep, qisub, nisub, qiberg) bind(C)

    use iso_c_binding
    !arguments

    real(kind=c_real), value, intent(in) :: qitot_incld, nitot_incld, t, qvs, qvi, epsi, abi, qv
    real(kind=c_real), intent(out) :: qidep, qisub, nisub, qiberg

  end subroutine ice_deposition_sublimation_f

  subroutine ice_relaxation_timescale_f(rho, temp, rhofaci, f1pr05, f1pr14,   &
                                        dv, mu, sc, qitot_incld, nitot_incld, &
                                        epsi, epsi_tot) bind(C)
    use iso_c_binding

    ! arguments
    real(kind=c_real), value, intent(in) :: rho, temp, rhofaci, f1pr05, f1pr14, &
                                            dv, mu, sc, qitot_incld, nitot_incld
    real(kind=c_real), intent(out) :: epsi
    real(kind=c_real), intent(inout) :: epsi_tot
  end subroutine ice_relaxation_timescale_f

  subroutine calc_liq_relaxation_timescale_f(rho, f1r, f2r, dv, mu, sc, mu_r, &
                                             lamr, cdistr, cdist, qr_incld,   &
                                             qc_incld, epsr, epsc) bind(C)
    use iso_c_binding

    ! arguments
    real(kind=c_real), value, intent(in) :: rho,f1r,f2r,dv,mu,sc,mu_r,lamr, &
                                            cdistr,cdist,qr_incld,qc_incld
    real(kind=c_real), intent(out) :: epsr
    real(kind=c_real), intent(out) :: epsc

  end subroutine calc_liq_relaxation_timescale_f

  subroutine ice_nucleation_f(temp, inv_rho, nitot, naai, supi, odt, &
                              log_predictNc, qinuc, ninuc) bind(C)
    use iso_c_binding

    ! arguments
    real(kind=c_real), value, intent(in) :: temp, inv_rho, nitot, naai, supi, odt
    logical(kind=c_bool), value, intent(in) :: log_predictNc
    real(kind=c_real), intent(inout) :: qinuc, ninuc
 end subroutine ice_nucleation_f

 subroutine droplet_activation_f(temp,pres,qv,qc,inv_rho,sup,xxlv,npccn, log_predictNc,odt,  &
                                  qcnuc,ncnuc) bind(C)
    use iso_c_binding

    real(kind=c_real), value, intent(in) :: temp, pres, qv, qc, inv_rho, sup, xxlv, npccn, odt
    logical(kind=c_bool), value, intent(in) :: log_predictNc

    real(kind=c_real), intent(inout) :: qcnuc, ncnuc
 end subroutine droplet_activation_f

 subroutine ice_cldliq_wet_growth_f(rho, temp, pres, rhofaci, f1pr05, f1pr14, xxlv, xlf, dv, kap, &
                                    mu, sc, qv, qc_incld,qitot_incld, nitot_incld, qr_incld,     &
                                    log_wetgrowth, qrcol, qccol, qwgrth, nrshdr, qcshd) bind(C)
   use iso_c_binding

   ! argmens
   real(kind=c_real), value, intent(in) :: rho, temp ,pres, rhofaci, f1pr05,f1pr14, xxlv, xlf, dv, &
                                           kap, mu, sc, qv, qc_incld, qitot_incld, nitot_incld,qr_incld
   logical(kind=c_bool), intent(inout) :: log_wetgrowth
   real(kind=c_real), intent(inout) :: qrcol, qccol, qwgrth, nrshdr, qcshd
 end subroutine ice_cldliq_wet_growth_f

<<<<<<< HEAD
 subroutine get_latent_heat_f(its, ite, kts, kte, v, s, f) bind(C)
   use iso_c_binding

   ! arguments
   integer(kind=c_int), value, intent(in) :: its, ite, kts, kte
   real(kind=c_real), dimension(its:ite, kts:kte), intent(out) :: v, s, f
 end subroutine get_latent_heat_f

=======
 subroutine check_values_f(qv, temp, kts, kte, timestepcount, force_abort, source_ind, col_loc) bind(C)
   use iso_c_binding

   ! arguments
   real(kind=c_real), intent(in) :: qv(kts:kte)
   real(kind=c_real), intent(in) :: temp(kts:kte)
   real(kind=c_real), intent(in) :: col_loc(3)

   integer(kind=c_int), value, intent(in) :: kts, kte, timestepcount, source_ind
   logical(kind=c_bool), value, intent(in) :: force_abort
 end subroutine check_values_f

 subroutine calculate_incloud_mixingratios_f(qc, qr, qitot, qirim, nc, nr, nitot, birim,  &
                                             inv_lcldm, inv_icldm, inv_rcldm, &
                                             qc_incld, qr_incld, qitot_incld, qirim_incld, &
                                             nc_incld, nr_incld, nitot_incld, birim_incld) bind(C)
   use iso_c_binding

   ! argumens
   real(kind=c_real), value, intent(in) :: qc, qr, qitot, qirim, nc, nr, nitot, birim, inv_lcldm, inv_icldm, inv_rcldm
   real(kind=c_real), intent(out) :: qc_incld, qr_incld, qitot_incld, qirim_incld, nc_incld, nr_incld, nitot_incld, birim_incld
 end subroutine calculate_incloud_mixingratios_f
>>>>>>> d511dc9e
  !
  ! These are some routine math operations that are not BFB between
  ! fortran and C++ on all platforms, so fortran will need to use
  ! the C++ versions in order to stay BFB.
  !

  function cxx_pow(base, exp) bind(C)
    use iso_c_binding

    !arguments:
    real(kind=c_real), value, intent(in)  :: base
    real(kind=c_real), value, intent(in)  :: exp

    ! return
    real(kind=c_real)               :: cxx_pow
  end function cxx_pow

  function cxx_sqrt(base) bind(C)
    use iso_c_binding

    !arguments:
    real(kind=c_real), value, intent(in)  :: base

    ! return
    real(kind=c_real)               :: cxx_sqrt
  end function cxx_sqrt

  function cxx_cbrt(base) bind(C)
    use iso_c_binding

    !arguments:
    real(kind=c_real), value, intent(in)  :: base

    ! return
    real(kind=c_real)               :: cxx_cbrt
  end function cxx_cbrt

  function cxx_gamma(input) bind(C)
    use iso_c_binding

    !arguments:
    real(kind=c_real), value, intent(in) :: input

    ! return
    real(kind=c_real)            :: cxx_gamma
  end function cxx_gamma

  function cxx_log(input) bind(C)
    use iso_c_binding

    !arguments:
    real(kind=c_real), value, intent(in) :: input

    ! return
    real(kind=c_real)            :: cxx_log
  end function cxx_log

  function cxx_log10(input) bind(C)
    use iso_c_binding

    !arguments:
    real(kind=c_real), value, intent(in) :: input

    ! return
    real(kind=c_real)            :: cxx_log10
  end function cxx_log10

  function cxx_exp(input) bind(C)
    use iso_c_binding

    !arguments:
    real(kind=c_real), value, intent(in) :: input

    ! return
    real(kind=c_real)            :: cxx_exp
  end function cxx_exp

end interface

end module micro_p3_iso_f<|MERGE_RESOLUTION|>--- conflicted
+++ resolved
@@ -487,7 +487,6 @@
    real(kind=c_real), intent(inout) :: qrcol, qccol, qwgrth, nrshdr, qcshd
  end subroutine ice_cldliq_wet_growth_f
 
-<<<<<<< HEAD
  subroutine get_latent_heat_f(its, ite, kts, kte, v, s, f) bind(C)
    use iso_c_binding
 
@@ -496,7 +495,6 @@
    real(kind=c_real), dimension(its:ite, kts:kte), intent(out) :: v, s, f
  end subroutine get_latent_heat_f
 
-=======
  subroutine check_values_f(qv, temp, kts, kte, timestepcount, force_abort, source_ind, col_loc) bind(C)
    use iso_c_binding
 
@@ -519,7 +517,7 @@
    real(kind=c_real), value, intent(in) :: qc, qr, qitot, qirim, nc, nr, nitot, birim, inv_lcldm, inv_icldm, inv_rcldm
    real(kind=c_real), intent(out) :: qc_incld, qr_incld, qitot_incld, qirim_incld, nc_incld, nr_incld, nitot_incld, birim_incld
  end subroutine calculate_incloud_mixingratios_f
->>>>>>> d511dc9e
+
   !
   ! These are some routine math operations that are not BFB between
   ! fortran and C++ on all platforms, so fortran will need to use
