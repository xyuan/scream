set(CIMEROOT ${SCREAM_BASE_DIR}/../../cime)
list(APPEND CMAKE_MODULE_PATH ${CIMEROOT}/src/CMake)

set(GENF90 ${CIMEROOT}/src/externals/genf90/genf90.pl)
set(ENABLE_GENF90 True)
include(genf90_utils)
include(Sourcelist_utils)

set(P3_SRCS
  p3_f90.cpp
  p3_functions_f90.cpp
  p3_ic_cases.cpp
  micro_p3_iso_c.f90
  micro_p3_iso_f.f90
  ${SCREAM_BASE_DIR}/../cam/src/physics/cam/micro_p3.F90
  ${SCREAM_BASE_DIR}/../cam/src/physics/cam/micro_p3_utils.F90
  atmosphere_microphysics.cpp
  scream_p3_interface.F90
)

# Add ETI source files if not on CUDA
if (NOT CUDA_BUILD)
  list(APPEND P3_SRCS
    p3_functions_upwind.cpp
    p3_functions_cloud_sed.cpp
    p3_functions_ice_sed.cpp
    p3_functions_ice_collection.cpp
    p3_functions_rain_sed.cpp
    p3_functions_table3.cpp
    p3_functions_table_ice.cpp
    p3_functions_dsd2.cpp
    p3_functions_find.cpp
    p3_functions_math.cpp
    p3_functions_update_prognostics.cpp
    p3_functions_autoconversion.cpp 
    p3_functions_conservation.cpp
<<<<<<< HEAD
    p3_functions_cloud_rain_acc.cpp
    p3_functions_update_prognostics.cpp)
=======
    p3_functions_impose_max_total_Ni.cpp)
>>>>>>> a2e58ef6
endif()

# link_directories(${SCREAM_TPL_LIBRARY_DIRS} ${SCREAM_LIBRARY_DIRS})
add_library(p3 ${P3_SRCS})
target_include_directories(p3 PUBLIC ${SCREAM_INCLUDE_DIRS})
target_include_directories(p3 SYSTEM PUBLIC ${SCREAM_TPL_INCLUDE_DIRS} ${CIMEROOT}/src/share/include)
set_target_properties(p3 PROPERTIES
  Fortran_MODULE_DIRECTORY ${SCREAM_F90_MODULES})
target_link_libraries(p3 scream_share ${SCREAM_TPL_LIBRARIES})

if (NOT SCREAM_LIB_ONLY)
  add_subdirectory(tests)
endif()<|MERGE_RESOLUTION|>--- conflicted
+++ resolved
@@ -32,14 +32,11 @@
     p3_functions_find.cpp
     p3_functions_math.cpp
     p3_functions_update_prognostics.cpp
-    p3_functions_autoconversion.cpp 
+    p3_functions_autoconversion.cpp
     p3_functions_conservation.cpp
-<<<<<<< HEAD
     p3_functions_cloud_rain_acc.cpp
-    p3_functions_update_prognostics.cpp)
-=======
+    p3_functions_update_prognostics.cpp
     p3_functions_impose_max_total_Ni.cpp)
->>>>>>> a2e58ef6
 endif()
 
 # link_directories(${SCREAM_TPL_LIBRARY_DIRS} ${SCREAM_LIBRARY_DIRS})
