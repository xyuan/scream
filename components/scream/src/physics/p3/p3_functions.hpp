#ifndef P3_FUNCTIONS_HPP
#define P3_FUNCTIONS_HPP

#include "share/scream_types.hpp"
#include "share/scream_pack_kokkos.hpp"
#include "share/scream_workspace.hpp"
#include "p3_constants.hpp"

namespace scream {
namespace p3 {

/*
 * Functions is a stateless struct used to encapsulate a
 * number of functions for p3. We use the ETI pattern for
 * these functions.
 *
 * P3 assumptions:
 *  - Kokkos team policies have a vector length of 1
 */

template <typename ScalarT, typename DeviceT>
struct Functions
{
  //
  // ---------- P3 constants ---------
  //
  struct P3C {
    // Constants for ice lookup tables
    enum {
      densize     = 5,
      rimsize     = 4,
      isize       = 50,
      tabsize     = 12, // number of quantities used from lookup table
      rcollsize   = 30,
      coltabsize  = 2,  // number of ice-rain collection  quantities used from lookup table

      // switch for warm-rain parameterization
      // 1 => Seifert and Beheng 2001
      // 2 => Beheng 1994
      // 3 => Khairoutdinov and Kogan 2000
      iparam      = 3,
      dnusize     = 16,
    };

    static constexpr ScalarT lookup_table_1a_dum1_c =  4.135985029041767e+00; // 1.0/(0.1*log10(261.7))
    static constexpr const char* p3_lookup_base = "./data/p3_lookup_table_1.dat-v";
    static constexpr const char* p3_version = "4"; // TODO: Change this so that the table version and table path is a runtime option.
  };

  //
  // ------- Types --------
  //

  using Scalar = ScalarT;
  using Device = DeviceT;

  template <typename S>
  using BigPack = scream::pack::BigPack<S>;
  template <typename S>
  using SmallPack = scream::pack::SmallPack<S>;
  using IntSmallPack = scream::pack::IntSmallPack;

  using Pack = BigPack<Scalar>;
  using Spack = SmallPack<Scalar>;

  template <typename S>
  using Mask = scream::pack::Mask<BigPack<S>::n>;

  template <typename S>
  using SmallMask = scream::pack::Mask<SmallPack<S>::n>;

  using Smask = SmallMask<Scalar>;

  using KT = KokkosTypes<Device>;

  using C = Constants<Scalar>;

  template <typename S>
  using view_1d = typename KT::template view_1d<S>;
  template <typename S>
  using view_2d = typename KT::template view_2d<S>;

  template <typename S, int N>
  using view_1d_ptr_array = typename KT::template view_1d_ptr_carray<S, N>;

  template <typename S>
  using uview_1d = typename ko::template Unmanaged<view_1d<S> >;

  using MemberType = typename KT::MemberType;

  using Workspace = typename WorkspaceManager<Spack, Device>::Workspace;

  // -- Table3 --

  struct Table3 {
    IntSmallPack dumii, dumjj;
    Spack rdumii, rdumjj;
  };

  struct TableIce {
    IntSmallPack dumi, dumjj, dumii, dumzz;
    Spack dum1, dum4, dum5, dum6;
  };

  struct TableRain {
    IntSmallPack dumj;
    Spack dum3;
  };

  // lookup table values for rain shape parameter mu_r
  using view_1d_table = typename KT::template view_1d_table<Scalar, C::MU_R_TABLE_DIM>;

  // lookup table values for rain number- and mass-weighted fallspeeds and ventilation parameters
  using view_2d_table = typename KT::template view_2d_table<Scalar, C::VTABLE_DIM0, C::VTABLE_DIM1>;

  // ice lookup table values
  using view_itab_table    = typename KT::template view<const Scalar[P3C::densize][P3C::rimsize][P3C::isize][P3C::tabsize]>;

  // ice lookup table values for ice-rain collision/collection
  using view_itabcol_table = typename KT::template view<const Scalar[P3C::densize][P3C::rimsize][P3C::isize][P3C::rcollsize][P3C::coltabsize]>;

  // droplet spectral shape parameter for mass spectra, used for Seifert and Beheng (2001)
  // warm rain autoconversion/accretion option only (iparam = 1)
  using view_dnu_table = typename KT::template view_1d_table<Scalar, P3C::dnusize>;

  //
  // --------- Functions ---------
  //

  // Call from host to initialize the static table entries.
  static void init_kokkos_tables(
    view_2d_table& vn_table, view_2d_table& vm_table, view_1d_table& mu_r_table, view_dnu_table& dnu);

  static void init_kokkos_ice_lookup_tables(
    view_itab_table& itab, view_itabcol_table& itabcol);

  // Map (mu_r, lamr) to Table3 data.
  KOKKOS_FUNCTION
  static void lookup(const Smask& qr_gt_small, const Spack& mu_r, const Spack& lamr,
                     Table3& t);

  //------------------------------------------------------------------------------------------!
  // Finds indices in 3D ice (only) lookup table
  // ------------------------------------------------------------------------------------------!
  KOKKOS_FUNCTION
  static void lookup_ice(const Smask& qiti_gt_small, const Spack& qitot, const Spack& nitot,
                         const Spack& qirim, const Spack& rhop, TableIce& t);

  //------------------------------------------------------------------------------------------!
  // Finds indices in 3D rain lookup table
  //------------------------------------------------------------------------------------------!
  KOKKOS_FUNCTION
  static void lookup_rain(const Smask& qiti_gt_small, const Spack& qr, const Spack& nr, TableRain& t);

  // Apply Table3 data to the table to return a value. This performs bilinear
  // interpolation within the quad given by {t.dumii, t.dumjj} x {t.dumii+1,
  // t.dumjj+1}.
  KOKKOS_FUNCTION
  static Spack apply_table(const Smask& qr_gt_small, const view_2d_table& table,
                           const Table3& t);

  // Apply TableIce data to the ice tables to return a value.
  KOKKOS_FUNCTION
  static Spack apply_table_ice(const Smask& qiti_gt_small, const int& index, const view_itab_table& itab,
                               const TableIce& t);

  // Interpolates lookup table values for rain/ice collection processes
  KOKKOS_FUNCTION
  static Spack apply_table_coll(const Smask& qiti_gt_small, const int& index, const view_itabcol_table& itabcoll,
                                const TableIce& ti, const TableRain& tr);

  // -- Sedimentation time step

  // Calculate the first-order upwind step in the region [k_bot,
  // k_top]. Velocity V is input, and flux is workspace and need not be
  // initialized. On input, r contains mixing ratio data at the time step start;
  // on output, it contains mixing ratio data at the time step end.
  // kdir = 1 -> vertical columns are processed from bottom to top, opposite for kdir = -1
  //
  // A subtlety is that this procedure does not do exact upwind of a mixing
  // ratio. That is because the background density rho is assumed to be static;
  // rho does not get advected. Thus, there is an inconsistency between rho and
  // r*rho at the level of |r|.

  // Evolve nfield mixing ratios simultaneously. nfield is a compile-time
  // parameter so the loops over nfield are compiled efficiently. So far the use
  // cases have no need of a runtime version.
  template <int nfield>
  KOKKOS_FUNCTION
  static void calc_first_order_upwind_step(
    const uview_1d<const Spack>& rho,
    const uview_1d<const Spack>& inv_rho, // 1/rho
    const uview_1d<const Spack>& inv_dzq,
    const MemberType& team,
    const Int& nk, const Int& k_bot, const Int& k_top, const Int& kdir, const Scalar& dt_sub,
    const view_1d_ptr_array<Spack, nfield>& flux, // workspace
    const view_1d_ptr_array<Spack, nfield>& V,    // (behaviorally const)
    const view_1d_ptr_array<Spack, nfield>& r);   // in/out

  // Evolve 1 mixing ratio. This is a syntax-convenience version of the above.
  KOKKOS_FUNCTION
  static void calc_first_order_upwind_step(
    const uview_1d<const Spack>& rho,
    const uview_1d<const Spack>& inv_rho, // 1/rho
    const uview_1d<const Spack>& inv_dzq,
    const MemberType& team,
    const Int& nk, const Int& k_bot, const Int& k_top, const Int& kdir, const Scalar& dt_sub,
    const uview_1d<Spack>& flux,
    const uview_1d<const Spack>& V,
    const uview_1d<Spack>& r);

  // This is the main routine. It can be called by the user if kdir is known at
  // compile time. So far it is not, so the above versions are called instead.
  template <Int kdir, int nfield>
  KOKKOS_FUNCTION
  static void calc_first_order_upwind_step(
    const uview_1d<const Spack>& rho,
    const uview_1d<const Spack>& inv_rho,
    const uview_1d<const Spack>& inv_dzq,
    const MemberType& team,
    const Int& nk, const Int& k_bot, const Int& k_top, const Scalar& dt_sub,
    const view_1d_ptr_array<Spack, nfield>& flux,
    const view_1d_ptr_array<Spack, nfield>& V, // (behaviorally const)
    const view_1d_ptr_array<Spack, nfield>& r);

  template <int nfield>
  KOKKOS_FUNCTION
  static void generalized_sedimentation(
    const uview_1d<const Spack>& rho,
    const uview_1d<const Spack>& inv_rho,
    const uview_1d<const Spack>& inv_dzq,
    const MemberType& team,
    const Int& nk, const Int& k_qxtop, Int& k_qxbot, const Int& kbot, const Int& kdir, const Scalar& Co_max, Scalar& dt_left, Scalar& prt_accum,
    const view_1d_ptr_array<Spack, nfield>& fluxes,
    const view_1d_ptr_array<Spack, nfield>& Vs, // (behaviorally const)
    const view_1d_ptr_array<Spack, nfield>& rs);

  // Cloud sedimentation
  KOKKOS_FUNCTION
  static void cloud_sedimentation(
    const uview_1d<const Spack>& qc_incld,
    const uview_1d<const Spack>& rho,
    const uview_1d<const Spack>& inv_rho,
    const uview_1d<const Spack>& lcldm,
    const uview_1d<const Spack>& acn,
    const uview_1d<const Spack>& inv_dzq,
    const view_dnu_table& dnu,
    const MemberType& team,
    const Workspace& workspace,
    const Int& nk, const Int& ktop, const Int& kbot, const Int& kdir, const Scalar& dt, const Scalar& odt,
    const bool& log_predictNc,
    const uview_1d<Spack>& qc,
    const uview_1d<Spack>& nc,
    const uview_1d<Spack>& nc_incld,
    const uview_1d<Spack>& mu_c,
    const uview_1d<Spack>& lamc,
    const uview_1d<Spack>& qc_tend,
    const uview_1d<Spack>& nc_tend,
    Scalar& prt_liq);

  // TODO: comment
  KOKKOS_FUNCTION
  static void rain_sedimentation(
    const uview_1d<const Spack>& rho,
    const uview_1d<const Spack>& inv_rho,
    const uview_1d<const Spack>& rhofacr,
    const uview_1d<const Spack>& rcldm,
    const uview_1d<const Spack>& inv_dzq,
    const uview_1d<const Spack>& qr_incld,
    const MemberType& team,
    const Workspace& workspace,
    const view_2d_table& vn_table, const view_2d_table& vm_table,
    const Int& nk, const Int& ktop, const Int& kbot, const Int& kdir, const Scalar& dt, const Scalar& odt,
    const uview_1d<Spack>& qr,
    const uview_1d<Spack>& nr,
    const uview_1d<Spack>& nr_incld,
    const uview_1d<Spack>& mu_r,
    const uview_1d<Spack>& lamr,
    const uview_1d<Spack>& rflx,
    const uview_1d<Spack>& qr_tend,
    const uview_1d<Spack>& nr_tend,
    Scalar& prt_liq);

  // TODO: comment
  KOKKOS_FUNCTION
  static void ice_sedimentation(
    const uview_1d<const Spack>& rho,
    const uview_1d<const Spack>& inv_rho,
    const uview_1d<const Spack>& rhofaci,
    const uview_1d<const Spack>& icldm,
    const uview_1d<const Spack>& inv_dzq,
    const MemberType& team,
    const Workspace& workspace,
    const Int& nk, const Int& ktop, const Int& kbot, const Int& kdir, const Scalar& dt, const Scalar& odt,
    const uview_1d<Spack>& qitot,
    const uview_1d<Spack>& qitot_incld,
    const uview_1d<Spack>& nitot,
    const uview_1d<Spack>& nitot_incld,
    const uview_1d<Spack>& qirim,
    const uview_1d<Spack>& qirim_incld,
    const uview_1d<Spack>& birim,
    const uview_1d<Spack>& birim_incld,
    const uview_1d<Spack>& qi_tend,
    const uview_1d<Spack>& ni_tend,
    const view_itab_table& itab,
    Scalar& prt_sol);

  // homogeneous freezing of cloud and rain
  KOKKOS_FUNCTION
  static void homogeneous_freezing(
    const uview_1d<const Spack>& t,
    const uview_1d<const Spack>& exner,
    const uview_1d<const Spack>& xlf,
    const MemberType& team,
    const Int& nk, const Int& ktop, const Int& kbot, const Int& kdir,
    const uview_1d<Spack>& qc,
    const uview_1d<Spack>& nc,
    const uview_1d<Spack>& qr,
    const uview_1d<Spack>& nr,
    const uview_1d<Spack>& qitot,
    const uview_1d<Spack>& nitot,
    const uview_1d<Spack>& qirim,
    const uview_1d<Spack>& birim,
    const uview_1d<Spack>& th);

  // -- Find layers

  // Find the bottom and top of the mixing ratio, e.g., qr. It's worth casing
  // these out in two ways: 1 thread/column vs many, and by kdir.
  KOKKOS_FUNCTION
  static Int find_bottom (
    const MemberType& team,
    const uview_1d<const Scalar>& v, const Scalar& small,
    const Int& kbot, const Int& ktop, const Int& kdir,
    bool& log_present);

  KOKKOS_FUNCTION
  static Int find_top (
    const MemberType& team,
    const uview_1d<const Scalar>& v, const Scalar& small,
    const Int& kbot, const Int& ktop, const Int& kdir,
    bool& log_present);

  //  compute saturation vapor pressure
  //  polysvp1 returned in units of pa.
  //  t is input in units of k.
  //  ice refers to saturation with respect to liquid (false) or ice (true)
  KOKKOS_FUNCTION
  static Spack polysvp1(const Spack& t, const bool ice);

  // Calls polysvp1 to obtain the saturation vapor pressure, and then computes
  // and returns the saturation mixing ratio, with respect to either liquid or ice,
  // depending on value of 'ice'
  KOKKOS_FUNCTION
  static Spack qv_sat(const Spack& t_atm, const Spack& p_atm, const bool ice);

  KOKKOS_FUNCTION
  static void cloud_water_conservation(const Spack& qc, const Spack& qcnuc,const Scalar dt,
   Spack& qcaut, Spack& qcacc, Spack &qccol, Spack& qcheti, Spack& qcshd, Spack& qiberg, Spack& qisub, Spack& qidep);

  KOKKOS_FUNCTION
  static void rain_water_conservation(const Spack& qr, const Spack& qcaut, const Spack& qcacc, const Spack& qimlt, const Spack& qcshd, const Scalar dt,
   Spack& qrevp, Spack& qrcol, Spack& qrheti);

  KOKKOS_FUNCTION
  static void ice_water_conservation(const Spack& qitot,const Spack& qidep,const Spack& qinuc,const Spack& qiberg, const Spack &qrcol,const Spack &qccol,const Spack& qrheti,const Spack& qcheti,const Scalar dt, 
   Spack& qisub, Spack& qimlt);

  // TODO: comment
  template <bool zero_out=true>
  KOKKOS_INLINE_FUNCTION
  static void get_cloud_dsd2(
    const Smask& qc_gt_small, const Spack& qc, Spack& nc, Spack& mu_c, const Spack& rho, Spack& nu,
    const view_dnu_table& dnu, Spack& lamc, Spack& cdist, Spack& cdist1, const Spack& lcldm);

  // Computes and returns rain size distribution parameters
  KOKKOS_FUNCTION
  static void get_rain_dsd2 (
    const Smask& qr_gt_small, const Spack& qr, Spack& nr, Spack& mu_r,
    Spack& lamr, Spack& cdistr, Spack& logn0r, const Spack& rcldm);

<<<<<<< HEAD
  // Computes contact and immersion freezing droplets
  KOKKOS_FUNCTION
  static void cldliq_immersion_freezing(const Spack& t, const Spack& lamc,
    const Spack& mu_c, const Spack& cdist1, const Spack& qc_incld,
    Spack& qcheti, Spack& ncheti);
=======
  // Computes the immersion freezing of rain
  KOKKOS_FUNCTION
  static void rain_immersion_freezing(const Spack& t, const Spack& lamr,
    const Spack& mu_r, const Spack& cdistr, const Spack& qr_incld,
    Spack& qrheti, Spack& nrheti);
>>>>>>> 2197a43a

  // Computes droplet self collection
  KOKKOS_FUNCTION
  static void droplet_self_collection(const Spack& rho, const Spack& inv_rho,
    const Spack& qc_incld, const Spack& mu_c, const Spack& nu,
    const Spack& ncautc, Spack& ncslf);

  // Computes the accretion of clouds by rain
  KOKKOS_FUNCTION
  static void cloud_rain_accretion(const Spack& rho, const Spack& inv_rho,
    const Spack& qc_incld, const Spack& nc_incld, const Spack& qr_incld,
    Spack& qcacc, Spack& ncacc);

  // Computes cloud water autoconversion process rate
  KOKKOS_FUNCTION
  static void cloud_water_autoconversion(const Spack& rho,  const Spack& qc_incld, const Spack& nc_incld,
    Spack& qcaut, Spack& ncautc, Spack& ncautr);

  // Impose maximum ice number
  KOKKOS_FUNCTION
  static void impose_max_total_Ni(Spack& nitot_local, const Spack& max_total_Ni, const Spack& inv_rho_local);

  //--------------------------------------------------------------------------------
  //  Calculates and returns the bulk rime density from the prognostic ice variables
  //  and adjusts qirim and birim appropriately.
  //--------------------------------------------------------------------------------
  KOKKOS_FUNCTION
  static Spack calc_bulk_rho_rime(
    const Smask& qi_gt_small, const Spack& qi_tot, Spack& qi_rim, Spack& bi_rim);

  // TODO - comment
  KOKKOS_FUNCTION
  static void compute_rain_fall_velocity(
    const Smask& qr_gt_small, const view_2d_table& vn_table, const view_2d_table& vm_table,
    const Spack& qr_incld, const Spack& rcldm, const Spack& rhofacr, Spack& nr,
    Spack& nr_incld, Spack& mu_r, Spack& lamr, Spack& V_qr, Spack& V_nr);

  //---------------------------------------------------------------------------------
  // update prognostic microphysics and thermodynamics variables
  //---------------------------------------------------------------------------------
  //-- ice-phase dependent processes:
  KOKKOS_FUNCTION
  static void update_prognostic_ice(const Spack& qcheti, const Spack& qccol,
    const Spack& qcshd,  const Spack& nccol,  const Spack& ncheti, const Spack& ncshdc,
    const Spack& qrcol,  const Spack& nrcol,  const Spack& qrheti, const Spack& nrheti,
    const Spack& nrshdr, const Spack& qimlt,  const Spack& nimlt,  const Spack& qisub,
    const Spack& qidep,  const Spack& qinuc,  const Spack& ninuc,  const Spack& nislf,
    const Spack& nisub,  const Spack& qiberg, const Spack& exner,  const Spack& xxls,
    const Spack& xlf,    const bool log_predictNc, const bool log_wetgrowth, const Scalar dt,
    const Spack& nmltratio, const Spack& rhorime_c, Spack& th, Spack& qv, Spack& qitot,
    Spack& nitot, Spack& qirim, Spack& birim, Spack& qc,  Spack& nc, Spack& qr,
    Spack& nr);

  // TODO (comments)
  KOKKOS_FUNCTION
  static void ice_cldliq_collection(const Spack& rho, const Spack& temp,
                                    const Spack& rhofaci, const Spack& f1pr04,
                                    const Spack& qitot_incld, const Spack& qc_incld,
                                    const Spack& nitot_incld, const Spack& nc_incld,
                                    Spack& qccol, Spack& nccol, Spack& qcshd, Spack& ncshdc);

  // TODO (comments)
  KOKKOS_FUNCTION
  static void ice_rain_collection(const Spack& rho, const Spack& temp,
                                  const Spack& rhofaci, const Spack& logn0r,
                                  const Spack& f1pr07, const Spack& f1pr08,
                                  const Spack& qitot_incld, const Spack& nitot_incld,
                                  const Spack& qr_incld,
                                  Spack& qrcol, Spack& nrcol);
  
  // TODO (comments)
  KOKKOS_FUNCTION
  static void ice_self_collection(const Spack& rho, const Spack& rhofaci,
                                  const Spack& f1pr03, const Spack& eii,
                                  const Spack& qirim_incld, const Spack& qitot_incld,
                                  const Spack& nitot_incld, Spack& nislf);

  //liquid-phase dependent processes:
  KOKKOS_FUNCTION
  static void update_prognostic_liquid(const Spack& qcacc, const Spack& ncacc,
    const Spack& qcaut,const Spack& ncautc, const Spack& qcnuc, const Spack& ncautr,
    const Spack& ncslf, const Spack& qrevp, const Spack& nrevp, const Spack& nrslf,
    const bool log_predictNc, const Spack& inv_rho, const Spack& exner, const Spack& xxlv,
    const Scalar dt, Spack& th, Spack& qv, Spack& qc, Spack& nc, Spack& qr, Spack& nr);


};

template <typename ScalarT, typename DeviceT>
constexpr ScalarT Functions<ScalarT, DeviceT>::P3C::lookup_table_1a_dum1_c;

extern "C" {
// decl of fortran function for loading tables from fortran p3. This will
// continue to be a bit awkward until we have fully ported all of p3.
void init_tables_from_f90_c(Real* vn_table_data, Real* vm_table_data, Real* mu_table_data);
}

} // namespace p3
} // namespace scream

// If a GPU build, make all code available to the translation unit; otherwise,
// ETI is used.
#ifdef KOKKOS_ENABLE_CUDA
# include "p3_functions_math_impl.hpp"
# include "p3_functions_table3_impl.hpp"
# include "p3_functions_table_ice_impl.hpp"
# include "p3_functions_dsd2_impl.hpp"
# include "p3_functions_upwind_impl.hpp"
# include "p3_functions_find_impl.hpp"
# include "p3_functions_conservation_impl.hpp"
# include "p3_functions_autoconversion_impl.hpp"
# include "p3_functions_impose_max_total_Ni_impl.hpp"
# include "p3_functions_cldliq_imm_freezing_impl.hpp"
# include "p3_functions_droplet_self_coll_impl.hpp"
# include "p3_functions_cloud_sed_impl.hpp"
# include "p3_functions_cloud_rain_acc_impl.hpp"
# include "p3_functions_ice_sed_impl.hpp"
# include "p3_functions_rain_sed_impl.hpp"
# include "p3_functions_rain_imm_freezing_impl.hpp"
# include "p3_functions_update_prognostics_impl.hpp"
# include "p3_functions_ice_collection_impl.hpp"
#endif

#endif<|MERGE_RESOLUTION|>--- conflicted
+++ resolved
@@ -379,19 +379,17 @@
     const Smask& qr_gt_small, const Spack& qr, Spack& nr, Spack& mu_r,
     Spack& lamr, Spack& cdistr, Spack& logn0r, const Spack& rcldm);
 
-<<<<<<< HEAD
   // Computes contact and immersion freezing droplets
   KOKKOS_FUNCTION
   static void cldliq_immersion_freezing(const Spack& t, const Spack& lamc,
     const Spack& mu_c, const Spack& cdist1, const Spack& qc_incld,
     Spack& qcheti, Spack& ncheti);
-=======
+
   // Computes the immersion freezing of rain
   KOKKOS_FUNCTION
   static void rain_immersion_freezing(const Spack& t, const Spack& lamr,
     const Spack& mu_r, const Spack& cdistr, const Spack& qr_incld,
     Spack& qrheti, Spack& nrheti);
->>>>>>> 2197a43a
 
   // Computes droplet self collection
   KOKKOS_FUNCTION
