--- conflicted
+++ resolved
@@ -225,7 +225,7 @@
     call access_lookup_table_coll(dumjj,dumii,dumj,dumi,index,dum1,dum3,dum4,dum5,proc)
   end subroutine access_lookup_table_coll_c
 
-<<<<<<< HEAD
+
   subroutine cloud_water_conservation_c(qc,qcnuc,dt,qcaut,qcacc,qccol,qcheti,qcshd,     &
     qiberg,qisub,qidep) bind(C)
     use micro_p3, only: cloud_water_conservation
@@ -256,7 +256,6 @@
     call ice_water_conservation(qitot,qidep,qinuc,qrcol,qccol,qrheti,qcheti,qiberg,dt,qisub,qimlt)
   end subroutine ice_water_conservation_c
 
-=======
   subroutine get_cloud_dsd2_c(qc,nc,mu_c,rho,nu,lamc,cdist,cdist1,lcldm) bind(C)
     use micro_p3, only: get_cloud_dsd2
     use micro_p3_utils, only: dnu
@@ -279,6 +278,5 @@
 
     call get_rain_dsd2(qr,nr,mu_r,lamr,cdistr,logn0r,rcldm)
   end subroutine get_rain_dsd2_c
->>>>>>> f6d3feb9
 
 end module micro_p3_iso_c