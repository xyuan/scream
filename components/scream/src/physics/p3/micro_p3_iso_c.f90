--- conflicted
+++ resolved
@@ -742,7 +742,6 @@
                         log_predictNc, qinuc, ninuc)
  end subroutine ice_nucleation_c
 
-<<<<<<< HEAD
  subroutine droplet_activation_c(temp,pres,qv,qc,inv_rho,sup,xxlv,npccn, log_predictNc,odt, &
                                  qcnuc,ncnuc) bind(C)
    use micro_p3, only: droplet_activation
@@ -755,7 +754,7 @@
    call droplet_activation(temp,pres,qv,qc,inv_rho,sup,xxlv,npccn,log_predictNc,odt, &
                            qcnuc,ncnuc)
  end subroutine droplet_activation_c
-=======
+
  subroutine ice_cldliq_wet_growth_c(rho, temp, pres, rhofaci, f1pr05, &
                                     f1pr14, xxlv, xlf, dv, kap, mu, sc, qv, qc_incld,  &
                                     qitot_incld, nitot_incld, qr_incld, &
@@ -773,6 +772,5 @@
                               qitot_incld, nitot_incld, qr_incld, &
                               log_wetgrowth, qrcol, qccol, qwgrth, nrshdr, qcshd)
  end subroutine ice_cldliq_wet_growth_c
->>>>>>> 84d7afd7
 
 end module micro_p3_iso_c