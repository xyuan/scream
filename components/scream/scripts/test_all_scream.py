--- conflicted
+++ resolved
@@ -91,8 +91,10 @@
                      ("EKAT_DEFAULT_BFB", "True")],
             "opt" : [("CMAKE_BUILD_TYPE", "Release")],
             "valg" : [("CMAKE_BUILD_TYPE", "Debug"),
+                      ("SCREAM_TEST_PROFILE", "SHORT"),
                       ("EKAT_ENABLE_VALGRIND", "True")],
             "cmc"  : [("CMAKE_BUILD_TYPE", "Debug"),
+                      ("SCREAM_TEST_PROFILE", "SHORT"),
                       ("EKAT_ENABLE_CUDA_MEMCHECK", "True")],
             "cov" : [("CMAKE_BUILD_TYPE", "Debug"),
                       ("EKAT_ENABLE_COVERAGE", "True")],
@@ -295,49 +297,6 @@
         if self._update_expired_baselines:
             self.baselines_are_expired()
 
-<<<<<<< HEAD
-=======
-        ##################################################
-        #   Deduce how many testing resources per test   #
-        ##################################################
-
-        if ctest_parallel_level > 0:
-            ctest_max_jobs = ctest_parallel_level
-            print("Note: honoring requested value for ctest parallel level: {}".format(ctest_max_jobs))
-        elif "CTEST_PARALLEL_LEVEL" in os.environ:
-            ctest_max_jobs = int(os.environ["CTEST_PARALLEL_LEVEL"])
-            print("Note: honoring environment value for ctest parallel level: {}".format(ctest_max_jobs))
-        else:
-            ctest_max_jobs = get_mach_testing_resources(self._machine)
-            print("Note: no value passed for --ctest-parallel-level. Using the default for this machine: {}".format(ctest_max_jobs))
-
-        # Unless the user claims to know what he/she is doing, we setup the env.
-        if not self._preserve_env:
-            # Setup the env on this machine
-            setup_mach_env(self._machine, ctest_j=ctest_max_jobs)
-
-        self._tests_cmake_args = {
-            "dbg" : [("CMAKE_BUILD_TYPE", "Debug"),
-                     ("EKAT_DEFAULT_BFB", "True")],
-            "sp"  : [("CMAKE_BUILD_TYPE", "Debug"),
-                    ("SCREAM_DOUBLE_PRECISION", "False"),
-                     ("EKAT_DEFAULT_BFB", "True")],
-            "fpe" : [("CMAKE_BUILD_TYPE", "Debug"),
-                     ("SCREAM_PACK_SIZE", "1"),
-                     ("SCREAM_SMALL_PACK_SIZE", "1"),
-                     ("EKAT_DEFAULT_BFB", "True")],
-            "opt" : [("CMAKE_BUILD_TYPE", "Release")],
-            "valg" : [("CMAKE_BUILD_TYPE", "Debug"),
-                      ("SCREAM_TEST_PROFILE", "SHORT"),
-                      ("EKAT_ENABLE_VALGRIND", "True")],
-            "cmc"  : [("CMAKE_BUILD_TYPE", "Debug"),
-                      ("SCREAM_TEST_PROFILE", "SHORT"),
-                      ("EKAT_ENABLE_CUDA_MEMCHECK", "True")],
-            "cov" : [("CMAKE_BUILD_TYPE", "Debug"),
-                      ("EKAT_ENABLE_COVERAGE", "True")],
-        }
-
->>>>>>> cee9f1dd
         ############################################
         #    Deduce compilers if needed/possible   #
         ############################################
