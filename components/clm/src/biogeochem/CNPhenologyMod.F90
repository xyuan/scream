module CNPhenologyMod
  !-----------------------------------------------------------------------
  ! !MODULE: CNPhenologyMod
  !
  ! !DESCRIPTION:
  ! Module holding routines used in phenology model for coupled carbon
  ! nitrogen code.

  !!Adding phosphorus -X.YANG   
  !
  ! !USES:
  use shr_kind_mod        , only : r8 => shr_kind_r8
  use shr_log_mod         , only : errMsg => shr_log_errMsg
  use shr_sys_mod         , only : shr_sys_flush
  use decompMod           , only : bounds_type
  use clm_varpar          , only : numpft
  use clm_varctl          , only : iulog, use_cndv
  use clm_varcon          , only : tfrz
  use abortutils          , only : endrun
  use CanopyStateType     , only : canopystate_type
  use CNCarbonFluxType    , only : carbonflux_type
  use CNCarbonStateType   , only : carbonstate_type
  use CNDVType            , only : dgvs_type
  use CNNitrogenFluxType  , only : nitrogenflux_type
  use CNNitrogenStateType , only : nitrogenstate_type
  use CNStateType         , only : cnstate_type
  use CropType            , only : crop_type
  use EcophysConType      , only : ecophyscon
  use SoilStateType       , only : soilstate_type
  use TemperatureType     , only : temperature_type
  use WaterstateType      , only : waterstate_type
  use ColumnType          , only : col                
  use GridcellType        , only : grc                
  use PatchType           , only : pft                
  use PhosphorusFluxType  , only : phosphorusflux_type
  use PhosphorusStateType , only : phosphorusstate_type
  use clm_varctl          , only : nu_com 
  
  !
  implicit none
  save
  private
  !
  ! !PUBLIC MEMBER FUNCTIONS:
  public :: CNPhenologyInit      ! Initialization
  public :: CNPhenology          ! Update
  public :: readCNPhenolParams   ! 
  !
  ! !PRIVATE DATA MEMBERS:
  type, private :: CNPnenolParamsType
     real(r8) :: crit_dayl       ! critical day length for senescence
     real(r8) :: ndays_on     	 ! number of days to complete leaf onset
     real(r8) :: ndays_off	 ! number of days to complete leaf offset
     real(r8) :: fstor2tran      ! fraction of storage to move to transfer for each onset
     real(r8) :: crit_onset_fdd  ! critical number of freezing days to set gdd counter
     real(r8) :: crit_onset_swi  ! critical number of days > soilpsi_on for onset
     real(r8) :: soilpsi_on      ! critical soil water potential for leaf onset
     real(r8) :: crit_offset_fdd ! critical number of freezing days to initiate offset
     real(r8) :: crit_offset_swi ! critical number of water stress days to initiate offset
     real(r8) :: soilpsi_off     ! critical soil water potential for leaf offset
     real(r8) :: lwtop   	 ! live wood turnover proportion (annual fraction)
  end type CNPnenolParamsType

  ! CNPhenolParamsInst is populated in readCNPhenolParams 
  type(CNPnenolParamsType) ::  CNPhenolParamsInst

  real(r8) :: dt                            ! radiation time step delta t (seconds)
  real(r8) :: fracday                       ! dtime as a fraction of day
  real(r8) :: crit_dayl                     ! critical daylength for offset (seconds)
  real(r8) :: ndays_on                      ! number of days to complete onset
  real(r8) :: ndays_off                     ! number of days to complete offset
  real(r8) :: fstor2tran                    ! fraction of storage to move to transfer on each onset
  real(r8) :: crit_onset_fdd                ! critical number of freezing days
  real(r8) :: crit_onset_swi                ! water stress days for offset trigger
  real(r8) :: soilpsi_on                    ! water potential for onset trigger (MPa)
  real(r8) :: crit_offset_fdd               ! critical number of freezing degree days to trigger offset
  real(r8) :: crit_offset_swi               ! water stress days for offset trigger
  real(r8) :: soilpsi_off                   ! water potential for offset trigger (MPa)
  real(r8) :: lwtop                         ! live wood turnover proportion (annual fraction)

  ! CropPhenology variables and constants
  real(r8) :: p1d, p1v                      ! photoperiod factor constants for crop vernalization
  real(r8) :: hti                           ! cold hardening index threshold for vernalization
  real(r8) :: tbase                         ! base temperature for vernalization

  integer, parameter :: NOT_Planted   = 999 ! If not planted   yet in year
  integer, parameter :: NOT_Harvested = 999 ! If not harvested yet in year
  integer, parameter :: inNH       = 1      ! Northern Hemisphere
  integer, parameter :: inSH       = 2      ! Southern Hemisphere
  integer, pointer   :: inhemi(:)           ! Hemisphere that pft is in 

  integer, allocatable :: minplantjday(:,:) ! minimum planting julian day
  integer, allocatable :: maxplantjday(:,:) ! maximum planting julian day
  integer              :: jdayyrstart(inSH) ! julian day of start of year
  !-----------------------------------------------------------------------

contains

  !-----------------------------------------------------------------------
  subroutine readCNPhenolParams ( ncid )
    !
    ! !DESCRIPTION:
    !
    ! !USES:
    use ncdio_pio    , only: file_desc_t,ncd_io

    ! !ARGUMENTS:
    implicit none
    type(file_desc_t),intent(inout) :: ncid   ! pio netCDF file id
    !
    ! !LOCAL VARIABLES:
    character(len=32)  :: subname = 'CNPhenolParamsType'
    character(len=100) :: errCode = '-Error reading in parameters file:'
    logical            :: readv ! has variable been read in or not
    real(r8)           :: tempr ! temporary to read in parameter
    character(len=100) :: tString ! temp. var for reading
    !-----------------------------------------------------------------------

    !
    ! read in parameters
    !   
    tString='crit_dayl'
    call ncd_io(varname=trim(tString),data=tempr, flag='read', ncid=ncid, readvar=readv)
    if ( .not. readv ) call endrun( msg=trim(errCode)//trim(tString)//errMsg(__FILE__, __LINE__))
    CNPhenolParamsInst%crit_dayl=tempr

    tString='ndays_on'
    call ncd_io(varname=trim(tString),data=tempr, flag='read', ncid=ncid, readvar=readv)
    if ( .not. readv ) call endrun( msg=trim(errCode)//trim(tString)//errMsg(__FILE__, __LINE__))
    CNPhenolParamsInst%ndays_on=tempr

    tString='ndays_off'
    call ncd_io(varname=trim(tString),data=tempr, flag='read', ncid=ncid, readvar=readv)
    if ( .not. readv ) call endrun( msg=trim(errCode)//trim(tString)//errMsg(__FILE__, __LINE__))
    CNPhenolParamsInst%ndays_off=tempr

    tString='fstor2tran'
    call ncd_io(varname=trim(tString),data=tempr, flag='read', ncid=ncid, readvar=readv)
    if ( .not. readv ) call endrun( msg=trim(errCode)//trim(tString)//errMsg(__FILE__, __LINE__))
    CNPhenolParamsInst%fstor2tran=tempr

    tString='crit_onset_fdd'
    call ncd_io(varname=trim(tString),data=tempr, flag='read', ncid=ncid, readvar=readv)
    if ( .not. readv ) call endrun( msg=trim(errCode)//trim(tString)//errMsg(__FILE__, __LINE__))
    CNPhenolParamsInst%crit_onset_fdd=tempr

    tString='crit_onset_swi'
    call ncd_io(varname=trim(tString),data=tempr, flag='read', ncid=ncid, readvar=readv)
    if ( .not. readv ) call endrun( msg=trim(errCode)//trim(tString)//errMsg(__FILE__, __LINE__))
    CNPhenolParamsInst%crit_onset_swi=tempr

    tString='soilpsi_on'
    call ncd_io(varname=trim(tString),data=tempr, flag='read', ncid=ncid, readvar=readv)
    if ( .not. readv ) call endrun( msg=trim(errCode)//trim(tString)//errMsg(__FILE__, __LINE__))
    CNPhenolParamsInst%soilpsi_on=tempr

    tString='crit_offset_fdd'
    call ncd_io(varname=trim(tString),data=tempr, flag='read', ncid=ncid, readvar=readv)
    if ( .not. readv ) call endrun( msg=trim(errCode)//trim(tString)//errMsg(__FILE__, __LINE__))
    CNPhenolParamsInst%crit_offset_fdd=tempr

    tString='crit_offset_swi'
    call ncd_io(varname=trim(tString),data=tempr, flag='read', ncid=ncid, readvar=readv)
    if ( .not. readv ) call endrun( msg=trim(errCode)//trim(tString)//errMsg(__FILE__, __LINE__))
    CNPhenolParamsInst%crit_offset_swi=tempr

    tString='soilpsi_off'
    call ncd_io(varname=trim(tString),data=tempr, flag='read', ncid=ncid, readvar=readv)
    if ( .not. readv ) call endrun( msg=trim(errCode)//trim(tString)//errMsg(__FILE__, __LINE__))
    CNPhenolParamsInst%soilpsi_off=tempr

    tString='lwtop_ann'
    call ncd_io(varname=trim(tString),data=tempr, flag='read', ncid=ncid, readvar=readv)
    if ( .not. readv ) call endrun( msg=trim(errCode)//trim(tString)//errMsg(__FILE__, __LINE__))
    CNPhenolParamsInst%lwtop=tempr   

  end subroutine readCNPhenolParams

  !-----------------------------------------------------------------------
  subroutine CNPhenology (num_soilc, filter_soilc, num_soilp, filter_soilp, &
       num_pcropp, filter_pcropp, doalb, &
       waterstate_vars, temperature_vars, crop_vars, canopystate_vars, soilstate_vars, &
       dgvs_vars, cnstate_vars, carbonstate_vars, carbonflux_vars, &
       nitrogenstate_vars,nitrogenflux_vars,phosphorusstate_vars,phosphorusflux_vars)
    !
    ! !DESCRIPTION:
    ! Dynamic phenology routine for coupled carbon-nitrogen code (CN)
    ! 1. grass phenology
    !
    ! !ARGUMENTS:
    integer                  , intent(in)    :: num_soilc       ! number of soil columns in filter
    integer                  , intent(in)    :: filter_soilc(:) ! filter for soil columns
    integer                  , intent(in)    :: num_soilp       ! number of soil patches in filter
    integer                  , intent(in)    :: filter_soilp(:) ! filter for soil patches
    integer                  , intent(in)    :: num_pcropp      ! number of prog. crop patches in filter
    integer                  , intent(in)    :: filter_pcropp(:)! filter for prognostic crop patches
    logical                  , intent(in)    :: doalb           ! true if time for sfc albedo calc
    type(waterstate_type)    , intent(in)    :: waterstate_vars
    type(temperature_type)   , intent(inout) :: temperature_vars
    type(crop_type)          , intent(inout)    :: crop_vars
    type(canopystate_type)   , intent(in)    :: canopystate_vars
    type(soilstate_type)     , intent(in)    :: soilstate_vars
    type(dgvs_type)          , intent(inout) :: dgvs_vars
    type(cnstate_type)       , intent(inout) :: cnstate_vars
    type(carbonstate_type)   , intent(inout) :: carbonstate_vars
    type(carbonflux_type)    , intent(inout) :: carbonflux_vars
    type(nitrogenstate_type) , intent(inout) :: nitrogenstate_vars
    type(nitrogenflux_type)  , intent(inout) :: nitrogenflux_vars

    type(phosphorusstate_type) , intent(inout) :: phosphorusstate_vars
    type(phosphorusflux_type)  , intent(inout) :: phosphorusflux_vars
    !-----------------------------------------------------------------------

    ! each of the following phenology type routines includes a filter
    ! to operate only on the relevant patches

    call CNPhenologyClimate(num_soilp, filter_soilp, num_pcropp, filter_pcropp, &
         temperature_vars, cnstate_vars)

    call CNEvergreenPhenology(num_soilp, filter_soilp, &
         cnstate_vars) 

    call CNSeasonDecidPhenology(num_soilp, filter_soilp, &
         temperature_vars, cnstate_vars, dgvs_vars, &
         carbonstate_vars, nitrogenstate_vars, carbonflux_vars, nitrogenflux_vars,&
         phosphorusstate_vars,phosphorusflux_vars)

    call CNStressDecidPhenology(num_soilp, filter_soilp,   &
         soilstate_vars, temperature_vars, cnstate_vars, &
         carbonstate_vars, nitrogenstate_vars, carbonflux_vars, nitrogenflux_vars,&
         phosphorusstate_vars,phosphorusflux_vars)

    if (doalb .and. num_pcropp > 0 ) then
       call CropPhenology(num_pcropp, filter_pcropp, &
            waterstate_vars, temperature_vars, crop_vars, canopystate_vars, cnstate_vars, &
            carbonstate_vars, nitrogenstate_vars, carbonflux_vars, nitrogenflux_vars,&
            phosphorusstate_vars,phosphorusflux_vars)
    end if

    ! the same onset and offset routines are called regardless of
    ! phenology type - they depend only on onset_flag, offset_flag, bglfr, and bgtr

    call CNOnsetGrowth(num_soilp, filter_soilp, &
         cnstate_vars, &
         carbonstate_vars, nitrogenstate_vars, carbonflux_vars, nitrogenflux_vars,&
         phosphorusstate_vars,phosphorusflux_vars)

   if (num_pcropp > 0 ) then
      call CNCropHarvest(num_pcropp, filter_pcropp, &
           num_soilc, filter_soilc, crop_vars, &
           cnstate_vars, carbonstate_vars, carbonflux_vars, nitrogenstate_vars, &
           nitrogenflux_vars, phosphorusstate_vars, phosphorusflux_vars)
   end if

    call CNOffsetLitterfall(num_soilp, filter_soilp, &
         cnstate_vars, carbonstate_vars, carbonflux_vars, nitrogenflux_vars,&
         phosphorusflux_vars, nitrogenstate_vars,phosphorusstate_vars)

    call CNBackgroundLitterfall(num_soilp, filter_soilp, &
         cnstate_vars, carbonstate_vars, carbonflux_vars, nitrogenflux_vars,&
         phosphorusflux_vars, nitrogenstate_vars, phosphorusstate_vars)

    call CNLivewoodTurnover(num_soilp, filter_soilp, &
         carbonstate_vars, nitrogenstate_vars, carbonflux_vars, nitrogenflux_vars,&
         phosphorusstate_vars,phosphorusflux_vars)

    ! gather all patch-level litterfall fluxes to the column for litter C and N inputs

    call CNLitterToColumn(num_soilc, filter_soilc, &
         cnstate_vars, carbonflux_vars, nitrogenflux_vars,phosphorusflux_vars)

  end subroutine CNPhenology

  !-----------------------------------------------------------------------
  subroutine CNPhenologyInit(bounds)
    !
    ! !DESCRIPTION:
    ! Initialization of CNPhenology. Must be called after time-manager is
    ! initialized, and after ecophyscon file is read in.
    !
    ! !USES:
    use clm_time_manager, only: get_step_size
    use clm_varpar      , only: crop_prog
    use clm_varcon      , only: secspday
    !
    ! !ARGUMENTS:
    implicit none
    type(bounds_type), intent(in) :: bounds  
    !------------------------------------------------------------------------

    !
    ! Get time-step and what fraction of a day it is
    !
    dt      = real( get_step_size(), r8 )
    fracday = dt/secspday

    ! set constants for CNSeasonDecidPhenology 
    ! (critical daylength from Biome-BGC, v4.1.2)
    crit_dayl=CNPhenolParamsInst%crit_dayl

    ! Set constants for CNSeasonDecidPhenology and CNStressDecidPhenology
    ndays_on=CNPhenolParamsInst%ndays_on
    ndays_off=CNPhenolParamsInst%ndays_off

    ! set transfer parameters
    fstor2tran=CNPhenolParamsInst%fstor2tran

    ! -----------------------------------------
    ! Constants for CNStressDecidPhenology
    ! -----------------------------------------

    ! onset parameters
    crit_onset_fdd=CNPhenolParamsInst%crit_onset_fdd
    ! critical onset gdd now being calculated as a function of annual
    ! average 2m temp.
    ! crit_onset_gdd = 150.0 ! c3 grass value
    ! crit_onset_gdd = 1000.0   ! c4 grass value
    crit_onset_swi=CNPhenolParamsInst%crit_onset_swi
    soilpsi_on=CNPhenolParamsInst%soilpsi_on

    ! offset parameters
    crit_offset_fdd=CNPhenolParamsInst%crit_offset_fdd
    crit_offset_swi=CNPhenolParamsInst%crit_offset_swi
    soilpsi_off=CNPhenolParamsInst%soilpsi_off    

    ! -----------------------------------------
    ! Constants for CNLivewoodTurnover
    ! -----------------------------------------

    ! set the global parameter for livewood turnover rate
    ! define as an annual fraction (0.7), and convert to fraction per second
    lwtop=CNPhenolParamsInst%lwtop/31536000.0_r8 !annual fraction converted to per second

    ! -----------------------------------------
    ! Call any subroutine specific initialization routines
    ! -----------------------------------------

    if ( crop_prog ) call CropPhenologyInit(bounds)

  end subroutine CNPhenologyInit

  !-----------------------------------------------------------------------
  subroutine CNPhenologyClimate (num_soilp, filter_soilp, num_pcropp, filter_pcropp, &
       temperature_vars, cnstate_vars)
    !
    ! !DESCRIPTION:
    ! For coupled carbon-nitrogen code (CN).
    !
    ! !USES:
    use clm_time_manager , only : get_days_per_year
    use clm_time_manager , only : get_curr_date, is_first_step
    !
    ! !ARGUMENTS:
    integer                , intent(in)    :: num_soilp       ! number of soil patches in filter
    integer                , intent(in)    :: filter_soilp(:) ! filter for soil patches
    integer                , intent(in)    :: num_pcropp      ! number of prognostic crops in filter
    integer                , intent(in)    :: filter_pcropp(:)! filter for prognostic crop patches
    type(temperature_type) , intent(inout) :: temperature_vars
    type(cnstate_type)     , intent(inout) :: cnstate_vars
    !
    ! !LOCAL VARIABLES:
    integer :: p                    ! indices
    integer :: fp                   ! lake filter pft index
    integer :: nyrs                 ! number of years prognostic crop has run
    real(r8):: dayspyr              ! days per year (days)
    integer kyr                     ! current year
    integer kmo                     !         month of year  (1, ..., 12)
    integer kda                     !         day of month   (1, ..., 31)
    integer mcsec                   !         seconds of day (0, ..., seconds/day)
    real(r8), parameter :: yravg   = 20.0_r8      ! length of years to average for gdd
    real(r8), parameter :: yravgm1 = yravg-1.0_r8 ! minus 1 of above
    !-----------------------------------------------------------------------

    associate(                                                  & 
         t_ref2m        => temperature_vars%t_ref2m_patch     , & ! Input:  [real(r8) (:) ]  2m air temperature (K)                            
         gdd0           => temperature_vars%gdd0_patch        , & ! Output: [real(r8) (:) ]  growing deg. days base 0 deg C (ddays)            
         gdd8           => temperature_vars%gdd8_patch        , & ! Output: [real(r8) (:) ]     "     "    "    "   8  "  "    "               
         gdd10          => temperature_vars%gdd10_patch       , & ! Output: [real(r8) (:) ]     "     "    "    "  10  "  "    "               
         gdd020         => temperature_vars%gdd020_patch      , & ! Output: [real(r8) (:) ]  20-yr mean of gdd0 (ddays)                        
         gdd820         => temperature_vars%gdd820_patch      , & ! Output: [real(r8) (:) ]  20-yr mean of gdd8 (ddays)                        
         gdd1020        => temperature_vars%gdd1020_patch     , & ! Output: [real(r8) (:) ]  20-yr mean of gdd10 (ddays)                       
         
         tempavg_t2m    => cnstate_vars%tempavg_t2m_patch       & ! Output: [real(r8) (:) ]  temp. avg 2m air temperature (K)                  
         )

      ! set time steps
      
      dayspyr = get_days_per_year()

      do fp = 1,num_soilp
         p = filter_soilp(fp)
         tempavg_t2m(p) = tempavg_t2m(p) + t_ref2m(p) * (fracday/dayspyr)
      end do

      !
      ! The following crop related steps are done here rather than CropPhenology
      ! so that they will be completed each time-step rather than with doalb.
      !
      ! The following lines come from ibis's climate.f + stats.f
      ! gdd SUMMATIONS ARE RELATIVE TO THE PLANTING DATE (see subr. updateAccFlds)

      if (num_pcropp > 0) then
         ! get time-related info
         call get_curr_date(kyr, kmo, kda, mcsec)
         nyrs = cnstate_vars%CropRestYear
      end if

      do fp = 1,num_pcropp
         p = filter_pcropp(fp)
         if (kmo == 1 .and. kda == 1 .and. nyrs == 0) then ! YR 1:
            gdd020(p)  = 0._r8                             ! set gdd..20 variables to 0
            gdd820(p)  = 0._r8                             ! and crops will not be planted
            gdd1020(p) = 0._r8
         end if
         if (kmo == 1 .and. kda == 1 .and. mcsec == 0) then        ! <-- END of EVERY YR:
            if (nyrs  == 1) then                                   ! <-- END of YR 1
               gdd020(p)  = gdd0(p)                                ! <-- END of YR 1
               gdd820(p)  = gdd8(p)                                ! <-- END of YR 1
               gdd1020(p) = gdd10(p)                               ! <-- END of YR 1
            end if                                                 ! <-- END of YR 1
            gdd020(p)  = (yravgm1* gdd020(p)  + gdd0(p))  / yravg  ! gdd..20 must be long term avgs
            gdd820(p)  = (yravgm1* gdd820(p)  + gdd8(p))  / yravg  ! so ignore results for yrs 1 & 2
            gdd1020(p) = (yravgm1* gdd1020(p) + gdd10(p)) / yravg 
         end if
      end do

    end associate

  end subroutine CNPhenologyClimate

  !-----------------------------------------------------------------------
  subroutine CNEvergreenPhenology (num_soilp, filter_soilp , &
       cnstate_vars) 
    !
    ! !DESCRIPTION:
    ! For coupled carbon-nitrogen code (CN).
    !
    ! !USES:
    use clm_varcon       , only : secspday
    use clm_time_manager , only : get_days_per_year
    !
    ! !ARGUMENTS:
    integer           , intent(in)    :: num_soilp       ! number of soil patches in filter
    integer           , intent(in)    :: filter_soilp(:) ! filter for soil patches
    type(cnstate_type), intent(inout) :: cnstate_vars
    !
    ! !LOCAL VARIABLES:
    real(r8):: dayspyr                ! Days per year
    integer :: p                      ! indices
    integer :: fp                     ! lake filter pft index
    !-----------------------------------------------------------------------

    associate(                                    & 
         ivt        => pft%itype                , & ! Input:  [integer  (:) ]  pft vegetation type                                

         evergreen  => ecophyscon%evergreen     , & ! Input:  [real(r8) (:) ]  binary flag for evergreen leaf habit (0 or 1)     
         leaf_long  => ecophyscon%leaf_long     , & ! Input:  [real(r8) (:) ]  leaf longevity (yrs)                              
         
         bglfr      => cnstate_vars%bglfr_patch , & ! Output: [real(r8) (:) ]  background litterfall rate (1/s)                  
         bgtr       => cnstate_vars%bgtr_patch  , & ! Output: [real(r8) (:) ]  background transfer growth rate (1/s)             
         lgsf       => cnstate_vars%lgsf_patch    & ! Output: [real(r8) (:) ]  long growing season factor [0-1]                  
         )

      dayspyr   = get_days_per_year()

      do fp = 1,num_soilp
         p = filter_soilp(fp)
         if (evergreen(ivt(p)) == 1._r8) then
            bglfr(p) = 1._r8/(leaf_long(ivt(p)) * dayspyr * secspday)
            bgtr(p)  = 0._r8
            lgsf(p)  = 0._r8
         end if
      end do

    end associate

  end subroutine CNEvergreenPhenology

  !-----------------------------------------------------------------------
  subroutine CNSeasonDecidPhenology (num_soilp, filter_soilp       , &
       temperature_vars, cnstate_vars, dgvs_vars , &
       carbonstate_vars, nitrogenstate_vars, carbonflux_vars, nitrogenflux_vars,&
       phosphorusstate_vars, phosphorusflux_vars)
    !
    ! !DESCRIPTION:
    ! For coupled carbon-nitrogen code (CN).
    ! This routine handles the seasonal deciduous phenology code (temperate
    ! deciduous vegetation that has only one growing season per year).
    !
    ! !USES:
    use shr_const_mod   , only: SHR_CONST_TKFRZ, SHR_CONST_PI
    use clm_varcon      , only: secspday
    use clm_varctl      , only: use_cndv
    !
    ! !ARGUMENTS:
    integer                  , intent(in)    :: num_soilp       ! number of soil patches in filter
    integer                  , intent(in)    :: filter_soilp(:) ! filter for soil patches
    type(temperature_type)   , intent(in)    :: temperature_vars
    type(cnstate_type)       , intent(inout) :: cnstate_vars
    type(dgvs_type)          , intent(inout) :: dgvs_vars
    type(carbonstate_type)   , intent(inout) :: carbonstate_vars
    type(nitrogenstate_type) , intent(inout) :: nitrogenstate_vars
    type(carbonflux_type)    , intent(inout) :: carbonflux_vars
    type(nitrogenflux_type)  , intent(inout) :: nitrogenflux_vars
    type(phosphorusstate_type) , intent(inout) :: phosphorusstate_vars
    type(phosphorusflux_type)  , intent(inout) :: phosphorusflux_vars
    !
    ! !LOCAL VARIABLES:
    integer :: g,c,p          !indices
    integer :: fp             !lake filter pft index
    real(r8):: ws_flag        !winter-summer solstice flag (0 or 1)
    real(r8):: crit_onset_gdd !critical onset growing degree-day sum
    real(r8):: soilt
    !-----------------------------------------------------------------------

    associate(                                                                                             & 
         ivt                                 =>    pft%itype                                             , & ! Input:  [integer   (:)   ]  pft vegetation type                                
         dayl                                =>    grc%dayl                                              , & ! Input:  [real(r8)  (:)   ]  daylength (s)
         prev_dayl                           =>    grc%prev_dayl                                         , & ! Input:  [real(r8)  (:)   ]  daylength from previous time step (s)
         
         season_decid                        =>    ecophyscon%season_decid                               , & ! Input:  [real(r8)  (:)   ]  binary flag for seasonal-deciduous leaf habit (0 or 1)
         woody                               =>    ecophyscon%woody                                      , & ! Input:  [real(r8)  (:)   ]  binary flag for woody lifeform (1=woody, 0=not woody)
         
         t_soisno                            =>    temperature_vars%t_soisno_col                         , & ! Input:  [real(r8)  (:,:) ]  soil temperature (Kelvin)  (-nlevsno+1:nlevgrnd)
         
         pftmayexist                         =>    dgvs_vars%pftmayexist_patch                           , & ! Output: [logical   (:)   ]  exclude seasonal decid patches from tropics           

         annavg_t2m                          =>    cnstate_vars%annavg_t2m_patch                         , & ! Input:  [real(r8)  (:)   ]  annual average 2m air temperature (K)             
         dormant_flag                        =>    cnstate_vars%dormant_flag_patch                       , & ! Output: [real(r8)  (:)   ]  dormancy flag                                     
         days_active                         =>    cnstate_vars%days_active_patch                        , & ! Output: [real(r8)  (:)   ]  number of days since last dormancy                
         onset_flag                          =>    cnstate_vars%onset_flag_patch                         , & ! Output: [real(r8)  (:)   ]  onset flag                                        
         onset_counter                       =>    cnstate_vars%onset_counter_patch                      , & ! Output: [real(r8)  (:)   ]  onset counter (seconds)                           
         onset_gddflag                       =>    cnstate_vars%onset_gddflag_patch                      , & ! Output: [real(r8)  (:)   ]  onset freeze flag                                 
         onset_gdd                           =>    cnstate_vars%onset_gdd_patch                          , & ! Output: [real(r8)  (:)   ]  onset growing degree days                         
         offset_flag                         =>    cnstate_vars%offset_flag_patch                        , & ! Output: [real(r8)  (:)   ]  offset flag                                       
         offset_counter                      =>    cnstate_vars%offset_counter_patch                     , & ! Output: [real(r8)  (:)   ]  offset counter (seconds)                          
         bglfr                               =>    cnstate_vars%bglfr_patch                              , & ! Output: [real(r8)  (:)   ]  background litterfall rate (1/s)                  
         bgtr                                =>    cnstate_vars%bgtr_patch                               , & ! Output: [real(r8)  (:)   ]  background transfer growth rate (1/s)             
         lgsf                                =>    cnstate_vars%lgsf_patch                               , & ! Output: [real(r8)  (:)   ]  long growing season factor [0-1]                  
         
         leafc_storage                       =>    carbonstate_vars%leafc_storage_patch                  , & ! Input:  [real(r8)  (:)   ]  (gC/m2) leaf C storage                            
         frootc_storage                      =>    carbonstate_vars%frootc_storage_patch                 , & ! Input:  [real(r8)  (:)   ]  (gC/m2) fine root C storage                       
         livestemc_storage                   =>    carbonstate_vars%livestemc_storage_patch              , & ! Input:  [real(r8)  (:)   ]  (gC/m2) live stem C storage                       
         deadstemc_storage                   =>    carbonstate_vars%deadstemc_storage_patch              , & ! Input:  [real(r8)  (:)   ]  (gC/m2) dead stem C storage                       
         livecrootc_storage                  =>    carbonstate_vars%livecrootc_storage_patch             , & ! Input:  [real(r8)  (:)   ]  (gC/m2) live coarse root C storage                
         deadcrootc_storage                  =>    carbonstate_vars%deadcrootc_storage_patch             , & ! Input:  [real(r8)  (:)   ]  (gC/m2) dead coarse root C storage                
         gresp_storage                       =>    carbonstate_vars%gresp_storage_patch                  , & ! Input:  [real(r8)  (:)   ]  (gC/m2) growth respiration storage                
         leafc_xfer                          =>    carbonstate_vars%leafc_xfer_patch                     , & ! Output:  [real(r8) (:)   ]  (gC/m2) leaf C transfer                           
         frootc_xfer                         =>    carbonstate_vars%frootc_xfer_patch                    , & ! Output:  [real(r8) (:)   ]  (gC/m2) fine root C transfer                      
         livestemc_xfer                      =>    carbonstate_vars%livestemc_xfer_patch                 , & ! Output:  [real(r8) (:)   ]  (gC/m2) live stem C transfer                      
         deadstemc_xfer                      =>    carbonstate_vars%deadstemc_xfer_patch                 , & ! Output:  [real(r8) (:)   ]  (gC/m2) dead stem C transfer                      
         livecrootc_xfer                     =>    carbonstate_vars%livecrootc_xfer_patch                , & ! Output:  [real(r8) (:)   ]  (gC/m2) live coarse root C transfer               
         deadcrootc_xfer                     =>    carbonstate_vars%deadcrootc_xfer_patch                , & ! Output:  [real(r8) (:)   ]  (gC/m2) dead coarse root C transfer               
         
         leafn_storage                       =>    nitrogenstate_vars%leafn_storage_patch                , & ! Input:  [real(r8)  (:)   ]  (gN/m2) leaf N storage                            
         frootn_storage                      =>    nitrogenstate_vars%frootn_storage_patch               , & ! Input:  [real(r8)  (:)   ]  (gN/m2) fine root N storage                       
         livestemn_storage                   =>    nitrogenstate_vars%livestemn_storage_patch            , & ! Input:  [real(r8)  (:)   ]  (gN/m2) live stem N storage                       
         deadstemn_storage                   =>    nitrogenstate_vars%deadstemn_storage_patch            , & ! Input:  [real(r8)  (:)   ]  (gN/m2) dead stem N storage                       
         livecrootn_storage                  =>    nitrogenstate_vars%livecrootn_storage_patch           , & ! Input:  [real(r8)  (:)   ]  (gN/m2) live coarse root N storage                
         deadcrootn_storage                  =>    nitrogenstate_vars%deadcrootn_storage_patch           , & ! Input:  [real(r8)  (:)   ]  (gN/m2) dead coarse root N storage                

         !! phosphorus
         leafp_storage                       =>    phosphorusstate_vars%leafp_storage_patch                , & ! Input:  [real(r8)  (:)   ]  (gP/m2) leaf P storage                            
         frootp_storage                      =>    phosphorusstate_vars%frootp_storage_patch               , & ! Input:  [real(r8)  (:)   ]  (gP/m2) fine root P storage                       
         livestemp_storage                   =>    phosphorusstate_vars%livestemp_storage_patch            , & ! Input:  [real(r8)  (:)   ]  (gP/m2) live stem P storage                       
         deadstemp_storage                   =>    phosphorusstate_vars%deadstemp_storage_patch            , & ! Input:  [real(r8)  (:)   ]  (gP/m2) dead stem P storage                       
         livecrootp_storage                  =>    phosphorusstate_vars%livecrootp_storage_patch           , & ! Input:  [real(r8)  (:)   ]  (gP/m2) live coarse root P storage                
         deadcrootp_storage                  =>    phosphorusstate_vars%deadcrootp_storage_patch           , & ! Input:  [real(r8)  (:)   ]  (gP/m2) dead coarse root P storage                

         prev_leafc_to_litter                =>    carbonflux_vars%prev_leafc_to_litter_patch            , & ! Output: [real(r8)  (:)   ]  previous timestep leaf C litterfall flux (gC/m2/s)
         prev_frootc_to_litter               =>    carbonflux_vars%prev_frootc_to_litter_patch           , & ! Output: [real(r8)  (:)   ]  previous timestep froot C litterfall flux (gC/m2/s)
         leafc_xfer_to_leafc                 =>    carbonflux_vars%leafc_xfer_to_leafc_patch             , & ! Output:  [real(r8) (:)   ]                                                    
         frootc_xfer_to_frootc               =>    carbonflux_vars%frootc_xfer_to_frootc_patch           , & ! Output:  [real(r8) (:)   ]                                                    
         livestemc_xfer_to_livestemc         =>    carbonflux_vars%livestemc_xfer_to_livestemc_patch     , & ! Output:  [real(r8) (:)   ]                                                    
         deadstemc_xfer_to_deadstemc         =>    carbonflux_vars%deadstemc_xfer_to_deadstemc_patch     , & ! Output:  [real(r8) (:)   ]                                                    
         livecrootc_xfer_to_livecrootc       =>    carbonflux_vars%livecrootc_xfer_to_livecrootc_patch   , & ! Output:  [real(r8) (:)   ]                                                    
         deadcrootc_xfer_to_deadcrootc       =>    carbonflux_vars%deadcrootc_xfer_to_deadcrootc_patch   , & ! Output:  [real(r8) (:)   ]                                                    
         leafc_storage_to_xfer               =>    carbonflux_vars%leafc_storage_to_xfer_patch           , & ! Output:  [real(r8) (:)   ]                                                    
         frootc_storage_to_xfer              =>    carbonflux_vars%frootc_storage_to_xfer_patch          , & ! Output:  [real(r8) (:)   ]                                                    
         livestemc_storage_to_xfer           =>    carbonflux_vars%livestemc_storage_to_xfer_patch       , & ! Output:  [real(r8) (:)   ]                                                    
         deadstemc_storage_to_xfer           =>    carbonflux_vars%deadstemc_storage_to_xfer_patch       , & ! Output:  [real(r8) (:)   ]                                                    
         livecrootc_storage_to_xfer          =>    carbonflux_vars%livecrootc_storage_to_xfer_patch      , & ! Output:  [real(r8) (:)   ]                                                    
         deadcrootc_storage_to_xfer          =>    carbonflux_vars%deadcrootc_storage_to_xfer_patch      , & ! Output:  [real(r8) (:)   ]                                                    
         gresp_storage_to_xfer               =>    carbonflux_vars%gresp_storage_to_xfer_patch           , & ! Output:  [real(r8) (:)   ]                                                    
         
         leafn_xfer_to_leafn                 =>    nitrogenflux_vars%leafn_xfer_to_leafn_patch           , & ! Output:  [real(r8) (:)   ]                                                    
         frootn_xfer_to_frootn               =>    nitrogenflux_vars%frootn_xfer_to_frootn_patch         , & ! Output:  [real(r8) (:)   ]                                                    
         livestemn_xfer_to_livestemn         =>    nitrogenflux_vars%livestemn_xfer_to_livestemn_patch   , & ! Output:  [real(r8) (:)   ]                                                    
         deadstemn_xfer_to_deadstemn         =>    nitrogenflux_vars%deadstemn_xfer_to_deadstemn_patch   , & ! Output:  [real(r8) (:)   ]                                                    
         livecrootn_xfer_to_livecrootn       =>    nitrogenflux_vars%livecrootn_xfer_to_livecrootn_patch , & ! Output:  [real(r8) (:)   ]                                                    
         deadcrootn_xfer_to_deadcrootn       =>    nitrogenflux_vars%deadcrootn_xfer_to_deadcrootn_patch , & ! Output:  [real(r8) (:)   ]                                                    
         leafn_xfer                          =>    nitrogenstate_vars%leafn_xfer_patch                   , & ! Output:  [real(r8) (:)   ]  (gN/m2) leaf N transfer                           
         frootn_xfer                         =>    nitrogenstate_vars%frootn_xfer_patch                  , & ! Output:  [real(r8) (:)   ]  (gN/m2) fine root N transfer                      
         livestemn_xfer                      =>    nitrogenstate_vars%livestemn_xfer_patch               , & ! Output:  [real(r8) (:)   ]  (gN/m2) live stem N transfer                      
         deadstemn_xfer                      =>    nitrogenstate_vars%deadstemn_xfer_patch               , & ! Output:  [real(r8) (:)   ]  (gN/m2) dead stem N transfer                      
         livecrootn_xfer                     =>    nitrogenstate_vars%livecrootn_xfer_patch              , & ! Output:  [real(r8) (:)   ]  (gN/m2) live coarse root N transfer               
         deadcrootn_xfer                     =>    nitrogenstate_vars%deadcrootn_xfer_patch              , & ! Output:  [real(r8) (:)   ]  (gN/m2) dead coarse root N transfer               
         leafn_storage_to_xfer               =>    nitrogenflux_vars%leafn_storage_to_xfer_patch         , & ! Output:  [real(r8) (:)   ]                                                    
         frootn_storage_to_xfer              =>    nitrogenflux_vars%frootn_storage_to_xfer_patch        , & ! Output:  [real(r8) (:)   ]                                                    
         livestemn_storage_to_xfer           =>    nitrogenflux_vars%livestemn_storage_to_xfer_patch     , & ! Output:  [real(r8) (:)   ]                                                    
         deadstemn_storage_to_xfer           =>    nitrogenflux_vars%deadstemn_storage_to_xfer_patch     , & ! Output:  [real(r8) (:)   ]                                                    
         livecrootn_storage_to_xfer          =>    nitrogenflux_vars%livecrootn_storage_to_xfer_patch    , & ! Output:  [real(r8) (:)   ]                                                    
         deadcrootn_storage_to_xfer          =>    nitrogenflux_vars%deadcrootn_storage_to_xfer_patch    , & ! Output:  [real(r8) (:)   ]                                                    

         leafp_xfer_to_leafp                 =>    phosphorusflux_vars%leafp_xfer_to_leafp_patch           , & ! Output:  [real(r8) (:)   ]                                                    
         frootp_xfer_to_frootp               =>    phosphorusflux_vars%frootp_xfer_to_frootp_patch         , & ! Output:  [real(r8) (:)   ]                                                    
         livestemp_xfer_to_livestemp         =>    phosphorusflux_vars%livestemp_xfer_to_livestemp_patch   , & ! Output:  [real(r8) (:)   ]                                                    
         deadstemp_xfer_to_deadstemp         =>    phosphorusflux_vars%deadstemp_xfer_to_deadstemp_patch   , & ! Output:  [real(r8) (:)   ]                                                    
         livecrootp_xfer_to_livecrootp       =>    phosphorusflux_vars%livecrootp_xfer_to_livecrootp_patch , & ! Output:  [real(r8) (:)   ]                                                    
         deadcrootp_xfer_to_deadcrootp       =>    phosphorusflux_vars%deadcrootp_xfer_to_deadcrootp_patch , & ! Output:  [real(r8) (:)   ]                                                    
         leafp_xfer                          =>    phosphorusstate_vars%leafp_xfer_patch                   , & ! Output:  [real(r8) (:)   ]  (gP/m2) leaf P transfer                           
         frootp_xfer                         =>    phosphorusstate_vars%frootp_xfer_patch                  , & ! Output:  [real(r8) (:)   ]  (gP/m2) fine root P transfer                      
         livestemp_xfer                      =>    phosphorusstate_vars%livestemp_xfer_patch               , & ! Output:  [real(r8) (:)   ]  (gP/m2) live stem P transfer                      
         deadstemp_xfer                      =>    phosphorusstate_vars%deadstemp_xfer_patch               , & ! Output:  [real(r8) (:)   ]  (gP/m2) dead stem P transfer                      
         livecrootp_xfer                     =>    phosphorusstate_vars%livecrootp_xfer_patch              , & ! Output:  [real(r8) (:)   ]  (gP/m2) live coarse root P transfer               
         deadcrootp_xfer                     =>    phosphorusstate_vars%deadcrootp_xfer_patch              , & ! Output:  [real(r8) (:)   ]  (gP/m2) dead coarse root P transfer               
         leafp_storage_to_xfer               =>    phosphorusflux_vars%leafp_storage_to_xfer_patch         , & ! Output:  [real(r8) (:)   ]                                                    
         frootp_storage_to_xfer              =>    phosphorusflux_vars%frootp_storage_to_xfer_patch        , & ! Output:  [real(r8) (:)   ]                                                    
         livestemp_storage_to_xfer           =>    phosphorusflux_vars%livestemp_storage_to_xfer_patch     , & ! Output:  [real(r8) (:)   ]                                                    
         deadstemp_storage_to_xfer           =>    phosphorusflux_vars%deadstemp_storage_to_xfer_patch     , & ! Output:  [real(r8) (:)   ]                                                    
         livecrootp_storage_to_xfer          =>    phosphorusflux_vars%livecrootp_storage_to_xfer_patch    , & ! Output:  [real(r8) (:)   ]                                                    
         deadcrootp_storage_to_xfer          =>    phosphorusflux_vars%deadcrootp_storage_to_xfer_patch      & ! Output:  [real(r8) (:)   ]                                                    

         )

      ! start pft loop
      do fp = 1,num_soilp
         p = filter_soilp(fp)
         c = pft%column(p)
         g = pft%gridcell(p)

         if (season_decid(ivt(p)) == 1._r8) then

            ! set background litterfall rate, background transfer rate, and
            ! long growing season factor to 0 for seasonal deciduous types
            bglfr(p) = 0._r8
            bgtr(p) = 0._r8
            lgsf(p) = 0._r8

            ! onset gdd sum from Biome-BGC, v4.1.2
            crit_onset_gdd = exp(4.8_r8 + 0.13_r8*(annavg_t2m(p) - SHR_CONST_TKFRZ))

            ! set flag for solstice period (winter->summer = 1, summer->winter = 0)
            if (dayl(g) >= prev_dayl(g)) then
               ws_flag = 1._r8
            else
               ws_flag = 0._r8
            end if

            ! update offset_counter and test for the end of the offset period
            if (offset_flag(p) == 1.0_r8) then
               ! decrement counter for offset period
               offset_counter(p) = offset_counter(p) - dt

               ! if this is the end of the offset_period, reset phenology
               ! flags and indices
               if (offset_counter(p) == 0.0_r8) then
                  ! this code block was originally handled by call cn_offset_cleanup(p)
                  ! inlined during vectorization

                  offset_flag(p) = 0._r8
                  offset_counter(p) = 0._r8
                  dormant_flag(p) = 1._r8
                  days_active(p) = 0._r8
                  if (use_cndv) then
                     pftmayexist(p) = .true.
                  end if

                  ! reset the previous timestep litterfall flux memory
                  prev_leafc_to_litter(p) = 0._r8
                  prev_frootc_to_litter(p) = 0._r8
               end if
            end if

            ! update onset_counter and test for the end of the onset period
            if (onset_flag(p) == 1.0_r8) then
               ! decrement counter for onset period
               onset_counter(p) = onset_counter(p) - dt

               ! if this is the end of the onset period, reset phenology
               ! flags and indices
               if (onset_counter(p) == 0.0_r8) then
                  ! this code block was originally handled by call cn_onset_cleanup(p)
                  ! inlined during vectorization

                  onset_flag(p) = 0.0_r8
                  onset_counter(p) = 0.0_r8
                  ! set all transfer growth rates to 0.0
                  leafc_xfer_to_leafc(p)   = 0.0_r8
                  frootc_xfer_to_frootc(p) = 0.0_r8
                  leafn_xfer_to_leafn(p)   = 0.0_r8
                  frootn_xfer_to_frootn(p) = 0.0_r8
                  leafp_xfer_to_leafp(p)   = 0.0_r8
                  frootp_xfer_to_frootp(p) = 0.0_r8
                  if (woody(ivt(p)) == 1.0_r8) then
                     livestemc_xfer_to_livestemc(p)   = 0.0_r8
                     deadstemc_xfer_to_deadstemc(p)   = 0.0_r8
                     livecrootc_xfer_to_livecrootc(p) = 0.0_r8
                     deadcrootc_xfer_to_deadcrootc(p) = 0.0_r8
                     livestemn_xfer_to_livestemn(p)   = 0.0_r8
                     deadstemn_xfer_to_deadstemn(p)   = 0.0_r8
                     livecrootn_xfer_to_livecrootn(p) = 0.0_r8
                     deadcrootn_xfer_to_deadcrootn(p) = 0.0_r8
                     livestemp_xfer_to_livestemp(p)   = 0.0_r8
                     deadstemp_xfer_to_deadstemp(p)   = 0.0_r8
                     livecrootp_xfer_to_livecrootp(p) = 0.0_r8
                     deadcrootp_xfer_to_deadcrootp(p) = 0.0_r8
                  end if
                  ! set transfer pools to 0.0
                  leafc_xfer(p) = 0.0_r8
                  leafn_xfer(p) = 0.0_r8
                  leafp_xfer(p) = 0.0_r8
                  frootc_xfer(p) = 0.0_r8
                  frootn_xfer(p) = 0.0_r8
                  frootp_xfer(p) = 0.0_r8
                  if (woody(ivt(p)) == 1.0_r8) then
                     livestemc_xfer(p) = 0.0_r8
                     livestemn_xfer(p) = 0.0_r8
                     livestemp_xfer(p) = 0.0_r8
                     deadstemc_xfer(p) = 0.0_r8
                     deadstemn_xfer(p) = 0.0_r8
                     deadstemp_xfer(p) = 0.0_r8
                     livecrootc_xfer(p) = 0.0_r8
                     livecrootn_xfer(p) = 0.0_r8
                     livecrootp_xfer(p) = 0.0_r8
                     deadcrootc_xfer(p) = 0.0_r8
                     deadcrootn_xfer(p) = 0.0_r8
                     deadcrootp_xfer(p) = 0.0_r8
                  end if
               end if
            end if

            ! test for switching from dormant period to growth period
            if (dormant_flag(p) == 1.0_r8) then

               ! Test to turn on growing degree-day sum, if off.
               ! switch on the growing degree day sum on the winter solstice

               if (onset_gddflag(p) == 0._r8 .and. ws_flag == 1._r8) then
                  onset_gddflag(p) = 1._r8
                  onset_gdd(p) = 0._r8
               end if

               ! Test to turn off growing degree-day sum, if on.
               ! This test resets the growing degree day sum if it gets past
               ! the summer solstice without reaching the threshold value.
               ! In that case, it will take until the next winter solstice
               ! before the growing degree-day summation starts again.

               if (onset_gddflag(p) == 1._r8 .and. ws_flag == 0._r8) then
                  onset_gddflag(p) = 0._r8
                  onset_gdd(p) = 0._r8
               end if

               ! if the gdd flag is set, and if the soil is above freezing
               ! then accumulate growing degree days for onset trigger

               soilt = t_soisno(c,3)
               if (onset_gddflag(p) == 1.0_r8 .and. soilt > SHR_CONST_TKFRZ) then
                  onset_gdd(p) = onset_gdd(p) + (soilt-SHR_CONST_TKFRZ)*fracday
               end if

               ! set onset_flag if critical growing degree-day sum is exceeded
               if (onset_gdd(p) > crit_onset_gdd) then
                  onset_flag(p) = 1.0_r8
                  dormant_flag(p) = 0.0_r8
                  onset_gddflag(p) = 0.0_r8
                  onset_gdd(p) = 0.0_r8
                  onset_counter(p) = ndays_on * secspday

                  ! move all the storage pools into transfer pools,
                  ! where they will be transfered to displayed growth over the onset period.
                  ! this code was originally handled with call cn_storage_to_xfer(p)
                  ! inlined during vectorization

                  ! set carbon fluxes for shifting storage pools to transfer pools
                  leafc_storage_to_xfer(p)  = fstor2tran * leafc_storage(p)/dt
                  frootc_storage_to_xfer(p) = fstor2tran * frootc_storage(p)/dt
                  if (woody(ivt(p)) == 1.0_r8) then
                     livestemc_storage_to_xfer(p)  = fstor2tran * livestemc_storage(p)/dt
                     deadstemc_storage_to_xfer(p)  = fstor2tran * deadstemc_storage(p)/dt
                     livecrootc_storage_to_xfer(p) = fstor2tran * livecrootc_storage(p)/dt
                     deadcrootc_storage_to_xfer(p) = fstor2tran * deadcrootc_storage(p)/dt
                     gresp_storage_to_xfer(p)      = fstor2tran * gresp_storage(p)/dt
                  end if

                  ! set nitrogen fluxes for shifting storage pools to transfer pools
                  leafn_storage_to_xfer(p)  = fstor2tran * leafn_storage(p)/dt
                  frootn_storage_to_xfer(p) = fstor2tran * frootn_storage(p)/dt
                  if (woody(ivt(p)) == 1.0_r8) then
                     livestemn_storage_to_xfer(p)  = fstor2tran * livestemn_storage(p)/dt
                     deadstemn_storage_to_xfer(p)  = fstor2tran * deadstemn_storage(p)/dt
                     livecrootn_storage_to_xfer(p) = fstor2tran * livecrootn_storage(p)/dt
                     deadcrootn_storage_to_xfer(p) = fstor2tran * deadcrootn_storage(p)/dt
                  end if

                  ! set phosphorus fluxes for shifting storage pools to transfer pools
                  leafp_storage_to_xfer(p)  = fstor2tran * leafp_storage(p)/dt
                  frootp_storage_to_xfer(p) = fstor2tran * frootp_storage(p)/dt
                  if (woody(ivt(p)) == 1.0_r8) then
                     livestemp_storage_to_xfer(p)  = fstor2tran * livestemp_storage(p)/dt
                     deadstemp_storage_to_xfer(p)  = fstor2tran * deadstemp_storage(p)/dt
                     livecrootp_storage_to_xfer(p) = fstor2tran * livecrootp_storage(p)/dt
                     deadcrootp_storage_to_xfer(p) = fstor2tran * deadcrootp_storage(p)/dt
                  end if
               end if

               ! test for switching from growth period to offset period
            else if (offset_flag(p) == 0.0_r8) then
               if (use_cndv) then
                  ! If days_active > 355, then remove pft in
                  ! CNDVEstablishment at the end of the year.
                  ! days_active > 355 is a symptom of seasonal decid. patches occurring in
                  ! gridcells where dayl never drops below crit_dayl.
                  ! This results in TLAI>1e4 in a few gridcells.
                  days_active(p) = days_active(p) + fracday
                  if (days_active(p) > 355._r8) pftmayexist(p) = .false.
               end if

               ! only begin to test for offset daylength once past the summer sol
               if (ws_flag == 0._r8 .and. dayl(g) < crit_dayl) then
                  offset_flag(p) = 1._r8
                  offset_counter(p) = ndays_off * secspday
                  prev_leafc_to_litter(p) = 0._r8
                  prev_frootc_to_litter(p) = 0._r8
               end if
            end if

         end if ! end if seasonal deciduous

      end do ! end of pft loop

    end associate
 
  end subroutine CNSeasonDecidPhenology

  !-----------------------------------------------------------------------
  subroutine CNStressDecidPhenology (num_soilp, filter_soilp , &                                            
       soilstate_vars, temperature_vars, cnstate_vars        , &
       carbonstate_vars, nitrogenstate_vars, carbonflux_vars,nitrogenflux_vars,&
       phosphorusstate_vars,phosphorusflux_vars)
    !
    ! !DESCRIPTION:
    ! This routine handles phenology for vegetation types, such as grasses and
    ! tropical drought deciduous trees, that respond to cold and drought stress
    ! signals and that can have multiple growing seasons in a given year.
    ! This routine allows for the possibility that leaves might persist year-round
    ! in the absence of a suitable stress trigger, by switching to an essentially
    ! evergreen habit, but maintaining a deciduous leaf longevity, while waiting
    ! for the next stress trigger.  This is in contrast to the seasonal deciduous
    ! algorithm (for temperate deciduous trees) that forces a single growing season
    ! per year.
    !
    ! !USES:
    use clm_time_manager , only : get_days_per_year
    use clm_varcon       , only : secspday
    use shr_const_mod    , only : SHR_CONST_TKFRZ, SHR_CONST_PI
    !
    ! !ARGUMENTS:
    integer                  , intent(in)    :: num_soilp       ! number of soil patches in filter
    integer                  , intent(in)    :: filter_soilp(:) ! filter for soil patches
    type(soilstate_type)     , intent(in)    :: soilstate_vars
    type(temperature_type)   , intent(in)    :: temperature_vars
    type(cnstate_type)       , intent(inout) :: cnstate_vars
    type(carbonstate_type)   , intent(inout) :: carbonstate_vars
    type(nitrogenstate_type) , intent(inout) :: nitrogenstate_vars
    type(carbonflux_type)    , intent(inout) :: carbonflux_vars
    type(nitrogenflux_type)  , intent(inout) :: nitrogenflux_vars
    type(phosphorusstate_type) , intent(inout) :: phosphorusstate_vars
    type(phosphorusflux_type)  , intent(inout) :: phosphorusflux_vars
    !
    ! !LOCAL VARIABLES:
    real(r8),parameter :: secspqtrday = secspday / 4  ! seconds per quarter day
    integer :: g,c,p           ! indices
    integer :: fp              ! lake filter pft index
    real(r8):: dayspyr         ! days per year
    real(r8):: crit_onset_gdd  ! degree days for onset trigger
    real(r8):: soilt           ! temperature of top soil layer
    real(r8):: psi             ! water stress of top soil layer
    !-----------------------------------------------------------------------

    associate(                                                                                             & 
         ivt                                 =>    pft%itype                                             , & ! Input:  [integer   (:)   ]  pft vegetation type                                
         dayl                                =>    grc%dayl                                              , & ! Input:  [real(r8)  (:)   ]  daylength (s)
         
         leaf_long                           =>    ecophyscon%leaf_long                                  , & ! Input:  [real(r8)  (:)   ]  leaf longevity (yrs)                              
         woody                               =>    ecophyscon%woody                                      , & ! Input:  [real(r8)  (:)   ]  binary flag for woody lifeform (1=woody, 0=not woody)
         stress_decid                        =>    ecophyscon%stress_decid                               , & ! Input:  [real(r8)  (:)   ]  binary flag for stress-deciduous leaf habit (0 or 1)
         
         soilpsi                             =>    soilstate_vars%soilpsi_col                            , & ! Input:  [real(r8)  (:,:) ]  soil water potential in each soil layer (MPa)   
         
         t_soisno                            =>    temperature_vars%t_soisno_col                         , & ! Input:  [real(r8)  (:,:) ]  soil temperature (Kelvin)  (-nlevsno+1:nlevgrnd)
         
         dormant_flag                        =>    cnstate_vars%dormant_flag_patch                       , & ! Output:  [real(r8) (:)   ]  dormancy flag                                     
         days_active                         =>    cnstate_vars%days_active_patch                        , & ! Output:  [real(r8) (:)   ]  number of days since last dormancy                
         onset_flag                          =>    cnstate_vars%onset_flag_patch                         , & ! Output:  [real(r8) (:)   ]  onset flag                                        
         onset_counter                       =>    cnstate_vars%onset_counter_patch                      , & ! Output:  [real(r8) (:)   ]  onset counter (seconds)                           
         onset_gddflag                       =>    cnstate_vars%onset_gddflag_patch                      , & ! Output:  [real(r8) (:)   ]  onset freeze flag                                 
         onset_fdd                           =>    cnstate_vars%onset_fdd_patch                          , & ! Output:  [real(r8) (:)   ]  onset freezing degree days counter                
         onset_gdd                           =>    cnstate_vars%onset_gdd_patch                          , & ! Output:  [real(r8) (:)   ]  onset growing degree days                         
         onset_swi                           =>    cnstate_vars%onset_swi_patch                          , & ! Output:  [real(r8) (:)   ]  onset soil water index                            
         offset_flag                         =>    cnstate_vars%offset_flag_patch                        , & ! Output:  [real(r8) (:)   ]  offset flag                                       
         offset_counter                      =>    cnstate_vars%offset_counter_patch                     , & ! Output:  [real(r8) (:)   ]  offset counter (seconds)                          
         offset_fdd                          =>    cnstate_vars%offset_fdd_patch                         , & ! Output:  [real(r8) (:)   ]  offset freezing degree days counter               
         offset_swi                          =>    cnstate_vars%offset_swi_patch                         , & ! Output:  [real(r8) (:)   ]  offset soil water index                           
         lgsf                                =>    cnstate_vars%lgsf_patch                               , & ! Output:  [real(r8) (:)   ]  long growing season factor [0-1]                  
         bglfr                               =>    cnstate_vars%bglfr_patch                              , & ! Output:  [real(r8) (:)   ]  background litterfall rate (1/s)                  
         bgtr                                =>    cnstate_vars%bgtr_patch                               , & ! Output:  [real(r8) (:)   ]  background transfer growth rate (1/s)             
         annavg_t2m                          =>    cnstate_vars%annavg_t2m_patch                         , & ! Output:  [real(r8) (:)   ]  annual average 2m air temperature (K)             
     
         leafc_storage                       =>    carbonstate_vars%leafc_storage_patch                  , & ! Input:  [real(r8)  (:)   ]  (gC/m2) leaf C storage                            
         frootc_storage                      =>    carbonstate_vars%frootc_storage_patch                 , & ! Input:  [real(r8)  (:)   ]  (gC/m2) fine root C storage                       
         livestemc_storage                   =>    carbonstate_vars%livestemc_storage_patch              , & ! Input:  [real(r8)  (:)   ]  (gC/m2) live stem C storage                       
         deadstemc_storage                   =>    carbonstate_vars%deadstemc_storage_patch              , & ! Input:  [real(r8)  (:)   ]  (gC/m2) dead stem C storage                       
         livecrootc_storage                  =>    carbonstate_vars%livecrootc_storage_patch             , & ! Input:  [real(r8)  (:)   ]  (gC/m2) live coarse root C storage                
         deadcrootc_storage                  =>    carbonstate_vars%deadcrootc_storage_patch             , & ! Input:  [real(r8)  (:)   ]  (gC/m2) dead coarse root C storage                
         gresp_storage                       =>    carbonstate_vars%gresp_storage_patch                  , & ! Input:  [real(r8)  (:)   ]  (gC/m2) growth respiration storage                
         leafc_xfer                          =>    carbonstate_vars%leafc_xfer_patch                     , & ! Output:  [real(r8) (:)   ]  (gC/m2) leaf C transfer                           
         frootc_xfer                         =>    carbonstate_vars%frootc_xfer_patch                    , & ! Output:  [real(r8) (:)   ]  (gC/m2) fine root C transfer                      
         livestemc_xfer                      =>    carbonstate_vars%livestemc_xfer_patch                 , & ! Output:  [real(r8) (:)   ]  (gC/m2) live stem C transfer                      
         deadstemc_xfer                      =>    carbonstate_vars%deadstemc_xfer_patch                 , & ! Output:  [real(r8) (:)   ]  (gC/m2) dead stem C transfer                      
         livecrootc_xfer                     =>    carbonstate_vars%livecrootc_xfer_patch                , & ! Output:  [real(r8) (:)   ]  (gC/m2) live coarse root C transfer               
         deadcrootc_xfer                     =>    carbonstate_vars%deadcrootc_xfer_patch                , & ! Output:  [real(r8) (:)   ]  (gC/m2) dead coarse root C transfer               
         
         leafn_storage                       =>    nitrogenstate_vars%leafn_storage_patch                , & ! Input:  [real(r8)  (:)   ]  (gN/m2) leaf N storage                            
         frootn_storage                      =>    nitrogenstate_vars%frootn_storage_patch               , & ! Input:  [real(r8)  (:)   ]  (gN/m2) fine root N storage                       
         livestemn_storage                   =>    nitrogenstate_vars%livestemn_storage_patch            , & ! Input:  [real(r8)  (:)   ]  (gN/m2) live stem N storage                       
         deadstemn_storage                   =>    nitrogenstate_vars%deadstemn_storage_patch            , & ! Input:  [real(r8)  (:)   ]  (gN/m2) dead stem N storage                       
         livecrootn_storage                  =>    nitrogenstate_vars%livecrootn_storage_patch           , & ! Input:  [real(r8)  (:)   ]  (gN/m2) live coarse root N storage                
         deadcrootn_storage                  =>    nitrogenstate_vars%deadcrootn_storage_patch           , & ! Input:  [real(r8)  (:)   ]  (gN/m2) dead coarse root N storage                
         leafn_xfer                          =>    nitrogenstate_vars%leafn_xfer_patch                   , & ! Output:  [real(r8) (:)   ]  (gN/m2) leaf N transfer                           
         frootn_xfer                         =>    nitrogenstate_vars%frootn_xfer_patch                  , & ! Output:  [real(r8) (:)   ]  (gN/m2) fine root N transfer                      
         livestemn_xfer                      =>    nitrogenstate_vars%livestemn_xfer_patch               , & ! Output:  [real(r8) (:)   ]  (gN/m2) live stem N transfer                      
         deadstemn_xfer                      =>    nitrogenstate_vars%deadstemn_xfer_patch               , & ! Output:  [real(r8) (:)   ]  (gN/m2) dead stem N transfer                      
         livecrootn_xfer                     =>    nitrogenstate_vars%livecrootn_xfer_patch              , & ! Output:  [real(r8) (:)   ]  (gN/m2) live coarse root N transfer               
         deadcrootn_xfer                     =>    nitrogenstate_vars%deadcrootn_xfer_patch              , & ! Output:  [real(r8) (:)   ]  (gN/m2) dead coarse root N transfer               


         leafp_storage                       =>    phosphorusstate_vars%leafp_storage_patch                , & ! Input:  [real(r8)  (:)   ]  (gP/m2) leaf P storage                            
         frootp_storage                      =>    phosphorusstate_vars%frootp_storage_patch               , & ! Input:  [real(r8)  (:)   ]  (gP/m2) fine root P storage                       
         livestemp_storage                   =>    phosphorusstate_vars%livestemp_storage_patch            , & ! Input:  [real(r8)  (:)   ]  (gP/m2) live stem P storage                       
         deadstemp_storage                   =>    phosphorusstate_vars%deadstemp_storage_patch            , & ! Input:  [real(r8)  (:)   ]  (gP/m2) dead stem P storage                       
         livecrootp_storage                  =>    phosphorusstate_vars%livecrootp_storage_patch           , & ! Input:  [real(r8)  (:)   ]  (gP/m2) live coarse root P storage                
         deadcrootp_storage                  =>    phosphorusstate_vars%deadcrootp_storage_patch           , & ! Input:  [real(r8)  (:)   ]  (gP/m2) dead coarse root P storage                
         leafp_xfer                          =>    phosphorusstate_vars%leafp_xfer_patch                   , & ! Output:  [real(r8) (:)   ]  (gP/m2) leaf P transfer                           
         frootp_xfer                         =>    phosphorusstate_vars%frootp_xfer_patch                  , & ! Output:  [real(r8) (:)   ]  (gP/m2) fine root P transfer                      
         livestemp_xfer                      =>    phosphorusstate_vars%livestemp_xfer_patch               , & ! Output:  [real(r8) (:)   ]  (gP/m2) live stem P transfer                      
         deadstemp_xfer                      =>    phosphorusstate_vars%deadstemp_xfer_patch               , & ! Output:  [real(r8) (:)   ]  (gP/m2) dead stem P transfer                      
         livecrootp_xfer                     =>    phosphorusstate_vars%livecrootp_xfer_patch              , & ! Output:  [real(r8) (:)   ]  (gP/m2) live coarse root P transfer               
         deadcrootp_xfer                     =>    phosphorusstate_vars%deadcrootp_xfer_patch              , & ! Output:  [real(r8) (:)   ]  (gP/m2) dead coarse root P transfer               
         
         prev_leafc_to_litter                =>    carbonflux_vars%prev_leafc_to_litter_patch            , & ! Output:  [real(r8) (:)   ]  previous timestep leaf C litterfall flux (gC/m2/s)
         prev_frootc_to_litter               =>    carbonflux_vars%prev_frootc_to_litter_patch           , & ! Output:  [real(r8) (:)   ]  previous timestep froot C litterfall flux (gC/m2/s)
         leafc_xfer_to_leafc                 =>    carbonflux_vars%leafc_xfer_to_leafc_patch             , & ! Output:  [real(r8) (:)   ]                                                    
         frootc_xfer_to_frootc               =>    carbonflux_vars%frootc_xfer_to_frootc_patch           , & ! Output:  [real(r8) (:)   ]                                                    
         livestemc_xfer_to_livestemc         =>    carbonflux_vars%livestemc_xfer_to_livestemc_patch     , & ! Output:  [real(r8) (:)   ]                                                    
         deadstemc_xfer_to_deadstemc         =>    carbonflux_vars%deadstemc_xfer_to_deadstemc_patch     , & ! Output:  [real(r8) (:)   ]                                                    
         livecrootc_xfer_to_livecrootc       =>    carbonflux_vars%livecrootc_xfer_to_livecrootc_patch   , & ! Output:  [real(r8) (:)   ]                                                    
         deadcrootc_xfer_to_deadcrootc       =>    carbonflux_vars%deadcrootc_xfer_to_deadcrootc_patch   , & ! Output:  [real(r8) (:)   ]                                                    
         leafc_storage_to_xfer               =>    carbonflux_vars%leafc_storage_to_xfer_patch           , & ! Output:  [real(r8) (:)   ]                                                    
         frootc_storage_to_xfer              =>    carbonflux_vars%frootc_storage_to_xfer_patch          , & ! Output:  [real(r8) (:)   ]                                                    
         livestemc_storage_to_xfer           =>    carbonflux_vars%livestemc_storage_to_xfer_patch       , & ! Output:  [real(r8) (:)   ]                                                    
         deadstemc_storage_to_xfer           =>    carbonflux_vars%deadstemc_storage_to_xfer_patch       , & ! Output:  [real(r8) (:)   ]                                                    
         livecrootc_storage_to_xfer          =>    carbonflux_vars%livecrootc_storage_to_xfer_patch      , & ! Output:  [real(r8) (:)   ]                                                    
         deadcrootc_storage_to_xfer          =>    carbonflux_vars%deadcrootc_storage_to_xfer_patch      , & ! Output:  [real(r8) (:)   ]                                                    
         gresp_storage_to_xfer               =>    carbonflux_vars%gresp_storage_to_xfer_patch           , & ! Output:  [real(r8) (:)   ]                                                    
         
         leafn_xfer_to_leafn                 =>    nitrogenflux_vars%leafn_xfer_to_leafn_patch           , & ! Output:  [real(r8) (:)   ]                                                    
         frootn_xfer_to_frootn               =>    nitrogenflux_vars%frootn_xfer_to_frootn_patch         , & ! Output:  [real(r8) (:)   ]                                                    
         livestemn_xfer_to_livestemn         =>    nitrogenflux_vars%livestemn_xfer_to_livestemn_patch   , & ! Output:  [real(r8) (:)   ]                                                    
         deadstemn_xfer_to_deadstemn         =>    nitrogenflux_vars%deadstemn_xfer_to_deadstemn_patch   , & ! Output:  [real(r8) (:)   ]                                                    
         livecrootn_xfer_to_livecrootn       =>    nitrogenflux_vars%livecrootn_xfer_to_livecrootn_patch , & ! Output:  [real(r8) (:)   ]                                                    
         deadcrootn_xfer_to_deadcrootn       =>    nitrogenflux_vars%deadcrootn_xfer_to_deadcrootn_patch , & ! Output:  [real(r8) (:)   ]                                                    
         leafn_storage_to_xfer               =>    nitrogenflux_vars%leafn_storage_to_xfer_patch         , & ! Output:  [real(r8) (:)   ]                                                    
         frootn_storage_to_xfer              =>    nitrogenflux_vars%frootn_storage_to_xfer_patch        , & ! Output:  [real(r8) (:)   ]                                                    
         livestemn_storage_to_xfer           =>    nitrogenflux_vars%livestemn_storage_to_xfer_patch     , & ! Output:  [real(r8) (:)   ]                                                    
         deadstemn_storage_to_xfer           =>    nitrogenflux_vars%deadstemn_storage_to_xfer_patch     , & ! Output:  [real(r8) (:)   ]                                                    
         livecrootn_storage_to_xfer          =>    nitrogenflux_vars%livecrootn_storage_to_xfer_patch    , & ! Output:  [real(r8) (:)   ]                                                    
         deadcrootn_storage_to_xfer          =>    nitrogenflux_vars%deadcrootn_storage_to_xfer_patch    ,  & ! Output:  [real(r8) (:)   ]                                                    

         leafp_xfer_to_leafp                 =>    phosphorusflux_vars%leafp_xfer_to_leafp_patch           , & ! Output:  [real(r8) (:)   ]                                                    
         frootp_xfer_to_frootp               =>    phosphorusflux_vars%frootp_xfer_to_frootp_patch         , & ! Output:  [real(r8) (:)   ]                                                    
         livestemp_xfer_to_livestemp         =>    phosphorusflux_vars%livestemp_xfer_to_livestemp_patch   , & ! Output:  [real(r8) (:)   ]                                                    
         deadstemp_xfer_to_deadstemp         =>    phosphorusflux_vars%deadstemp_xfer_to_deadstemp_patch   , & ! Output:  [real(r8) (:)   ]                                                    
         livecrootp_xfer_to_livecrootp       =>    phosphorusflux_vars%livecrootp_xfer_to_livecrootp_patch , & ! Output:  [real(r8) (:)   ]                                                    
         deadcrootp_xfer_to_deadcrootp       =>    phosphorusflux_vars%deadcrootp_xfer_to_deadcrootp_patch , & ! Output:  [real(r8) (:)   ]                                                    
         leafp_storage_to_xfer               =>    phosphorusflux_vars%leafp_storage_to_xfer_patch         , & ! Output:  [real(r8) (:)   ]                                                    
         frootp_storage_to_xfer              =>    phosphorusflux_vars%frootp_storage_to_xfer_patch        , & ! Output:  [real(r8) (:)   ]                                                    
         livestemp_storage_to_xfer           =>    phosphorusflux_vars%livestemp_storage_to_xfer_patch     , & ! Output:  [real(r8) (:)   ]                                                    
         deadstemp_storage_to_xfer           =>    phosphorusflux_vars%deadstemp_storage_to_xfer_patch     , & ! Output:  [real(r8) (:)   ]                                                    
         livecrootp_storage_to_xfer          =>    phosphorusflux_vars%livecrootp_storage_to_xfer_patch    , & ! Output:  [real(r8) (:)   ]                                                    
         deadcrootp_storage_to_xfer          =>    phosphorusflux_vars%deadcrootp_storage_to_xfer_patch      & ! Output:  [real(r8) (:)   ]                                                    

         )

      ! set time steps
      dayspyr = get_days_per_year()

      do fp = 1,num_soilp
         p = filter_soilp(fp)
         c = pft%column(p)
         g = pft%gridcell(p)

         if (stress_decid(ivt(p)) == 1._r8) then
            soilt = t_soisno(c,3)
            psi = soilpsi(c,3)

            ! onset gdd sum from Biome-BGC, v4.1.2
            crit_onset_gdd = exp(4.8_r8 + 0.13_r8*(annavg_t2m(p) - SHR_CONST_TKFRZ))


            ! update offset_counter and test for the end of the offset period
            if (offset_flag(p) == 1._r8) then
               ! decrement counter for offset period
               offset_counter(p) = offset_counter(p) - dt

               ! if this is the end of the offset_period, reset phenology
               ! flags and indices
               if (offset_counter(p) == 0._r8) then
                  ! this code block was originally handled by call cn_offset_cleanup(p)
                  ! inlined during vectorization
                  offset_flag(p) = 0._r8
                  offset_counter(p) = 0._r8
                  dormant_flag(p) = 1._r8
                  days_active(p) = 0._r8

                  ! reset the previous timestep litterfall flux memory
                  prev_leafc_to_litter(p) = 0._r8
                  prev_frootc_to_litter(p) = 0._r8
               end if
            end if

            ! update onset_counter and test for the end of the onset period
            if (onset_flag(p) == 1.0_r8) then
               ! decrement counter for onset period
               onset_counter(p) = onset_counter(p) - dt

               ! if this is the end of the onset period, reset phenology
               ! flags and indices
               if (onset_counter(p) == 0.0_r8) then
                  ! this code block was originally handled by call cn_onset_cleanup(p)
                  ! inlined during vectorization
                  onset_flag(p) = 0._r8
                  onset_counter(p) = 0._r8
                  ! set all transfer growth rates to 0.0
                  leafc_xfer_to_leafc(p)   = 0._r8
                  frootc_xfer_to_frootc(p) = 0._r8
                  leafn_xfer_to_leafn(p)   = 0._r8
                  frootn_xfer_to_frootn(p) = 0._r8
                  leafp_xfer_to_leafp(p)   = 0._r8
                  frootp_xfer_to_frootp(p) = 0._r8
                  if (woody(ivt(p)) == 1.0_r8) then
                     livestemc_xfer_to_livestemc(p)   = 0._r8
                     deadstemc_xfer_to_deadstemc(p)   = 0._r8
                     livecrootc_xfer_to_livecrootc(p) = 0._r8
                     deadcrootc_xfer_to_deadcrootc(p) = 0._r8
                     livestemn_xfer_to_livestemn(p)   = 0._r8
                     deadstemn_xfer_to_deadstemn(p)   = 0._r8
                     livecrootn_xfer_to_livecrootn(p) = 0._r8
                     deadcrootn_xfer_to_deadcrootn(p) = 0._r8
                     livestemp_xfer_to_livestemp(p)   = 0._r8
                     deadstemp_xfer_to_deadstemp(p)   = 0._r8
                     livecrootp_xfer_to_livecrootp(p) = 0._r8
                     deadcrootp_xfer_to_deadcrootp(p) = 0._r8
                  end if
                  ! set transfer pools to 0.0
                  leafc_xfer(p) = 0._r8
                  leafn_xfer(p) = 0._r8
                  leafp_xfer(p) = 0._r8
                  frootc_xfer(p) = 0._r8
                  frootn_xfer(p) = 0._r8
                  frootp_xfer(p) = 0._r8
                  if (woody(ivt(p)) == 1.0_r8) then
                     livestemc_xfer(p) = 0._r8
                     livestemn_xfer(p) = 0._r8
                     livestemp_xfer(p) = 0._r8
                     deadstemc_xfer(p) = 0._r8
                     deadstemn_xfer(p) = 0._r8
                     deadstemp_xfer(p) = 0._r8
                     livecrootc_xfer(p) = 0._r8
                     livecrootn_xfer(p) = 0._r8
                     livecrootp_xfer(p) = 0._r8
                     deadcrootc_xfer(p) = 0._r8
                     deadcrootn_xfer(p) = 0._r8
                     deadcrootp_xfer(p) = 0._r8
                  end if
               end if
            end if

            ! test for switching from dormant period to growth period
            if (dormant_flag(p) == 1._r8) then

               ! keep track of the number of freezing degree days in this
               ! dormancy period (only if the freeze flag has not previously been set
               ! for this dormancy period

               if (onset_gddflag(p) == 0._r8 .and. soilt < SHR_CONST_TKFRZ) onset_fdd(p) = onset_fdd(p) + fracday

               ! if the number of freezing degree days exceeds a critical value,
               ! then onset will require both wet soils and a critical soil
               ! temperature sum.  If this case is triggered, reset any previously
               ! accumulated value in onset_swi, so that onset now depends on
               ! the accumulated soil water index following the freeze trigger

               if (onset_fdd(p) > crit_onset_fdd) then
                  onset_gddflag(p) = 1._r8
                  onset_fdd(p) = 0._r8
                  onset_swi(p) = 0._r8
               end if

               ! if the freeze flag is set, and if the soil is above freezing
               ! then accumulate growing degree days for onset trigger

               if (onset_gddflag(p) == 1._r8 .and. soilt > SHR_CONST_TKFRZ) then
                  onset_gdd(p) = onset_gdd(p) + (soilt-SHR_CONST_TKFRZ)*fracday
               end if

               ! if soils are wet, accumulate soil water index for onset trigger
               if (psi >= soilpsi_on) onset_swi(p) = onset_swi(p) + fracday

               ! if critical soil water index is exceeded, set onset_flag, and
               ! then test for soil temperature criteria

               if (onset_swi(p) > crit_onset_swi) then
                  onset_flag(p) = 1._r8

                  ! only check soil temperature criteria if freeze flag set since
                  ! beginning of last dormancy.  If freeze flag set and growing
                  ! degree day sum (since freeze trigger) is lower than critical
                  ! value, then override the onset_flag set from soil water.

                  if (onset_gddflag(p) == 1._r8 .and. onset_gdd(p) < crit_onset_gdd) onset_flag(p) = 0._r8
               end if

               ! only allow onset if dayl > 6hrs
               if (onset_flag(p) == 1._r8 .and. dayl(g) <= secspqtrday) then
                  onset_flag(p) = 0._r8
               end if

               ! if this is the beginning of the onset period
               ! then reset the phenology flags and indices

               if (onset_flag(p) == 1._r8) then
                  dormant_flag(p) = 0._r8
                  days_active(p) = 0._r8
                  onset_gddflag(p) = 0._r8
                  onset_fdd(p) = 0._r8
                  onset_gdd(p) = 0._r8
                  onset_swi(p) = 0._r8
                  onset_counter(p) = ndays_on * secspday

                  ! call subroutine to move all the storage pools into transfer pools,
                  ! where they will be transfered to displayed growth over the onset period.
                  ! this code was originally handled with call cn_storage_to_xfer(p)
                  ! inlined during vectorization

                  ! set carbon fluxes for shifting storage pools to transfer pools
                  leafc_storage_to_xfer(p)  = fstor2tran * leafc_storage(p)/dt
                  frootc_storage_to_xfer(p) = fstor2tran * frootc_storage(p)/dt
                  if (woody(ivt(p)) == 1.0_r8) then
                     livestemc_storage_to_xfer(p)  = fstor2tran * livestemc_storage(p)/dt
                     deadstemc_storage_to_xfer(p)  = fstor2tran * deadstemc_storage(p)/dt
                     livecrootc_storage_to_xfer(p) = fstor2tran * livecrootc_storage(p)/dt
                     deadcrootc_storage_to_xfer(p) = fstor2tran * deadcrootc_storage(p)/dt
                     gresp_storage_to_xfer(p)      = fstor2tran * gresp_storage(p)/dt
                  end if

                  ! set nitrogen fluxes for shifting storage pools to transfer pools
                  leafn_storage_to_xfer(p)  = fstor2tran * leafn_storage(p)/dt
                  frootn_storage_to_xfer(p) = fstor2tran * frootn_storage(p)/dt
                  if (woody(ivt(p)) == 1.0_r8) then
                     livestemn_storage_to_xfer(p)  = fstor2tran * livestemn_storage(p)/dt
                     deadstemn_storage_to_xfer(p)  = fstor2tran * deadstemn_storage(p)/dt
                     livecrootn_storage_to_xfer(p) = fstor2tran * livecrootn_storage(p)/dt
                     deadcrootn_storage_to_xfer(p) = fstor2tran * deadcrootn_storage(p)/dt
                  end if

                  ! set phosphorus fluxes for shifting storage pools to transfer pools
                  leafp_storage_to_xfer(p)  = fstor2tran * leafp_storage(p)/dt
                  frootp_storage_to_xfer(p) = fstor2tran * frootp_storage(p)/dt
                  if (woody(ivt(p)) == 1.0_r8) then
                     livestemp_storage_to_xfer(p)  = fstor2tran * livestemp_storage(p)/dt
                     deadstemp_storage_to_xfer(p)  = fstor2tran * deadstemp_storage(p)/dt
                     livecrootp_storage_to_xfer(p) = fstor2tran * livecrootp_storage(p)/dt
                     deadcrootp_storage_to_xfer(p) = fstor2tran * deadcrootp_storage(p)/dt
                  end if

               end if

               ! test for switching from growth period to offset period
            else if (offset_flag(p) == 0._r8) then

               ! if soil water potential lower than critical value, accumulate
               ! as stress in offset soil water index

               if (psi <= soilpsi_off) then
                  offset_swi(p) = offset_swi(p) + fracday

                  ! if the offset soil water index exceeds critical value, and
                  ! if this is not the middle of a previously initiated onset period,
                  ! then set flag to start the offset period and reset index variables

                  if (offset_swi(p) >= crit_offset_swi .and. onset_flag(p) == 0._r8) offset_flag(p) = 1._r8

                  ! if soil water potential higher than critical value, reduce the
                  ! offset water stress index.  By this mechanism, there must be a
                  ! sustained period of water stress to initiate offset.

               else if (psi >= soilpsi_on) then
                  offset_swi(p) = offset_swi(p) - fracday
                  offset_swi(p) = max(offset_swi(p),0._r8)
               end if

               ! decrease freezing day accumulator for warm soil
               if (offset_fdd(p) > 0._r8 .and. soilt > SHR_CONST_TKFRZ) then
                  offset_fdd(p) = offset_fdd(p) - fracday
                  offset_fdd(p) = max(0._r8, offset_fdd(p))
               end if

               ! increase freezing day accumulator for cold soil
               if (soilt <= SHR_CONST_TKFRZ) then
                  offset_fdd(p) = offset_fdd(p) + fracday

                  ! if freezing degree day sum is greater than critical value, initiate offset
                  if (offset_fdd(p) > crit_offset_fdd .and. onset_flag(p) == 0._r8) offset_flag(p) = 1._r8
               end if

               ! force offset if daylength is < 6 hrs
               if (dayl(g) <= secspqtrday) then
                  offset_flag(p) = 1._r8
               end if

               ! if this is the beginning of the offset period
               ! then reset flags and indices
               if (offset_flag(p) == 1._r8) then
                  offset_fdd(p) = 0._r8
                  offset_swi(p) = 0._r8
                  offset_counter(p) = ndays_off * secspday
                  prev_leafc_to_litter(p) = 0._r8
                  prev_frootc_to_litter(p) = 0._r8
               end if
            end if

            ! keep track of number of days since last dormancy for control on
            ! fraction of new growth to send to storage for next growing season

            if (dormant_flag(p) == 0.0_r8) then
               days_active(p) = days_active(p) + fracday
            end if

            ! calculate long growing season factor (lgsf)
            ! only begin to calculate a lgsf greater than 0.0 once the number
            ! of days active exceeds days/year.
            lgsf(p) = max(min((days_active(p)-dayspyr)/dayspyr, 1._r8),0._r8)

            ! set background litterfall rate, when not in the phenological offset period
            if (offset_flag(p) == 1._r8) then
               bglfr(p) = 0._r8
            else
               ! calculate the background litterfall rate (bglfr)
               ! in units 1/s, based on leaf longevity (yrs) and correction for long growing season

               bglfr(p) = (1._r8/(leaf_long(ivt(p))*dayspyr*secspday))*lgsf(p)
            end if

            ! set background transfer rate when active but not in the phenological onset period
            if (onset_flag(p) == 1._r8) then
               bgtr(p) = 0._r8
            else
               ! the background transfer rate is calculated as the rate that would result
               ! in complete turnover of the storage pools in one year at steady state,
               ! once lgsf has reached 1.0 (after 730 days active).

               bgtr(p) = (1._r8/(dayspyr*secspday))*lgsf(p)

               ! set carbon fluxes for shifting storage pools to transfer pools

               leafc_storage_to_xfer(p)  = leafc_storage(p) * bgtr(p)
               frootc_storage_to_xfer(p) = frootc_storage(p) * bgtr(p)
               if (woody(ivt(p)) == 1.0_r8) then
                  livestemc_storage_to_xfer(p)  = livestemc_storage(p) * bgtr(p)
                  deadstemc_storage_to_xfer(p)  = deadstemc_storage(p) * bgtr(p)
                  livecrootc_storage_to_xfer(p) = livecrootc_storage(p) * bgtr(p)
                  deadcrootc_storage_to_xfer(p) = deadcrootc_storage(p) * bgtr(p)
                  gresp_storage_to_xfer(p)      = gresp_storage(p) * bgtr(p)
               end if

               ! set nitrogen fluxes for shifting storage pools to transfer pools
               leafn_storage_to_xfer(p)  = leafn_storage(p) * bgtr(p)
               frootn_storage_to_xfer(p) = frootn_storage(p) * bgtr(p)
               if (woody(ivt(p)) == 1.0_r8) then
                  livestemn_storage_to_xfer(p)  = livestemn_storage(p) * bgtr(p)
                  deadstemn_storage_to_xfer(p)  = deadstemn_storage(p) * bgtr(p)
                  livecrootn_storage_to_xfer(p) = livecrootn_storage(p) * bgtr(p)
                  deadcrootn_storage_to_xfer(p) = deadcrootn_storage(p) * bgtr(p)
               end if


               ! set phosphorus fluxes for shifting storage pools to transfer pools
               leafp_storage_to_xfer(p)  = leafp_storage(p) * bgtr(p)
               frootp_storage_to_xfer(p) = frootp_storage(p) * bgtr(p)
               if (woody(ivt(p)) == 1.0_r8) then
                  livestemp_storage_to_xfer(p)  = livestemp_storage(p) * bgtr(p)
                  deadstemp_storage_to_xfer(p)  = deadstemp_storage(p) * bgtr(p)
                  livecrootp_storage_to_xfer(p) = livecrootp_storage(p) * bgtr(p)
                  deadcrootp_storage_to_xfer(p) = deadcrootp_storage(p) * bgtr(p)
               end if
            end if

         end if ! end if stress deciduous

      end do ! end of pft loop

    end associate

  end subroutine CNStressDecidPhenology

  !-----------------------------------------------------------------------
  subroutine CropPhenology(num_pcropp, filter_pcropp                     , &
       waterstate_vars, temperature_vars, crop_vars, canopystate_vars, cnstate_vars , &
       carbonstate_vars, nitrogenstate_vars,carbonflux_vars,nitrogenflux_vars,&
       phosphorusstate_vars, phosphorusflux_vars)

    ! !DESCRIPTION:
    ! Code from AgroIBIS to determine crop phenology and code from CN to
    ! handle CN fluxes during the phenological onset                       & offset periods.
    
    ! !USES:
    use clm_time_manager , only : get_curr_date, get_curr_calday, get_days_per_year
    use pftvarcon        , only : ncorn, nscereal, nwcereal, nsoybean, gddmin, hybgdd
    use pftvarcon        , only : nwcerealirrig, nsoybeanirrig, ncornirrig, nscerealirrig
    use pftvarcon        , only : lfemerg, grnfill, mxmat, minplanttemp, planttemp
    use clm_varcon       , only : spval, secspday
    !
    ! !ARGUMENTS:
    integer                  , intent(in)    :: num_pcropp       ! number of prog crop patches in filter
    integer                  , intent(in)    :: filter_pcropp                                    (:) ! filter for prognostic crop patches
    type(waterstate_type)    , intent(in)    :: waterstate_vars
    type(temperature_type)   , intent(in)    :: temperature_vars
    type(crop_type)          , intent(inout) :: crop_vars
    type(canopystate_type)   , intent(in)    :: canopystate_vars
    type(cnstate_type)       , intent(inout) :: cnstate_vars
    type(carbonstate_type)   , intent(inout) :: carbonstate_vars
    type(nitrogenstate_type) , intent(inout) :: nitrogenstate_vars
    type(carbonflux_type)    , intent(inout) :: carbonflux_vars
    type(nitrogenflux_type)  , intent(inout) :: nitrogenflux_vars
    type(phosphorusstate_type) , intent(inout) :: phosphorusstate_vars
    type(phosphorusflux_type)  , intent(inout) :: phosphorusflux_vars

    !
    ! LOCAL VARAIBLES:
    integer kyr       ! current year
    integer kmo       !         month of year  (1, ..., 12)
    integer kda       !         day of month   (1, ..., 31)
    integer mcsec     !         seconds of day (0, ..., seconds/day)
    integer jday      ! julian day of the year
    integer fp,p      ! patch indices
    integer c         ! column indices
    integer g         ! gridcell indices
    integer h         ! hemisphere indices
    integer idpp      ! number of days past planting
    real(r8) dayspyr  ! days per year
    real(r8) crmcorn  ! comparitive relative maturity for corn
    real(r8) ndays_on ! number of days to fertilize
    !------------------------------------------------------------------------

    associate(                                                             & 
         ivt               =>    pft%itype                               , & ! Input:  [integer  (:) ]  pft vegetation type                                
         
         leaf_long         =>    ecophyscon%leaf_long                    , & ! Input:  [real(r8) (:) ]  leaf longevity (yrs)                              
         leafcn            =>    ecophyscon%leafcn                       , & ! Input:  [real(r8) (:) ]  leaf C:N (gC/gN)                                  
         fertnitro         =>    ecophyscon%fertnitro                    , & ! Input:  [real(r8) (:) ]  max fertilizer to be applied in total (kgN/m2)    
         
         t_ref2m_min       =>    temperature_vars%t_ref2m_min_patch      , & ! Input:  [real(r8) (:) ]  daily minimum of average 2 m height surface air temperature (K)
         t10               =>    temperature_vars%t_a10_patch            , & ! Input:  [real(r8) (:) ]  10-day running mean of the 2 m temperature (K)    
         a5tmin            =>    temperature_vars%t_a5min_patch          , & ! Input:  [real(r8) (:) ]  5-day running mean of min 2-m temperature         
         a10tmin           =>    temperature_vars%t_a10min_patch         , & ! Input:  [real(r8) (:) ]  10-day running mean of min 2-m temperature        
         gdd020            =>    temperature_vars%gdd020_patch           , & ! Input:  [real(r8) (:) ]  20 yr mean of gdd0                                
         gdd820            =>    temperature_vars%gdd820_patch           , & ! Input:  [real(r8) (:) ]  20 yr mean of gdd8                                
         gdd1020           =>    temperature_vars%gdd1020_patch          , & ! Input:  [real(r8) (:) ]  20 yr mean of gdd10                               
         hui               =>    crop_vars%gddplant_patch                , & ! Input:  [real(r8) (:) ]  gdd since planting (gddplant)                    
         leafout           =>    crop_vars%gddtsoi_patch                 , & ! Input:  [real(r8) (:) ]  gdd from top soil layer temperature              
         
         tlai              =>    canopystate_vars%tlai_patch             , & ! Input:  [real(r8) (:) ]  one-sided leaf area index, no burying by snow     
         
         idop              =>    cnstate_vars%idop_patch                 , & ! Output: [integer  (:) ]  date of planting                                   
         harvdate          =>    cnstate_vars%harvdate_patch             , & ! Output: [integer  (:) ]  harvest date                                       
         croplive          =>    cnstate_vars%croplive_patch             , & ! Output: [logical  (:) ]  Flag, true if planted, not harvested               
         cropplant         =>    cnstate_vars%cropplant_patch            , & ! Output: [logical  (:) ]  Flag, true if crop may be planted                  
         gddmaturity       =>    cnstate_vars%gddmaturity_patch          , & ! Output: [real(r8) (:) ]  gdd needed to harvest                             
         huileaf           =>    cnstate_vars%huileaf_patch              , & ! Output: [real(r8) (:) ]  heat unit index needed from planting to leaf emergence
         huigrain          =>    cnstate_vars%huigrain_patch             , & ! Output: [real(r8) (:) ]  same to reach vegetative maturity                 
         cumvd             =>    cnstate_vars%cumvd_patch                , & ! Output: [real(r8) (:) ]  cumulative vernalization d?ependence?             
         hdidx             =>    cnstate_vars%hdidx_patch                , & ! Output: [real(r8) (:) ]  cold hardening index?                             
         vf                =>    cnstate_vars%vf_patch                   , & ! Output: [real(r8) (:) ]  vernalization factor                              
         bglfr             =>    cnstate_vars%bglfr_patch                , & ! Output: [real(r8) (:) ]  background litterfall rate (1/s)                  
         bgtr              =>    cnstate_vars%bgtr_patch                 , & ! Output: [real(r8) (:) ]  background transfer growth rate (1/s)             
         lgsf              =>    cnstate_vars%lgsf_patch                 , & ! Output: [real(r8) (:) ]  long growing season factor [0-1]                  
         onset_flag        =>    cnstate_vars%onset_flag_patch           , & ! Output: [real(r8) (:) ]  onset flag                                        
         offset_flag       =>    cnstate_vars%offset_flag_patch          , & ! Output: [real(r8) (:) ]  offset flag                                       
         onset_counter     =>    cnstate_vars%onset_counter_patch        , & ! Output: [real(r8) (:) ]  onset counter                                     
         offset_counter    =>    cnstate_vars%offset_counter_patch       , & ! Output: [real(r8) (:) ]  offset counter                                    
         
         leafc_xfer        =>    carbonstate_vars%leafc_xfer_patch       , & ! Output: [real(r8) (:) ]  (gC/m2)   leaf C transfer                           

         dwt_seedc_to_leaf =>    carbonflux_vars%dwt_seedc_to_leaf_col   , & ! Output: [real(r8) (:) ]  (gC/m2/s) seed source to PFT-level                

         fert_counter      =>    nitrogenflux_vars%fert_counter_patch    , & ! Output: [real(r8) (:) ]  >0 fertilize; <=0 not (seconds)                   
         leafn_xfer        =>    nitrogenstate_vars%leafn_xfer_patch     , & ! Output: [real(r8) (:) ]  (gN/m2)   leaf N transfer                           
         dwt_seedn_to_leaf =>    nitrogenflux_vars%dwt_seedn_to_leaf_col , & ! Output: [real(r8) (:) ]  (gN/m2/s) seed source to PFT-level                
         crpyld            =>    crop_vars%crpyld_patch                  , & ! Output:  [real(r8) ):)]  harvested crop (bu/acre)
         dmyield           =>    crop_vars%dmyield_patch                 , & ! Output:  [real(r8) ):)]  dry matter harvested crop (t/ha)

         leafcp            =>    ecophyscon%leafcp                       , & ! Input:  [real(r8) (:) ]  leaf C:P (gC/gP)                                  
         leafp_xfer        =>    phosphorusstate_vars%leafp_xfer_patch   , & ! Output: [real(r8) (:) ]  (gP/m2)   leaf P transfer                           
         dwt_seedp_to_leaf =>    phosphorusflux_vars%dwt_seedp_to_leaf_col , & ! Output: [real(r8) (:) ]  (gP/m2/s) seed source to PFT-level                

         fert              =>    nitrogenflux_vars%fert_patch              & ! Output: [real(r8) (:) ]  (gN/m2/s) fertilizer applied each timestep 
         )

      ! get time info
      dayspyr = get_days_per_year()
      jday    = get_curr_calday()
      call get_curr_date(kyr, kmo, kda, mcsec)

      ndays_on = 20._r8 ! number of days to fertilize

      do fp = 1, num_pcropp
         p = filter_pcropp(fp)
         c = pft%column(p)
         g = pft%gridcell(p)
         h = inhemi(p)

         ! background litterfall and transfer rates; long growing season factor

         bglfr(p) = 0._r8 ! this value changes later in a crop's life cycle
         bgtr(p)  = 0._r8
         lgsf(p)  = 0._r8

         ! B.Drewniak - zero our yield calculator
         crpyld(p)  = 0._r8
         dmyield(p) = 0._r8

         ! ---------------------------------
         ! from AgroIBIS subroutine planting
         ! ---------------------------------

         ! in order to allow a crop to be planted only once each year
         ! initialize cropplant = .false., but hold it = .true. through the end of the year

         ! initialize other variables that are calculated for crops
         ! on an annual basis in cropresidue subroutine

         if ( jday == jdayyrstart(h) .and. mcsec == 0 )then

            ! make sure variables aren't changed at beginning of the year
            ! for a crop that is currently planted (e.g. winter temperate cereal)

            if (.not. croplive(p))  then
               cropplant(p) = .false.
               idop(p)      = NOT_Planted

               ! keep next for continuous, annual winter temperate cereal type crop;
               ! if we removed elseif,
               ! winter cereal grown continuously would amount to a cereal/fallow
               ! rotation because cereal would only be planted every other year

            else if (croplive(p) .and. (ivt(p) == nwcereal .or. ivt(p) == nwcerealirrig)) then
               cropplant(p) = .false.
               !           else ! not possible to have croplive and ivt==cornORsoy? (slevis)
            end if

         end if

         if ( (.not. croplive(p)) .and. (.not. cropplant(p)) ) then

            ! gdd needed for * chosen crop and a likely hybrid (for that region) *
            ! to reach full physiological maturity

            ! based on accumulated seasonal average growing degree days from
            ! April 1 - Sept 30 (inclusive)
            ! for corn and soybeans in the United States -
            ! decided upon by what the typical average growing season length is
            ! and the gdd needed to reach maturity in those regions

            ! first choice is used for spring temperate cereal and/or soybeans and maize

            ! slevis: ibis reads xinpdate in io.f from control.crops.nc variable name 'plantdate'
            !         According to Chris Kucharik, the dataset of
            !         xinpdate was generated from a previous model run at 0.5 deg resolution

            ! winter temperate cereal : use gdd0 as a limit to plant winter cereal

            if (ivt(p) == nwcereal .or. ivt(p) == nwcerealirrig) then

               ! add check to only plant winter cereal after other crops (soybean, maize)
               ! have been harvested

               ! *** remember order of planting is crucial - in terms of which crops you want
               ! to be grown in what order ***

               ! in this case, corn or soybeans are assumed to be planted before
               ! cereal would be in any particular year that both patches are allowed
               ! to grow in the same grid cell (e.g., double-cropping)

               ! slevis: harvdate below needs cropplant(p) above to be cropplant(p,ivt(p))
               !         where ivt(p) has rotated to winter cereal because
               !         cropplant through the end of the year for a harvested crop.
               !         Also harvdate(p) should be harvdate(p,ivt(p)) and should be
               !         updated on Jan 1st instead of at harvest (slevis)
               if (a5tmin(p)             /= spval                  .and. &
                    a5tmin(p)             <= minplanttemp(ivt(p))   .and. &
                    jday                  >= minplantjday(ivt(p),h) .and. &
                    (gdd020(p)            /= spval                  .and. &
                    gdd020(p)             >= gddmin(ivt(p)))) then

                  cumvd(p)       = 0._r8
                  hdidx(p)       = 0._r8
                  vf(p)          = 0._r8
                  croplive(p)    = .true.
                  cropplant(p)   = .true.
                  idop(p)        = jday
                  harvdate(p)    = NOT_Harvested
                  gddmaturity(p) = hybgdd(ivt(p))
                  leafc_xfer(p)  = 1._r8 ! initial seed at planting to appear
                  leafn_xfer(p)  = leafc_xfer(p) / leafcn(ivt(p)) ! with onset
                  dwt_seedc_to_leaf(c) = dwt_seedc_to_leaf(c) + leafc_xfer(p)/dt
                  dwt_seedn_to_leaf(c) = dwt_seedn_to_leaf(c) + leafn_xfer(p)/dt

                  leafp_xfer(p)  = leafc_xfer(p) / leafcp(ivt(p)) ! with onset
                  dwt_seedp_to_leaf(c) = dwt_seedp_to_leaf(c) + leafp_xfer(p)/dt

                  ! latest possible date to plant winter cereal and after all other 
                  ! crops were harvested for that year

               else if (jday       >=  maxplantjday(ivt(p),h) .and. &
                    gdd020(p)  /= spval                   .and. &
                    gdd020(p)  >= gddmin(ivt(p))) then

                  cumvd(p)       = 0._r8
                  hdidx(p)       = 0._r8
                  vf(p)          = 0._r8
                  croplive(p)    = .true.
                  cropplant(p)   = .true.
                  idop(p)        = jday
                  harvdate(p)    = NOT_Harvested
                  gddmaturity(p) = hybgdd(ivt(p))
                  leafc_xfer(p)  = 1._r8 ! initial seed at planting to appear
                  leafn_xfer(p)  = leafc_xfer(p) / leafcn(ivt(p)) ! with onset
                  dwt_seedc_to_leaf(c) = dwt_seedc_to_leaf(c) + leafc_xfer(p)/dt
                  dwt_seedn_to_leaf(c) = dwt_seedn_to_leaf(c) + leafn_xfer(p)/dt

                  leafp_xfer(p)  = leafc_xfer(p) / leafcp(ivt(p)) ! with onset
                  dwt_seedp_to_leaf(c) = dwt_seedp_to_leaf(c) + leafp_xfer(p)/dt
               else
                  gddmaturity(p) = 0._r8
               end if

            else ! not winter cereal... slevis: added distinction between NH and SH
               ! slevis: The idea is that jday will equal idop sooner or later in the year
               !         while the gdd part is either true or false for the year.
               if (t10(p) /= spval.and. a10tmin(p) /= spval   .and. &
                    t10(p)     > planttemp(ivt(p))             .and. &
                    a10tmin(p) > minplanttemp(ivt(p))          .and. &
                    jday       >= minplantjday(ivt(p),h)       .and. &
                    jday       <= maxplantjday(ivt(p),h)       .and. &
                    t10(p) /= spval .and. a10tmin(p) /= spval  .and. &
                    gdd820(p) /= spval                         .and. &
                    gdd820(p) >= gddmin(ivt(p))) then

                  ! impose limit on growing season length needed
                  ! for crop maturity - for cold weather constraints
                  croplive(p)  = .true.
                  cropplant(p) = .true.
                  idop(p)      = jday
                  harvdate(p)  = NOT_Harvested

                  ! go a specified amount of time before/after
                  ! climatological date
                  if (ivt(p)==nsoybean .or. ivt(p) == nsoybeanirrig) gddmaturity(p)=min(gdd1020(p),hybgdd(ivt(p)))
                  if (ivt(p)==ncorn .or. ivt(p)==ncornirrig) then
                     gddmaturity(p)=max(950._r8, min(gdd820(p)*0.85_r8, hybgdd(ivt(p))))
                     gddmaturity(p)=max(950._r8, min(gddmaturity(p)+150._r8,1850._r8))
                  end if
                  if (ivt(p)==nscereal .or. ivt(p) == nscerealirrig) gddmaturity(p)=min(gdd020(p),hybgdd(ivt(p)))

                  leafc_xfer(p) = 1._r8 ! initial seed at planting to appear
                  leafn_xfer(p) = leafc_xfer(p) / leafcn(ivt(p)) ! with onset
                  dwt_seedc_to_leaf(c) = dwt_seedc_to_leaf(c) + leafc_xfer(p)/dt
                  dwt_seedn_to_leaf(c) = dwt_seedn_to_leaf(c) + leafn_xfer(p)/dt

                  leafp_xfer(p) = leafc_xfer(p) / leafcp(ivt(p)) ! with onset
                  dwt_seedp_to_leaf(c) = dwt_seedp_to_leaf(c) + leafp_xfer(p)/dt

                  ! If hit the max planting julian day -- go ahead and plant
               else if (jday == maxplantjday(ivt(p),h) .and. gdd820(p) > 0._r8 .and. &
                    gdd820(p) /= spval ) then
                  croplive(p)  = .true.
                  cropplant(p) = .true.
                  idop(p)      = jday
                  harvdate(p)  = NOT_Harvested

                  if (ivt(p)==nsoybean .or. ivt(p) == nsoybeanirrig) gddmaturity(p)=min(gdd1020(p),hybgdd(ivt(p)))
                  if (ivt(p)==ncorn .or. ivt(p)==ncornirrig) gddmaturity(p)=max(950._r8, min(gdd820(p)*0.85_r8, hybgdd(ivt(p))))
                  if (ivt(p)==nscereal .or. ivt(p) == nscerealirrig) gddmaturity(p)=min(gdd020(p),hybgdd(ivt(p)))

                  leafc_xfer(p) = 1._r8 ! initial seed at planting to appear
                  leafn_xfer(p) = leafc_xfer(p) / leafcn(ivt(p)) ! with onset
                  dwt_seedc_to_leaf(c) = dwt_seedc_to_leaf(c) + leafc_xfer(p)/dt
                  dwt_seedn_to_leaf(c) = dwt_seedn_to_leaf(c) + leafn_xfer(p)/dt

                  leafp_xfer(p) = leafc_xfer(p) / leafcp(ivt(p)) ! with onset
                  dwt_seedp_to_leaf(c) = dwt_seedp_to_leaf(c) + leafp_xfer(p)/dt
               else
                  gddmaturity(p) = 0._r8
               end if
            end if ! crop pft distinction

            ! crop phenology (gdd thresholds) controlled by gdd needed for
            ! maturity (physiological) which is based on the average gdd
            ! accumulation and hybrids in United States from April 1 - Sept 30

            ! calculate threshold from phase 1 to phase 2:
            ! threshold for attaining leaf emergence (based on fraction of
            ! gdd(i) -- climatological average)
            ! Hayhoe and Dwyer, 1990, Can. J. Soil Sci 70:493-497
            ! Carlson and Gage, 1989, Agric. For. Met., 45: 313-324
            ! J.T. Ritchie, 1991: Modeling Plant and Soil systems

            huileaf(p) = lfemerg(ivt(p)) * gddmaturity(p) ! 3-7% in cereal

            ! calculate threshhold from phase 2 to phase 3:
            ! from leaf emergence to beginning of grain-fill period
            ! this hypothetically occurs at the end of tassling, not the beginning
            ! tassel initiation typically begins at 0.5-0.55 * gddmaturity

            ! calculate linear relationship between huigrain fraction and relative
            ! maturity rating for maize

            if (ivt(p) == ncorn .or. ivt(p)==ncornirrig) then
               ! the following estimation of crmcorn from gddmaturity is based on a linear
               ! regression using data from Pioneer-brand corn hybrids (Kucharik, 2003,
               ! Earth Interactions 7:1-33: fig. 2)
               crmcorn = max(73._r8, min(135._r8, (gddmaturity(p)+ 53.683_r8)/13.882_r8))

               ! the following adjustment of grnfill based on crmcorn is based on a tuning
               ! of Agro-IBIS to give reasonable results for max LAI and the seasonal
               ! progression of LAI growth (pers. comm. C. Kucharik June 10, 2010)
               huigrain(p) = -0.002_r8  * (crmcorn - 73._r8) + grnfill(ivt(p))

               huigrain(p) = min(max(huigrain(p), grnfill(ivt(p))-0.1_r8), grnfill(ivt(p)))
               huigrain(p) = huigrain(p) * gddmaturity(p)     ! Cabelguenne et
            else
               huigrain(p) = grnfill(ivt(p)) * gddmaturity(p) ! al. 1999
            end if

         end if ! crop not live nor planted

         ! ----------------------------------
         ! from AgroIBIS subroutine phenocrop
         ! ----------------------------------

         ! all of the phenology changes are based on the total number of gdd needed
         ! to change to the next phase - based on fractions of the total gdd typical
         ! for  that region based on the April 1 - Sept 30 window of development

         ! crop phenology (gdd thresholds) controlled by gdd needed for
         ! maturity (physiological) which is based on the average gdd
         ! accumulation and hybrids in United States from April 1 - Sept 30

         ! Phase 1: Planting to leaf emergence (now in CNAllocation)
         ! Phase 2: Leaf emergence to beginning of grain fill (general LAI accumulation)
         ! Phase 3: Grain fill to physiological maturity and harvest (LAI decline)
         ! Harvest: if gdd past grain fill initiation exceeds limit
         ! or number of days past planting reaches a maximum, the crop has
         ! reached physiological maturity and plant is harvested;
         ! crop could be live or dead at this stage - these limits
         ! could lead to reaching physiological maturity or determining
         ! a harvest date for a crop killed by an early frost (see next comments)
         ! --- --- ---
         ! keeping comments without the code (slevis):
         ! if minimum temperature, t_ref2m_min <= freeze kill threshold, tkill
         ! for 3 consecutive days and lai is above a minimum,
         ! plant will be damaged/killed. This function is more for spring freeze events
         ! or for early fall freeze events

         ! spring temperate cereal is affected by this, winter cereal kill function
         ! is determined in crops.f - is a more elaborate function of
         ! cold hardening of the plant

         ! currently simulates too many grid cells killed by freezing temperatures

         ! removed on March 12 2002 - C. Kucharik
         ! until it can be a bit more refined, or used at a smaller scale.
         ! we really have no way of validating this routine
         ! too difficult to implement on 0.5 degree scale grid cells
         ! --- --- ---

         onset_flag(p)  = 0._r8 ! CN terminology to trigger certain
         offset_flag(p) = 0._r8 ! carbon and nitrogen transfers

         if (croplive(p)) then

            ! call vernalization if winter temperate cereal planted, living, and the
            ! vernalization factor is not 1;
            ! vf affects the calculation of gddtsoi & gddplant

            if (t_ref2m_min(p) < 1.e30_r8 .and. vf(p) /= 1._r8 .and. (ivt(p) == nwcereal .or. ivt(p) == nwcerealirrig)) then
               call vernalization(p, &
                    canopystate_vars, temperature_vars, waterstate_vars, cnstate_vars)
            end if

            ! days past planting may determine harvest

            if (jday >= idop(p)) then
               idpp = jday - idop(p)
            else
               idpp = int(dayspyr) + jday - idop(p)
            end if

            ! onset_counter initialized to zero when .not. croplive
            ! offset_counter relevant only at time step of harvest

            onset_counter(p) = onset_counter(p) - dt

            ! enter phase 2 onset for one time step:
            ! transfer seed carbon to leaf emergence

            if (leafout(p) >= huileaf(p) .and. hui(p) < huigrain(p) .and. idpp < mxmat(ivt(p))) then
               if (abs(onset_counter(p)) > 1.e-6_r8) then
                  onset_flag(p)    = 1._r8
                  onset_counter(p) = dt
                  fert_counter(p)  = ndays_on * secspday
                  fert(p) = fertnitro(ivt(p)) * 1000._r8 / fert_counter(p)
               else
                  ! this ensures no re-entry to onset of phase2
                  ! b/c onset_counter(p) = onset_counter(p) - dt
                  ! at every time step

                  onset_counter(p) = dt
               end if

               ! enter harvest for one time step:
               ! - transfer live biomass to litter and to crop yield
               ! - send xsmrpool to the atmosphere
               ! if onset and harvest needed to last longer than one timestep
               ! the onset_counter would change from dt and you'd need to make
               ! changes to the offset subroutine below

            else if (hui(p) >= gddmaturity(p) .or. idpp >= mxmat(ivt(p))) then
               if (harvdate(p) >= NOT_Harvested) harvdate(p) = jday
               croplive(p) = .false.     ! no re-entry in greater if-block
               if (tlai(p) > 0._r8) then ! plant had emerged before harvest
                  offset_flag(p) = 1._r8
                  offset_counter(p) = dt
               else                      ! plant never emerged from the ground
                  dwt_seedc_to_leaf(c) = dwt_seedc_to_leaf(c) - leafc_xfer(p)/dt
                  dwt_seedn_to_leaf(c) = dwt_seedn_to_leaf(c) - leafn_xfer(p)/dt
                  dwt_seedp_to_leaf(c) = dwt_seedp_to_leaf(c) - leafp_xfer(p)/dt
                  leafc_xfer(p) = 0._r8  ! revert planting transfers
                  leafn_xfer(p) = leafc_xfer(p) / leafcn(ivt(p))
                  leafp_xfer(p) = leafc_xfer(p) / leafcp(ivt(p))
               end if

               ! enter phase 3 while previous criteria fail and next is true;
               ! in terms of order, phase 3 occurs before harvest, but when
               ! harvest *can* occur, we want it to have first priority.
               ! AgroIBIS uses a complex formula for lai decline.
               ! Use CN's simple formula at least as a place holder (slevis)

            else if (hui(p) >= huigrain(p)) then
               bglfr(p) = 1._r8/(leaf_long(ivt(p))*dayspyr*secspday)
            end if

            ! continue fertilizer application while in phase 2;
            ! assumes that onset of phase 2 took one time step only

            if (fert_counter(p) <= 0._r8) then
               fert(p) = 0._r8
            else ! continue same fert application every timestep
               fert_counter(p) = fert_counter(p) - dt
            end if

         else   ! crop not live
            ! next 2 lines conserve mass if leaf*_xfer > 0 due to interpinic
            dwt_seedc_to_leaf(c) = dwt_seedc_to_leaf(c) - leafc_xfer(p)/dt
            dwt_seedn_to_leaf(c) = dwt_seedn_to_leaf(c) - leafn_xfer(p)/dt
            dwt_seedp_to_leaf(c) = dwt_seedp_to_leaf(c) - leafp_xfer(p)/dt
            onset_counter(p) = 0._r8
            leafc_xfer(p) = 0._r8
            leafn_xfer(p) = leafc_xfer(p) / leafcn(ivt(p))
            leafp_xfer(p) = leafc_xfer(p) / leafcp(ivt(p))
         end if ! croplive

      end do ! prognostic crops loop

    end associate

  end subroutine CropPhenology

  !-----------------------------------------------------------------------
  subroutine CropPhenologyInit(bounds)
    !
    ! !DESCRIPTION:
    ! Initialization of CropPhenology. Must be called after time-manager is
    ! initialized, and after ecophyscon file is read in.
    !
    ! !USES:
    use pftvarcon       , only: npcropmin, npcropmax, mnNHplantdate
    use pftvarcon       , only: mnSHplantdate, mxNHplantdate
    use pftvarcon       , only: mxSHplantdate
    use clm_time_manager, only: get_calday
    !
    ! !ARGUMENTS:
    implicit none
    type(bounds_type), intent(in) :: bounds  
    !
    ! LOCAL VARAIBLES:
    integer           :: p,g,n,i                     ! indices
    !------------------------------------------------------------------------

    allocate( inhemi(bounds%begp:bounds%endp) )

    allocate( minplantjday(0:numpft,inSH)) ! minimum planting julian day
    allocate( maxplantjday(0:numpft,inSH)) ! minimum planting julian day

    ! Julian day for the start of the year (mid-winter)
    jdayyrstart(inNH) =   1
    jdayyrstart(inSH) = 182

    ! Convert planting dates into julian day
    minplantjday(:,:) = huge(1)
    maxplantjday(:,:) = huge(1)
    do n = npcropmin, npcropmax
       minplantjday(n,inNH) = int( get_calday( mnNHplantdate(n), 0 ) )
       maxplantjday(n,inNH) = int( get_calday( mxNHplantdate(n), 0 ) )
    end do
    do n = npcropmin, npcropmax
       minplantjday(n,inSH) = int( get_calday( mnSHplantdate(n), 0 ) )
       maxplantjday(n,inSH) = int( get_calday( mxSHplantdate(n), 0 ) )
    end do

    ! Figure out what hemisphere each PFT is in
    do p = bounds%begp, bounds%endp
       g = pft%gridcell(p)
       ! Northern hemisphere
       if ( grc%latdeg(g) > 0.0_r8 )then
          inhemi(p) = inNH
       else
          inhemi(p) = inSH
       end if
    end do

    !
    ! Constants for Crop vernalization
    !
    ! photoperiod factor calculation
    ! genetic constant - can be modified

    p1d = 0.004_r8  ! average for genotypes from Ritchey, 1991.
    ! Modeling plant & soil systems: Wheat phasic developmt
    p1v = 0.003_r8  ! average for genotypes from Ritchey, 1991.

    hti   = 1._r8
    tbase = 0._r8

  end subroutine CropPhenologyInit

  !-----------------------------------------------------------------------
  subroutine vernalization(p, &
       canopystate_vars, temperature_vars, waterstate_vars, cnstate_vars)
    !
    ! !DESCRIPTION:
    !
    ! * * * only call for winter temperate cereal * * *
    !
    ! subroutine calculates vernalization and photoperiod effects on
    ! gdd accumulation in winter temperate cereal varieties. Thermal time accumulation
    ! is reduced in 1st period until plant is fully vernalized. During this
    ! time of emergence to spikelet formation, photoperiod can also have a
    ! drastic effect on plant development.
    !
    ! !ARGUMENTS:
    integer                , intent(in) :: p    ! PATCH index running over
    type(canopystate_type) , intent(in) :: canopystate_vars
    type(temperature_type) , intent(in) :: temperature_vars
    type(waterstate_type)  , intent(in) :: waterstate_vars
    type(cnstate_type)     , intent(inout) :: cnstate_vars
    !
    ! LOCAL VARAIBLES:
    real(r8) tcrown                     ! ?
    real(r8) vd, vd1, vd2               ! vernalization dependence
    real(r8) tkil                       ! Freeze kill threshold
    integer  c,g                        ! indices
    !------------------------------------------------------------------------

    associate(                                               & 
         tlai        => canopystate_vars%tlai_patch        , & ! Input:  [real(r8) (:) ]  one-sided leaf area index, no burying by snow     

         t_ref2m     => temperature_vars%t_ref2m_patch     , & ! Input:  [real(r8) (:) ]  2 m height surface air temperature (K)            
         t_ref2m_min => temperature_vars%t_ref2m_min_patch , & ! Input:  [real(r8) (:) ] daily minimum of average 2 m height surface air temperature (K)
         t_ref2m_max => temperature_vars%t_ref2m_max_patch , & ! Input:  [real(r8) (:) ] daily maximum of average 2 m height surface air temperature (K)

         snow_depth  => waterstate_vars%snow_depth_col     , & ! Input:  [real(r8) (:) ]  snow height (m)                                   

         hdidx       => cnstate_vars%hdidx_patch           , & ! Output: [real(r8) (:) ]  cold hardening index?                             
         cumvd       => cnstate_vars%cumvd_patch           , & ! Output: [real(r8) (:) ]  cumulative vernalization d?ependence?             
         vf          => cnstate_vars%vf_patch              , & ! Output: [real(r8) (:) ]  vernalization factor for cereal                   
         gddmaturity => cnstate_vars%gddmaturity_patch     , & ! Output: [real(r8) (:) ]  gdd needed to harvest                             
         huigrain    => cnstate_vars%huigrain_patch          & ! Output: [real(r8) (:) ]  heat unit index needed to reach vegetative maturity
         )

      c = pft%column(p)

      ! for all equations - temperatures must be in degrees (C)
      ! calculate temperature of crown of crop (e.g., 3 cm soil temperature)
      ! snow depth in centimeters
      
      if (t_ref2m(p) < tfrz) then !slevis: t_ref2m inst of td=daily avg (K)
         tcrown = 2._r8 + (t_ref2m(p) - tfrz) * (0.4_r8 + 0.0018_r8 * &
              (min(snow_depth(c)*100._r8, 15._r8) - 15._r8)**2)
      else !slevis: snow_depth inst of adsnod=daily average (m)
         tcrown = t_ref2m(p) - tfrz
      end if

      ! vernalization factor calculation
      ! if vf(p) = 1.  then plant is fully vernalized - and thermal time
      ! accumulation in phase 1 will be unaffected
      ! refers to gddtsoi & gddplant, defined in the accumulation routines (slevis)
      ! reset vf, cumvd, and hdidx to 0 at planting of crop (slevis)

      if (t_ref2m_max(p) > tfrz) then
         if (t_ref2m_min(p) <= tfrz+15._r8) then
            vd1      = 1.4_r8 - 0.0778_r8 * tcrown
            vd2      = 0.5_r8 + 13.44_r8 / ((t_ref2m_max(p)-t_ref2m_min(p)+3._r8)**2) * tcrown
            vd       = max(0._r8, min(1._r8, vd1, vd2))
            cumvd(p) = cumvd(p) + vd
         end if

         if (cumvd(p) < 10._r8 .and. t_ref2m_max(p) > tfrz+30._r8) then
            cumvd(p) = cumvd(p) - 0.5_r8 * (t_ref2m_max(p) - tfrz - 30._r8)
         end if
         cumvd(p) = max(0._r8, cumvd(p))       ! must be > 0

         vf(p) = 1._r8 - p1v * (50._r8 - cumvd(p))
         vf(p) = max(0._r8, min(vf(p), 1._r8)) ! must be between 0 - 1
      end if

      ! calculate cold hardening of plant
      ! determines for winter cereal varieties whether the plant has completed
      ! a period of cold hardening to protect it from freezing temperatures. If
      ! not, then exposure could result in death or killing of plants.

      ! there are two distinct phases of hardening

      if (t_ref2m_min(p) <= tfrz-3._r8 .or. hdidx(p) /= 0._r8) then
         if (hdidx(p) >= hti) then   ! done with phase 1
            hdidx(p) = hdidx(p) + 0.083_r8
            hdidx(p) = min(hdidx(p), hti*2._r8)
         end if

         if (t_ref2m_max(p) >= tbase + tfrz + 10._r8) then
            hdidx(p) = hdidx(p) - 0.02_r8 * (t_ref2m_max(p)-tbase-tfrz-10._r8)
            if (hdidx(p) > hti) hdidx(p) = hdidx(p) - 0.02_r8 * (t_ref2m_max(p)-tbase-tfrz-10._r8)
            hdidx(p) = max(0._r8, hdidx(p))
         end if

      else if (tcrown >= tbase-1._r8) then
         if (tcrown <= tbase+8._r8) then
            hdidx(p) = hdidx(p) + 0.1_r8 - (tcrown-tbase+3.5_r8)**2 / 506._r8
            if (hdidx(p) >= hti .and. tcrown <= tbase + 0._r8) then
               hdidx(p) = hdidx(p) + 0.083_r8
               hdidx(p) = min(hdidx(p), hti*2._r8)
            end if
         end if

         if (t_ref2m_max(p) >= tbase + tfrz + 10._r8) then
            hdidx(p) = hdidx(p) - 0.02_r8 * (t_ref2m_max(p)-tbase-tfrz-10._r8)
            if (hdidx(p) > hti) hdidx(p) = hdidx(p) - 0.02_r8 * (t_ref2m_max(p)-tbase-tfrz-10._r8)
            hdidx(p) = max(0._r8, hdidx(p))
         end if
      end if

      ! calculate what the cereal killing temperature
      ! there is a linear inverse relationship between
      ! hardening of the plant and the killing temperature or
      ! threshold that the plant can withstand
      ! when plant is fully-hardened (hdidx = 2), the killing threshold is -18 C

      ! will have to develop some type of relationship that reduces LAI and
      ! biomass pools in response to cold damaged crop

      if (t_ref2m_min(p) <= tfrz - 6._r8) then
         tkil = (tbase - 6._r8) - 6._r8 * hdidx(p)
         if (tkil >= tcrown) then
            if ((0.95_r8 - 0.02_r8 * (tcrown - tkil)**2) >= 0.02_r8) then
               write (iulog,*)  'crop damaged by cold temperatures at p,c =', p,c
            else if (tlai(p) > 0._r8) then ! slevis: kill if past phase1
               gddmaturity(p) = 0._r8      !         by forcing through
               huigrain(p)    = 0._r8      !         harvest
               write (iulog,*)  '95% of crop killed by cold temperatures at p,c =', p,c
            end if
         end if
      end if

    end associate 

  end subroutine vernalization

  !-----------------------------------------------------------------------
  subroutine CNOnsetGrowth (num_soilp, filter_soilp, &
       cnstate_vars, &
       carbonstate_vars, nitrogenstate_vars, carbonflux_vars,nitrogenflux_vars,&
       phosphorusstate_vars,phosphorusflux_vars)
    !
    ! !DESCRIPTION:
    ! Determines the flux of stored C and N from transfer pools to display
    ! pools during the phenological onset period.
    ! add flux for phosphorus - X.YANG
    !
    ! !ARGUMENTS:
    integer                  , intent(in)    :: num_soilp       ! number of soil patches in filter
    integer                  , intent(in)    :: filter_soilp(:) ! filter for soil patches
    type(cnstate_type)       , intent(in)    :: cnstate_vars
    type(carbonstate_type)   , intent(in)    :: carbonstate_vars
    type(nitrogenstate_type) , intent(in)    :: nitrogenstate_vars
    type(carbonflux_type)    , intent(inout) :: carbonflux_vars
    type(nitrogenflux_type)  , intent(inout) :: nitrogenflux_vars
    type(phosphorusstate_type) , intent(in)    :: phosphorusstate_vars
    type(phosphorusflux_type)  , intent(inout) :: phosphorusflux_vars
    !
    ! !LOCAL VARIABLES:
    integer :: p            ! indices
    integer :: fp           ! lake filter pft index
    real(r8):: t1           ! temporary variable
    !-----------------------------------------------------------------------

    associate(                                                                                             & 
         ivt                                 =>    pft%itype                                             , & ! Input:  [integer   (:) ]  pft vegetation type                                

         woody                               =>    ecophyscon%woody                                      , & ! Input:  [real(r8)  (:) ]  binary flag for woody lifeform (1=woody, 0=not woody)
         
         onset_flag                          =>    cnstate_vars%onset_flag_patch                           , & ! Input:  [real(r8)  (:) ]  onset flag                                        
         onset_counter                       =>    cnstate_vars%onset_counter_patch                        , & ! Input:  [real(r8)  (:) ]  onset days counter                                
         bgtr                                =>    cnstate_vars%bgtr_patch                                 , & ! Input:  [real(r8)  (:) ]  background transfer growth rate (1/s)             
         
         leafc_xfer                          =>    carbonstate_vars%leafc_xfer_patch                     , & ! Input:  [real(r8)  (:) ]  (gC/m2) leaf C transfer                           
         frootc_xfer                         =>    carbonstate_vars%frootc_xfer_patch                    , & ! Input:  [real(r8)  (:) ]  (gC/m2) fine root C transfer                      
         livestemc_xfer                      =>    carbonstate_vars%livestemc_xfer_patch                 , & ! Input:  [real(r8)  (:) ]  (gC/m2) live stem C transfer                      
         deadstemc_xfer                      =>    carbonstate_vars%deadstemc_xfer_patch                 , & ! Input:  [real(r8)  (:) ]  (gC/m2) dead stem C transfer                      
         livecrootc_xfer                     =>    carbonstate_vars%livecrootc_xfer_patch                , & ! Input:  [real(r8)  (:) ]  (gC/m2) live coarse root C transfer               
         deadcrootc_xfer                     =>    carbonstate_vars%deadcrootc_xfer_patch                , & ! Input:  [real(r8)  (:) ]  (gC/m2) dead coarse root C transfer               
         
         leafn_xfer                          =>    nitrogenstate_vars%leafn_xfer_patch                   , & ! Input:  [real(r8)  (:) ]  (gN/m2) leaf N transfer                           
         frootn_xfer                         =>    nitrogenstate_vars%frootn_xfer_patch                  , & ! Input:  [real(r8)  (:) ]  (gN/m2) fine root N transfer                      
         livestemn_xfer                      =>    nitrogenstate_vars%livestemn_xfer_patch               , & ! Input:  [real(r8)  (:) ]  (gN/m2) live stem N transfer                      
         deadstemn_xfer                      =>    nitrogenstate_vars%deadstemn_xfer_patch               , & ! Input:  [real(r8)  (:) ]  (gN/m2) dead stem N transfer                      
         livecrootn_xfer                     =>    nitrogenstate_vars%livecrootn_xfer_patch              , & ! Input:  [real(r8)  (:) ]  (gN/m2) live coarse root N transfer               
         deadcrootn_xfer                     =>    nitrogenstate_vars%deadcrootn_xfer_patch              , & ! Input:  [real(r8)  (:) ]  (gN/m2) dead coarse root N transfer               


         leafp_xfer                          =>    phosphorusstate_vars%leafp_xfer_patch                   , & ! Input:  [real(r8)(:)   ]  (gP/m2) leaf P transfer                           
         frootp_xfer                         =>    phosphorusstate_vars%frootp_xfer_patch                  , & ! Input:  [real(r8)(:)   ]  (gP/m2) fine root P transfer                      
         livestemp_xfer                      =>    phosphorusstate_vars%livestemp_xfer_patch               , & ! Input:  [real(r8)(:)   ]  (gP/m2) live stem P transfer                      
         deadstemp_xfer                      =>    phosphorusstate_vars%deadstemp_xfer_patch               , & ! Input:  [real(r8)(:)   ]  (gP/m2) dead stem P transfer                      
         livecrootp_xfer                     =>    phosphorusstate_vars%livecrootp_xfer_patch              , & ! Input:  [real(r8)(:)   ]  (gP/m2) live coarse root P transfer               
         deadcrootp_xfer                     =>    phosphorusstate_vars%deadcrootp_xfer_patch              , & ! Input:  [real(r8)(:)   ]  (gP/m2) dead coarse root P transfer               


         leafc_xfer_to_leafc                 =>    carbonflux_vars%leafc_xfer_to_leafc_patch             , & ! Output:  [real(r8) (:) ]                                                    
         frootc_xfer_to_frootc               =>    carbonflux_vars%frootc_xfer_to_frootc_patch           , & ! Output:  [real(r8) (:) ]                                                    
         livestemc_xfer_to_livestemc         =>    carbonflux_vars%livestemc_xfer_to_livestemc_patch     , & ! Output:  [real(r8) (:) ]                                                    
         deadstemc_xfer_to_deadstemc         =>    carbonflux_vars%deadstemc_xfer_to_deadstemc_patch     , & ! Output:  [real(r8) (:) ]                                                    
         livecrootc_xfer_to_livecrootc       =>    carbonflux_vars%livecrootc_xfer_to_livecrootc_patch   , & ! Output:  [real(r8) (:) ]                                                    
         deadcrootc_xfer_to_deadcrootc       =>    carbonflux_vars%deadcrootc_xfer_to_deadcrootc_patch   , & ! Output:  [real(r8) (:) ]                                                    
         
         leafn_xfer_to_leafn                 =>    nitrogenflux_vars%leafn_xfer_to_leafn_patch           , & ! Output:  [real(r8) (:) ]                                                    
         frootn_xfer_to_frootn               =>    nitrogenflux_vars%frootn_xfer_to_frootn_patch         , & ! Output:  [real(r8) (:) ]                                                    
         livestemn_xfer_to_livestemn         =>    nitrogenflux_vars%livestemn_xfer_to_livestemn_patch   , & ! Output:  [real(r8) (:) ]                                                    
         deadstemn_xfer_to_deadstemn         =>    nitrogenflux_vars%deadstemn_xfer_to_deadstemn_patch   , & ! Output:  [real(r8) (:) ]                                                    
         livecrootn_xfer_to_livecrootn       =>    nitrogenflux_vars%livecrootn_xfer_to_livecrootn_patch , & ! Output:  [real(r8) (:) ]                                                    
         deadcrootn_xfer_to_deadcrootn       =>    nitrogenflux_vars%deadcrootn_xfer_to_deadcrootn_patch , & ! Output:  [real(r8) (:) ]                                                    

         leafp_xfer_to_leafp                 =>    phosphorusflux_vars%leafp_xfer_to_leafp_patch           , & ! Output:  [real(r8) (:) ]                                                    
         frootp_xfer_to_frootp               =>    phosphorusflux_vars%frootp_xfer_to_frootp_patch         , & ! Output:  [real(r8) (:) ]                                                    
         livestemp_xfer_to_livestemp         =>    phosphorusflux_vars%livestemp_xfer_to_livestemp_patch   , & ! Output:  [real(r8) (:) ]                                                    
         deadstemp_xfer_to_deadstemp         =>    phosphorusflux_vars%deadstemp_xfer_to_deadstemp_patch   , & ! Output:  [real(r8) (:) ]                                                    
         livecrootp_xfer_to_livecrootp       =>    phosphorusflux_vars%livecrootp_xfer_to_livecrootp_patch , & ! Output:  [real(r8) (:) ]                                                    
         deadcrootp_xfer_to_deadcrootp       =>    phosphorusflux_vars%deadcrootp_xfer_to_deadcrootp_patch   & ! Output:  [real(r8) (:) ]                                                    
         )

      ! patch loop
      do fp = 1,num_soilp
         p = filter_soilp(fp)

         ! only calculate these fluxes during onset period
         if (onset_flag(p) == 1._r8) then

            ! The transfer rate is a linearly decreasing function of time,
            ! going to zero on the last timestep of the onset period

            if (onset_counter(p) == dt) then
               t1 = 1.0_r8 / dt
            else
               t1 = 2.0_r8 / (onset_counter(p))
            end if
            leafc_xfer_to_leafc(p)   = t1 * leafc_xfer(p)
            frootc_xfer_to_frootc(p) = t1 * frootc_xfer(p)
            leafn_xfer_to_leafn(p)   = t1 * leafn_xfer(p)
            frootn_xfer_to_frootn(p) = t1 * frootn_xfer(p)
            leafp_xfer_to_leafp(p)   = t1 * leafp_xfer(p)
            frootp_xfer_to_frootp(p) = t1 * frootp_xfer(p)
            if (woody(ivt(p)) == 1.0_r8) then
               livestemc_xfer_to_livestemc(p)   = t1 * livestemc_xfer(p)
               deadstemc_xfer_to_deadstemc(p)   = t1 * deadstemc_xfer(p)
               livecrootc_xfer_to_livecrootc(p) = t1 * livecrootc_xfer(p)
               deadcrootc_xfer_to_deadcrootc(p) = t1 * deadcrootc_xfer(p)
               livestemn_xfer_to_livestemn(p)   = t1 * livestemn_xfer(p)
               deadstemn_xfer_to_deadstemn(p)   = t1 * deadstemn_xfer(p)
               livecrootn_xfer_to_livecrootn(p) = t1 * livecrootn_xfer(p)
               deadcrootn_xfer_to_deadcrootn(p) = t1 * deadcrootn_xfer(p)

               livestemp_xfer_to_livestemp(p)   = t1 * livestemp_xfer(p)
               deadstemp_xfer_to_deadstemp(p)   = t1 * deadstemp_xfer(p)
               livecrootp_xfer_to_livecrootp(p) = t1 * livecrootp_xfer(p)
               deadcrootp_xfer_to_deadcrootp(p) = t1 * deadcrootp_xfer(p)
            end if

         end if ! end if onset period

         ! calculate the background rate of transfer growth (used for stress
         ! deciduous algorithm). In this case, all of the mass in the transfer
         ! pools should be moved to displayed growth in each timestep.

         if (bgtr(p) > 0._r8) then
            leafc_xfer_to_leafc(p)   = leafc_xfer(p) / dt
            frootc_xfer_to_frootc(p) = frootc_xfer(p) / dt
            leafn_xfer_to_leafn(p)   = leafn_xfer(p) / dt
            frootn_xfer_to_frootn(p) = frootn_xfer(p) / dt
            leafp_xfer_to_leafp(p)   = leafp_xfer(p) / dt
            frootp_xfer_to_frootp(p) = frootp_xfer(p) / dt
            if (woody(ivt(p)) == 1.0_r8) then
               livestemc_xfer_to_livestemc(p)   = livestemc_xfer(p) / dt
               deadstemc_xfer_to_deadstemc(p)   = deadstemc_xfer(p) / dt
               livecrootc_xfer_to_livecrootc(p) = livecrootc_xfer(p) / dt
               deadcrootc_xfer_to_deadcrootc(p) = deadcrootc_xfer(p) / dt
               livestemn_xfer_to_livestemn(p)   = livestemn_xfer(p) / dt
               deadstemn_xfer_to_deadstemn(p)   = deadstemn_xfer(p) / dt
               livecrootn_xfer_to_livecrootn(p) = livecrootn_xfer(p) / dt
               deadcrootn_xfer_to_deadcrootn(p) = deadcrootn_xfer(p) / dt
               livestemp_xfer_to_livestemp(p)   = livestemp_xfer(p) / dt
               deadstemp_xfer_to_deadstemp(p)   = deadstemp_xfer(p) / dt
               livecrootp_xfer_to_livecrootp(p) = livecrootp_xfer(p) / dt
               deadcrootp_xfer_to_deadcrootp(p) = deadcrootp_xfer(p) / dt
            end if
         end if ! end if bgtr

      end do ! end pft loop

    end associate

  end subroutine CNOnsetGrowth

 !----------------------------------------------------------------------
 subroutine CNCropHarvest (num_pcropp, filter_pcropp, num_soilc, filter_soilc, crop_vars, &
            cnstate_vars, carbonstate_vars, carbonflux_vars, nitrogenstate_vars, nitrogenflux_vars, &
            phosphorusstate_vars, phosphorusflux_vars)
   !
   ! !DESCRIPTION:
   ! This routine handles harvest for agriculture vegetation types, such as
   ! corn, soybean, and wheat. This routine allows harvest to be calculated
   ! instead of in the OffsetLitterfall subroutine. The harvest index is
   ! determined based on the LPJ model.
   !
   ! !ARGUMENTS:
   integer, intent(in) :: num_pcropp       ! number of prog crop pfts in filter
   integer, intent(in) :: filter_pcropp(:) ! filter for prognostic crop pfts
   integer, intent(in) :: num_soilc        ! number of soil columns in filter
   integer, intent(in) :: filter_soilc(:)  ! soil column filter

    type(crop_type)         , intent(inout) :: crop_vars
    type(cnstate_type)      , intent(inout) :: cnstate_vars
    type(carbonstate_type)  , intent(in)    :: carbonstate_vars
    type(carbonflux_type)   , intent(inout) :: carbonflux_vars
    type(nitrogenstate_type), intent(in)    :: nitrogenstate_vars
    type(nitrogenflux_type) , intent(inout) :: nitrogenflux_vars
    type(phosphorusstate_type),intent(inout):: phosphorusstate_vars
    type(phosphorusflux_type), intent(inout):: phosphorusflux_vars
   !
   ! !LOCAL VARIABLES:
   ! local pointers to implicit in scalars
   integer :: p                             ! indices
   integer :: fp                            ! lake filter pft index
   real(r8):: t1                            ! temporary variable
   real(r8):: cgrain                        ! amount of carbon in the grain
   !-------------------------------------------------------------------------
   associate(&
   ivt                   =>    pft%itype                                   , & ! Input:  [integer (:)]  pft vegetation type
   offset_flag           =>    cnstate_vars%offset_flag_patch              , & ! Input:  [real(r8) (:) ]  offset flag      
   offset_counter        =>    cnstate_vars%offset_counter_patch           , & ! Input:  [real(r8) (:) ]  offset days counter

   presharv              =>    ecophyscon%presharv                         , & ! Input:  [real(r8) (:) ]  porportion of residue harvested 
   fyield                =>    ecophyscon%fyield                           , & ! Input:  [real(r8) (:) ]  fraction of grain actually harvested
   convfact              =>    ecophyscon%convfact                         , & ! Input:  [real(r8) (:) ]  converstion factor for bu/acre

   leafc                 =>    carbonstate_vars%leafc_patch                , & ! Input:  [real(r8) (:) ]  (gC/m2) leaf C   
   grainc                =>    carbonstate_vars%grainc_patch               , & ! Input:  [real(r8) (:) ]  (gC/m2) grain C  
   livestemc             =>    carbonstate_vars%livestemc_patch            , & ! Input:  [real(r8) (:) ]  (gC/m2) livestem C
   leafn                 =>    nitrogenstate_vars%leafn_patch              , & ! Input:  [real(r8) (:) ]  (gN/m2) leaf N
   grainn                =>    nitrogenstate_vars%grainn_patch             , & ! Input:  [real(r8) (:) ]  (gN/m2) grain N
   livestemn             =>    nitrogenstate_vars%livestemn_patch          , & ! Input:  [real(r8) (:) ]  (gN/m2) livestem N
   leafp                 =>    phosphorusstate_vars%leafp_patch            , & ! Input:  [real(r8) (:) ]  (gP/m2) leaf P
   grainp                =>    phosphorusstate_vars%grainp_patch           , & ! Input:  [real(r8) (:) ]  (gP/m2) grain P
   livestemp             =>    phosphorusstate_vars%livestemp_patch        , & ! Input:  [real(r8) (:) ]  (gP/m2) livestem P
   cpool_to_grainc       =>    carbonflux_vars%cpool_to_grainc_patch       , & ! Input:  [real(r8) (:) ]  allocation to grain C (gC/m2/s)
   cpool_to_livestemc    =>    carbonflux_vars%cpool_to_livestemc_patch    , & ! Input:  [real(r8) (:) ]  allocation to live stem C (gC/m2/s)
   cpool_to_leafc        =>    carbonflux_vars%cpool_to_leafc_patch        , & ! Input:  [real(r8) (:) ]  allocation to leaf C (gC/m2/s)
   npool_to_leafn        =>    nitrogenflux_vars%npool_to_leafn_patch      , & ! Input:  [real(r8) (:)]  allocation to grain N (gN/m2/s)
   npool_to_livestemn    =>    nitrogenflux_vars%npool_to_livestemn_patch  , & ! Input:  [real(r8) (:)]  allocation to grain N (gN/m2/s)
   npool_to_grainn       =>    nitrogenflux_vars%npool_to_grainn_patch     , & ! Input:  [real(r8) (:)]  allocation to grain N (gN/m2/s)
   ppool_to_leafp        =>    phosphorusflux_vars%ppool_to_leafp_patch    , & ! Input:  [real(r8) (:)]  allocation to grain P (gP/m2/s)
   ppool_to_livestemp    =>    phosphorusflux_vars%ppool_to_livestemp_patch, & ! Input:  [real(r8) (:)]  allocation to grain P (gP/m2/s)
   ppool_to_grainp       =>    phosphorusflux_vars%ppool_to_grainp_patch   , & ! Input:  [real(r8) (:)]  allocation to grain P (gP/m2/s)
   hrv_leafc_to_prod1c   =>    carbonflux_vars%hrv_leafc_to_prod1c_patch   , & ! Input:  [real(r8) (:)] crop leafc harvested
   hrv_livestemc_to_prod1c  => carbonflux_vars%hrv_livestemc_to_prod1c_patch, & ! Input:  [real(r8) (:)] crop stemc harvested
   hrv_grainc_to_prod1c  =>    carbonflux_vars%hrv_grainc_to_prod1c_patch  , & ! Input:  [real(r8) (:)] crop grainc harvested
   hrv_leafn_to_prod1n   =>    nitrogenflux_vars%hrv_leafn_to_prod1n_patch , & ! Input:  [real(r8) (:)] crop leafn harvested
   hrv_livestemn_to_prod1n  => nitrogenflux_vars%hrv_livestemn_to_prod1n_patch, & ! Input:  [real(r8) (:)] crop stemn harvested
   hrv_grainn_to_prod1n  =>    nitrogenflux_vars%hrv_grainn_to_prod1n_patch, & ! Input:  [real(r8) (:)] crop grainn harvested
   hrv_leafp_to_prod1p   =>    phosphorusflux_vars%hrv_leafp_to_prod1p_patch , & ! Input:  [real(r8) (:)] crop leafp harvested
   hrv_livestemp_to_prod1p  => phosphorusflux_vars%hrv_livestemp_to_prod1p_patch, & ! Input:  [real(r8) (:)] crop stemp harvested
   hrv_grainp_to_prod1p  =>    phosphorusflux_vars%hrv_grainp_to_prod1p_patch, & ! Input:  [real(r8) (:)] crop grainp harvested
   crpyld                =>    crop_vars%crpyld_patch                      , & ! InOut:  [real(r8) ):)]  harvested crop (bu/acre)
   dmyield               =>    crop_vars%dmyield_patch                       & ! InOut:  [real(r8) ):)]  dry matter harvested crop (t/ha)
   )

   cgrain = 0.50_r8
   do fp = 1,num_pcropp
      p = filter_pcropp(fp)
      ! only calculate during the offset period
      if (offset_flag(p) == 1._r8) then

         if (offset_counter(p) == dt) then
         t1 = 1._r8 / dt
              !calculate yield (crpyld = bu/acre and dmyield = t/ha)
              crpyld(p)    = (grainc(p)+cpool_to_grainc(p)*dt) * fyield(ivt(p)) * convfact(ivt(p)) / (cgrain * 1000)
              dmyield(p)   = (grainc(p)+cpool_to_grainc(p)*dt) * fyield(ivt(p)) * 0.01 / cgrain

              !calculate harvested carbon and nitrogen; remaining goes into litterpool
              !except for grain which goes into next years availc for growth after
              !planting
              hrv_leafc_to_prod1c(p)  = presharv(ivt(p)) * ((t1 * leafc(p)) + cpool_to_leafc(p))
              hrv_livestemc_to_prod1c(p)  =  presharv(ivt(p)) * ((t1 * livestemc(p)) + cpool_to_livestemc(p))
              hrv_grainc_to_prod1c(p) = t1 * grainc(p) + cpool_to_grainc(p)

              ! Do the same for Nitrogen
              hrv_leafn_to_prod1n(p) = presharv(ivt(p)) * ((t1 * leafn(p)) + npool_to_leafn(p))
              hrv_livestemn_to_prod1n(p) = presharv(ivt(p)) * ((t1 * livestemn(p)) + npool_to_livestemn(p))
              hrv_grainn_to_prod1n(p) = t1 * grainn(p) + npool_to_grainn(p)

              ! Do the same for Phosphorus
              hrv_leafp_to_prod1p(p) = presharv(ivt(p)) * ((t1 * leafp(p)) + ppool_to_leafp(p))
              hrv_livestemp_to_prod1p(p) = presharv(ivt(p)) * ((t1 * livestemp(p)) + ppool_to_livestemp(p))
              hrv_grainp_to_prod1p(p) = t1 * grainp(p) + ppool_to_grainp(p)

         end if ! offseddt_counter

      end if ! offset_flag
   end do

   ! gather all pft-level fluxes from harvest to the column
   ! for C and N inputs

   call CNCropHarvestPftToColumn(num_soilc, filter_soilc,cnstate_vars, &
                   carbonflux_vars, nitrogenflux_vars, phosphorusflux_vars)
    end associate
 end subroutine CNCropHarvest

  !-----------------------------------------------------------------------
  subroutine CNOffsetLitterfall (num_soilp, filter_soilp, &
       cnstate_vars, carbonstate_vars, carbonflux_vars, nitrogenflux_vars,&
       phosphorusflux_vars, nitrogenstate_vars,phosphorusstate_vars)
    !
    ! !DESCRIPTION:
    ! Determines the flux of C and N from displayed pools to litter
    ! pools during the phenological offset period.
    !
    ! !USES:
    use pftvarcon , only : npcropmin
    !
    ! !ARGUMENTS:
    integer                 , intent(in)    :: num_soilp       ! number of soil patches in filter
    integer                 , intent(in)    :: filter_soilp(:) ! filter for soil patches
    type(cnstate_type)      , intent(inout) :: cnstate_vars
    type(carbonstate_type)  , intent(in)    :: carbonstate_vars
    type(carbonflux_type)   , intent(inout) :: carbonflux_vars
    type(nitrogenflux_type) , intent(inout) :: nitrogenflux_vars
    type(phosphorusflux_type) , intent(inout) :: phosphorusflux_vars
    type(nitrogenstate_type)  , intent(in)   :: nitrogenstate_vars
    type(phosphorusstate_type), intent(in)   :: phosphorusstate_vars
    !
    ! !LOCAL VARIABLES:
    integer :: p, c         ! indices
    integer :: fp           ! lake filter pft index
    real(r8):: t1           ! temporary variable
    !-----------------------------------------------------------------------

    associate(                                                                     & 
         ivt                   =>    pft%itype                                   , & ! Input:  [integer  (:) ]  pft vegetation type                                

         leafcn                =>    ecophyscon%leafcn                           , & ! Input:  [real(r8) (:) ]  leaf C:N (gC/gN)                                  
         lflitcn               =>    ecophyscon%lflitcn                          , & ! Input:  [real(r8) (:) ]  leaf litter C:N (gC/gN)                           
         frootcn               =>    ecophyscon%frootcn                          , & ! Input:  [real(r8) (:) ]  fine root C:N (gC/gN)                             
         livewdcn              =>    ecophyscon%livewdcn                         , & ! Input:  [real(r8) (:) ]  live wood C:N (gC/gN)                             
         graincn               =>    ecophyscon%graincn                          , & ! Input:  [real(r8) (:) ]  grain C:N (gC/gN)                                 
         presharv              =>    ecophyscon%presharv                         , & ! Input:  [real(r8) (:) ]  porportion of residue harvested

         leafcp                =>    ecophyscon%leafcp                           , & ! Input:  [real(r8) (:) ]  leaf C:P (gC/gP)                                  
         lflitcp               =>    ecophyscon%lflitcp                          , & ! Input:  [real(r8) (:) ]  leaf litter C:P (gC/gP)                           
         frootcp               =>    ecophyscon%frootcp                          , & ! Input:  [real(r8) (:) ]  fine root C:P (gC/gP)                             
         livewdcp              =>    ecophyscon%livewdcp                         , & ! Input:  [real(r8) (:) ]  live wood C:P (gC/gP)                             
         graincp               =>    ecophyscon%graincp                          , & ! Input:  [real(r8) (:) ]  grain C:P (gC/gP)                                 

         offset_flag           =>    cnstate_vars%offset_flag_patch              , & ! Input:  [real(r8) (:) ]  offset flag                                       
         offset_counter        =>    cnstate_vars%offset_counter_patch           , & ! Input:  [real(r8) (:) ]  offset days counter                               

         leafc                 =>    carbonstate_vars%leafc_patch                , & ! Input:  [real(r8) (:) ]  (gC/m2) leaf C                                    
         frootc                =>    carbonstate_vars%frootc_patch               , & ! Input:  [real(r8) (:) ]  (gC/m2) fine root C                               
         grainc                =>    carbonstate_vars%grainc_patch               , & ! Input:  [real(r8) (:) ]  (gC/m2) grain C                                   
         livestemc             =>    carbonstate_vars%livestemc_patch            , & ! Input:  [real(r8) (:) ]  (gC/m2) livestem C                                

         cpool_to_grainc       =>    carbonflux_vars%cpool_to_grainc_patch       , & ! Input:  [real(r8) (:) ]  allocation to grain C (gC/m2/s)                   
         cpool_to_livestemc    =>    carbonflux_vars%cpool_to_livestemc_patch    , & ! Input:  [real(r8) (:) ]  allocation to live stem C (gC/m2/s)               
         cpool_to_leafc        =>    carbonflux_vars%cpool_to_leafc_patch        , & ! Input:  [real(r8) (:) ]  allocation to leaf C (gC/m2/s)                    
         cpool_to_frootc       =>    carbonflux_vars%cpool_to_frootc_patch       , & ! Input:  [real(r8) (:) ]  allocation to fine root C (gC/m2/s)               
         prev_leafc_to_litter  =>    carbonflux_vars%prev_leafc_to_litter_patch  , & ! Output: [real(r8) (:) ]  previous timestep leaf C litterfall flux (gC/m2/s)
         prev_frootc_to_litter =>    carbonflux_vars%prev_frootc_to_litter_patch , & ! Output: [real(r8) (:) ]  previous timestep froot C litterfall flux (gC/m2/s)
         leafc_to_litter       =>    carbonflux_vars%leafc_to_litter_patch       , & ! Output: [real(r8) (:) ]  leaf C litterfall (gC/m2/s)                       
         frootc_to_litter      =>    carbonflux_vars%frootc_to_litter_patch      , & ! Output: [real(r8) (:) ]  fine root C litterfall (gC/m2/s)                  
         livestemc_to_litter   =>    carbonflux_vars%livestemc_to_litter_patch   , & ! Output: [real(r8) (:) ]  live stem C litterfall (gC/m2/s)                  
         grainc_to_food        =>    carbonflux_vars%grainc_to_food_patch        , & ! Output: [real(r8) (:) ]  grain C to food (gC/m2/s)                         

         livestemn_to_litter   =>    nitrogenflux_vars%livestemn_to_litter_patch , & ! Output: [real(r8) (:) ]  livestem N to litter (gN/m2/s)                    
         grainn_to_food        =>    nitrogenflux_vars%grainn_to_food_patch      , & ! Output: [real(r8) (:) ]  grain N to food (gN/m2/s)                         
         leafn_to_litter       =>    nitrogenflux_vars%leafn_to_litter_patch     , & ! Output: [real(r8) (:) ]  leaf N litterfall (gN/m2/s)                       
         leafn_to_retransn     =>    nitrogenflux_vars%leafn_to_retransn_patch   , & ! Output: [real(r8) (:) ]  leaf N to retranslocated N pool (gN/m2/s)         
         frootn_to_litter      =>    nitrogenflux_vars%frootn_to_litter_patch    , & ! Output: [real(r8) (:) ]  fine root N litterfall (gN/m2/s)                  

         livestemp_to_litter   =>    phosphorusflux_vars%livestemp_to_litter_patch , & ! Output: [real(r8) (:) ]  livestem P to litter (gP/m2/s)                    
         grainp_to_food        =>    phosphorusflux_vars%grainp_to_food_patch      , & ! Output: [real(r8) (:) ]  grain P to food (gP/m2/s)                         
         leafp_to_litter       =>    phosphorusflux_vars%leafp_to_litter_patch     , & ! Output: [real(r8) (:) ]  leaf P litterfall (gP/m2/s)                       
         leafp_to_retransp     =>    phosphorusflux_vars%leafp_to_retransp_patch   , & ! Output: [real(r8) (:) ]  leaf P to retranslocated P pool (gP/m2/s)         
         frootp_to_litter      =>    phosphorusflux_vars%frootp_to_litter_patch    , & ! Output: [real(r8) (:) ]  fine root P litterfall (gP/m2/s) 
         
         prev_leafn_to_litter  =>    nitrogenflux_vars%prev_leafn_to_litter_patch    , & ! Output: [real(r8) (:) ]  previous timestep leaf N litterfall flux (gN/m2/s)
         prev_frootn_to_litter =>    nitrogenflux_vars%prev_frootn_to_litter_patch   , & ! Output: [real(r8) (:) ]  previous timestep froot N litterfall flux (gN/m2/s)
         prev_leafp_to_litter  =>    phosphorusflux_vars%prev_leafp_to_litter_patch  , & ! Output: [real(r8) (:) ]  previous timestep leaf P litterfall flux (gP/m2/s)
         prev_frootp_to_litter =>    phosphorusflux_vars%prev_frootp_to_litter_patch , & ! Output: [real(r8) (:) ]  previous timestep froot P litterfall flux (gP/m2/s)
         leafn                 =>    nitrogenstate_vars%leafn_patch                  , & ! Input:  [real(r8) (:) ]  (gN/m2) leaf N                                  
         frootn                =>    nitrogenstate_vars%frootn_patch                 , & ! Input:  [real(r8) (:) ]  (gN/m2) fine root N                               
         livestemn             =>    nitrogenstate_vars%livestemn_patch              , & ! Input:  [real(r8) (:) ]  (gN/m2) livestem N                               
         leafp                 =>    phosphorusstate_vars%leafp_patch                , & ! Input:  [real(r8) (:) ]  (gP/m2) leaf P                                 
         frootp                =>    phosphorusstate_vars%frootp_patch               , & ! Input:  [real(r8) (:) ]  (gP/m2) fine root P                               
         livestemp             =>    phosphorusstate_vars%livestemp_patch            , & ! Input:  [real(r8) (:) ]  (gP/m2) livestem P                              
         npool_to_leafn        =>    nitrogenflux_vars%npool_to_leafn_patch          , &
         npool_to_frootn       =>    nitrogenflux_vars%npool_to_frootn_patch         , &
         npool_to_livestemn    =>    nitrogenflux_vars%npool_to_livestemn_patch      , &
         ppool_to_leafp        =>    phosphorusflux_vars%ppool_to_leafp_patch        , &
         ppool_to_frootp       =>    phosphorusflux_vars%ppool_to_frootp_patch       , &
         ppool_to_livestemp    =>    phosphorusflux_vars%ppool_to_livestemp_patch      &
         )

      ! The litterfall transfer rate starts at 0.0 and increases linearly
      ! over time, with displayed growth going to 0.0 on the last day of litterfall
      
      do fp = 1,num_soilp
         p = filter_soilp(fp)

         ! only calculate fluxes during offset period
         if (offset_flag(p) == 1._r8) then

            if (offset_counter(p) == dt) then
               t1 = 1.0_r8 / dt
               if (ivt(p) >= npcropmin) then
               ! this assumes that offset_counter == dt for crops
               ! if this were ever changed, we'd need to add code to the "else"
                  leafc_to_litter(p) = (1.0_r8 - presharv(ivt(p))) * ((t1 * leafc(p)) + cpool_to_leafc(p))
                  frootc_to_litter(p) = t1 * frootc(p) + cpool_to_frootc(p)
                  livestemc_to_litter(p) = (1.0_r8 - presharv(ivt(p))) * ((t1 * livestemc(p)) + cpool_to_livestemc(p))
               else
                  leafc_to_litter(p)  = t1 * leafc(p)  + cpool_to_leafc(p)
                  frootc_to_litter(p) = t1 * frootc(p) + cpool_to_frootc(p)
               end if
            else
               t1 = dt * 2.0_r8 / (offset_counter(p) * offset_counter(p))
               leafc_to_litter(p)  = prev_leafc_to_litter(p)  + t1*(leafc(p)  - prev_leafc_to_litter(p)*offset_counter(p))
               frootc_to_litter(p) = prev_frootc_to_litter(p) + t1*(frootc(p) - prev_frootc_to_litter(p)*offset_counter(p))
            end if

            if ( nu_com .eq. 'RD') then
               ! calculate the leaf N litterfall and retranslocation
               leafn_to_litter(p)   = leafc_to_litter(p)  / lflitcn(ivt(p))
               leafn_to_retransn(p) = (leafc_to_litter(p) / leafcn(ivt(p))) - leafn_to_litter(p)

               ! calculate fine root N litterfall (no retranslocation of fine root N)
               frootn_to_litter(p) = frootc_to_litter(p) / frootcn(ivt(p))

               ! calculate the leaf P litterfall and retranslocation
               leafp_to_litter(p)   = leafc_to_litter(p)  / lflitcp(ivt(p))
               leafp_to_retransp(p) = (leafc_to_litter(p) / leafcp(ivt(p))) - leafp_to_litter(p)

               ! calculate fine root P litterfall (no retranslocation of fine root N)
               frootp_to_litter(p) = frootc_to_litter(p) / frootcp(ivt(p))
                
               if (ivt(p) >= npcropmin) then
                  livestemn_to_litter(p) = livestemc_to_litter(p) / livewdcn(ivt(p))
                  livestemp_to_litter(p) = livestemc_to_litter(p) / livewdcp(ivt(p))
               end if
            else
<<<<<<< HEAD
                if (offset_counter(p) == dt) then
                    t1 = 1.0_r8 / dt
                    if (ivt(p) >= npcropmin) then
                        ! this assumes that offset_counter == dt for crops
                        ! if this were ever changed, we'd need to add code to the "else"
                        leafn_to_litter(p) = ((1.0_r8 - presharv(ivt(p))) * ((t1 * leafn(p)) + npool_to_leafn(p)))* 0.38_r8 ! 62% N resorption rate; LEONARDUS VERGUTZ 2012 Ecological Monographs 82(2) 205-220.
                        leafn_to_retransn(p) = ((1.0_r8 - presharv(ivt(p))) * ((t1 * leafn(p)) + npool_to_leafn(p)))* 0.62_r8

                        leafp_to_litter(p) = ((1.0_r8 - presharv(ivt(p))) * ((t1 * leafp(p)) + ppool_to_leafp(p)))* 0.35_r8 ! 65% P resorption rate; LEONARDUS VERGUTZ 2012 Ecological Monographs 82(2) 205-220.
                        leafp_to_retransp(p) = ((1.0_r8 - presharv(ivt(p))) * ((t1 * leafp(p)) + ppool_to_leafp(p)))* 0.65_r8
                        
                        frootn_to_litter(p) = t1 * frootn(p) + npool_to_frootn(p)
                        frootp_to_litter(p) = t1 * frootp(p) + ppool_to_frootp(p)

                        livestemn_to_litter(p) = (1.0_r8 - presharv(ivt(p))) * ((t1 * livestemn(p)) + npool_to_livestemn(p))
                        livestemp_to_litter(p) = (1.0_r8 - presharv(ivt(p))) * ((t1 * livestemp(p)) + ppool_to_livestemp(p))
                        
                        !grainp_to_food(p) = grainc_to_food(p) / graincp(ivt(p))
                    else
                        leafn_to_litter(p)  = (t1 * leafn(p)  + npool_to_leafn(p))*0.38_r8
                        leafn_to_retransn(p) = (t1 * leafn(p)  + npool_to_leafn(p))*0.62_r8
                        frootn_to_litter(p) = t1 * frootn(p) + npool_to_frootn(p)

                        leafp_to_litter(p)  = (t1 * leafp(p)  + ppool_to_leafp(p))*0.35_r8
                        leafp_to_retransp(p) = (t1 * leafp(p)  + ppool_to_leafp(p))*0.65_r8
                        frootp_to_litter(p) = t1 * frootp(p) + ppool_to_frootp(p)
                    end if
                else
                    !t1 = dt * 2.0_r8 / (offset_counter(p) * offset_counter(p))
                    !leafn_to_litter(p)  = max(min((prev_leafn_to_litter(p)  + t1*(leafn(p)  - prev_leafn_to_litter(p)*offset_counter(p))),leafn(p)),0.0)*0.38_r8
                    !leafn_to_retransn(p) = max(min((prev_leafn_to_litter(p)  + t1*(leafn(p)  - prev_leafn_to_litter(p)*offset_counter(p))),leafn(p)),0.0)*0.62_r8
                    !frootn_to_litter(p) = max(min(prev_frootn_to_litter(p) + t1*(frootn(p) - prev_frootn_to_litter(p)*offset_counter(p)),frootn(p)),0.0)

                    !leafp_to_litter(p)  = max(min((prev_leafp_to_litter(p)  + t1*(leafp(p)  - prev_leafp_to_litter(p)*offset_counter(p))),leafp(p)),0.0)*0.35_r8
                    !leafp_to_retransp(p) = max(min((prev_leafp_to_litter(p)  + t1*(leafp(p)  - prev_leafp_to_litter(p)*offset_counter(p))),leafp(p)),0.0)*0.65_r8
                    !frootp_to_litter(p) = max(min(prev_frootp_to_litter(p) + t1*(frootp(p) - prev_frootp_to_litter(p)*offset_counter(p)),frootp(p)),0.0)
                    
                    leafn_to_litter(p)  = leafc_to_litter(p) / max(leafc(p), 1.e-20_r8) * leafn(p) * 0.38_r8
                    leafn_to_retransn(p) = leafc_to_litter(p) / max(leafc(p), 1.e-20_r8) * leafn(p) * 0.62_r8
                    frootn_to_litter(p) = frootc_to_litter(p) /  max(frootc(p), 1.e-20_r8) * frootn(p)
                    
                    leafp_to_litter(p)  = leafc_to_litter(p) / max(leafc(p), 1.e-20_r8) * leafp(p) * 0.35_r8
                    leafp_to_retransp(p) = leafc_to_litter(p) / max(leafc(p), 1.e-20_r8) * leafp(p) * 0.65_r8
                    frootp_to_litter(p) = frootc_to_litter(p) /  max(frootc(p), 1.e-20_r8) * frootp(p)
                end if
                ! save the current litterfall fluxes
                !prev_leafn_to_litter(p)  = leafn_to_litter(p)
                !prev_frootn_to_litter(p) = frootn_to_litter(p)
=======
               if (offset_counter(p) == dt) then
                  t1 = 1.0_r8 / dt
                  if (ivt(p) >= npcropmin) then
                     ! this assumes that offset_counter == dt for crops
                     ! if this were ever changed, we'd need to add code to the "else"
                     leafn_to_litter(p) = (1.0_r8 - presharv(ivt(p))) * ((t1 * leafn(p)) + npool_to_leafn(p))
                     leafp_to_litter(p) = (1.0_r8 - presharv(ivt(p))) * ((t1 * leafp(p)) + ppool_to_leafp(p))

                     frootn_to_litter(p) = t1 * frootn(p) + npool_to_frootn(p)
                     frootp_to_litter(p) = t1 * frootp(p) + ppool_to_frootp(p)

                     livestemn_to_litter(p) = (1.0_r8 - presharv(ivt(p))) * ((t1 * livestemn(p)) + npool_to_livestemn(p))
                     livestemp_to_litter(p) = (1.0_r8 - presharv(ivt(p))) * ((t1 * livestemp(p)) + ppool_to_livestemp(p))
                        
                  else
                     leafn_to_litter(p)  = (t1 * leafn(p)  + npool_to_leafn(p))*0.38_r8
                     leafn_to_retransn(p) = (t1 * leafn(p)  + npool_to_leafn(p))*0.62_r8
                     frootn_to_litter(p) = t1 * frootn(p) + npool_to_frootn(p)

                     leafp_to_litter(p)  = (t1 * leafp(p)  + ppool_to_leafp(p))*0.35_r8
                     leafp_to_retransp(p) = (t1 * leafp(p)  + ppool_to_leafp(p))*0.65_r8
                     frootp_to_litter(p) = t1 * frootp(p) + ppool_to_frootp(p)
                  end if
               else
                  t1 = dt * 2.0_r8 / (offset_counter(p) * offset_counter(p))
                  leafn_to_litter(p)  = min((prev_leafn_to_litter(p)  + t1*(leafn(p)  - prev_leafn_to_litter(p)*offset_counter(p))),leafn(p))*0.38_r8
                  leafn_to_retransn(p) = min((prev_leafn_to_litter(p)  + t1*(leafn(p)  - prev_leafn_to_litter(p)*offset_counter(p))),leafn(p))*0.62_r8
                  frootn_to_litter(p) = min(prev_frootn_to_litter(p) + t1*(frootn(p) - prev_frootn_to_litter(p)*offset_counter(p)),frootn(p))
                  
                  leafp_to_litter(p)  = min((prev_leafp_to_litter(p)  + t1*(leafp(p)  - prev_leafp_to_litter(p)*offset_counter(p))),leafp(p))*0.35_r8
                  leafp_to_retransp(p) =min((prev_leafp_to_litter(p)  + t1*(leafp(p)  - prev_leafp_to_litter(p)*offset_counter(p))),leafp(p))*0.65_r8
                  frootp_to_litter(p) = min(prev_frootp_to_litter(p) + t1*(frootp(p) - prev_frootp_to_litter(p)*offset_counter(p)),frootp(p))
               end if

               ! save the current litterfall fluxes
               prev_leafn_to_litter(p)  = leafn_to_litter(p)
               prev_frootn_to_litter(p) = frootn_to_litter(p)
>>>>>>> 20636864
                
                !prev_leafp_to_litter(p)  = leafp_to_litter(p)
                !prev_frootp_to_litter(p) = frootp_to_litter(p)
            end if
 
            ! save the current litterfall fluxes
            prev_leafc_to_litter(p)  = leafc_to_litter(p)
            prev_frootc_to_litter(p) = frootc_to_litter(p)

         end if ! end if offset period

      end do ! end pft loop

    end associate 

  end subroutine CNOffsetLitterfall

  !-----------------------------------------------------------------------
  subroutine CNBackgroundLitterfall (num_soilp, filter_soilp, &
       cnstate_vars, carbonstate_vars, carbonflux_vars, nitrogenflux_vars,& 
       phosphorusflux_vars, nitrogenstate_vars, phosphorusstate_vars)
    !
    ! !DESCRIPTION:
    ! Determines the flux of C and N from displayed pools to litter
    ! pools as the result of background litter fall.
    !
    ! !ARGUMENTS:
    integer                 , intent(in)    :: num_soilp       ! number of soil patches in filter
    integer                 , intent(in)    :: filter_soilp(:) ! filter for soil patches
    type(cnstate_type)      , intent(in)    :: cnstate_vars
    type(carbonstate_type)  , intent(in)    :: carbonstate_vars
    type(carbonflux_type)   , intent(inout) :: carbonflux_vars
    type(nitrogenflux_type) , intent(inout) :: nitrogenflux_vars
    type(phosphorusflux_type) , intent(inout) :: phosphorusflux_vars
    type(nitrogenstate_type)  , intent(in)    :: nitrogenstate_vars
    type(phosphorusstate_type), intent(in)    :: phosphorusstate_vars
    !
    ! !LOCAL VARIABLES:
    integer :: p            ! indices
    integer :: fp           ! lake filter pft index
    !-----------------------------------------------------------------------

    associate(                                                               & 
         ivt               =>    pft%itype                                 , & ! Input:  [integer  (:) ]  pft vegetation type                                

         leafcn            =>    ecophyscon%leafcn                         , & ! Input:  [real(r8) (:) ]  leaf C:N (gC/gN)                                  
         lflitcn           =>    ecophyscon%lflitcn                        , & ! Input:  [real(r8) (:) ]  leaf litter C:N (gC/gN)                           
         frootcn           =>    ecophyscon%frootcn                        , & ! Input:  [real(r8) (:) ]  fine root C:N (gC/gN)                             

         leafcp            =>    ecophyscon%leafcp                         , & ! Input:  [real(r8) (:) ]  leaf C:P (gC/gP)                                  
         lflitcp           =>    ecophyscon%lflitcp                        , & ! Input:  [real(r8) (:) ]  leaf litter C:P (gC/gP)                           
         frootcp           =>    ecophyscon%frootcp                        , & ! Input:  [real(r8) (:) ]  fine root C:P (gC/gP)                             

         bglfr             =>    cnstate_vars%bglfr_patch                  , & ! Input:  [real(r8) (:) ]  background litterfall rate (1/s)                  

         leafc             =>    carbonstate_vars%leafc_patch              , & ! Input:  [real(r8) (:) ]  (gC/m2) leaf C                                    
         frootc            =>    carbonstate_vars%frootc_patch             , & ! Input:  [real(r8) (:) ]  (gC/m2) fine root C                               
         
         leafc_to_litter   =>    carbonflux_vars%leafc_to_litter_patch     , & ! Output: [real(r8) (:) ]                                                    
         frootc_to_litter  =>    carbonflux_vars%frootc_to_litter_patch    , & ! Output: [real(r8) (:) ]                                                    

         leafn_to_litter   =>    nitrogenflux_vars%leafn_to_litter_patch   , & ! Output: [real(r8) (:) ]                                                    
         leafn_to_retransn =>    nitrogenflux_vars%leafn_to_retransn_patch , & ! Output: [real(r8) (:) ]                                                    
         frootn_to_litter  =>    nitrogenflux_vars%frootn_to_litter_patch  , & ! Output: [real(r8) (:) ]                                                    

         leafp_to_litter   =>    phosphorusflux_vars%leafp_to_litter_patch   , & ! Output: [real(r8) (:) ]                                                    
         leafp_to_retransp =>    phosphorusflux_vars%leafp_to_retransp_patch , & ! Output: [real(r8) (:) ]                                                    
         frootp_to_litter  =>    phosphorusflux_vars%frootp_to_litter_patch  , & ! Output: [real(r8) (:) ]   
         
         leafn             =>    nitrogenstate_vars%leafn_patch              , &
         frootn            =>    nitrogenstate_vars%frootn_patch             , &
         leafp             =>    phosphorusstate_vars%leafp_patch            , &
         frootp            =>    phosphorusstate_vars%frootp_patch             &
         )

      ! patch loop
      do fp = 1,num_soilp
         p = filter_soilp(fp)

         ! only calculate these fluxes if the background litterfall rate is non-zero
         if (bglfr(p) > 0._r8) then
            ! units for bglfr are already 1/s
            leafc_to_litter(p)  = bglfr(p) * leafc(p)
            frootc_to_litter(p) = bglfr(p) * frootc(p)

            if ( nu_com .eq. 'RD') then
               ! calculate the leaf N litterfall and retranslocation
               leafn_to_litter(p)   = leafc_to_litter(p)  / lflitcn(ivt(p))
               leafn_to_retransn(p) = (leafc_to_litter(p) / leafcn(ivt(p))) - leafn_to_litter(p)

               ! calculate fine root N litterfall (no retranslocation of fine root N)
               frootn_to_litter(p) = frootc_to_litter(p) / frootcn(ivt(p))

               ! calculate the leaf P litterfall and retranslocation
               leafp_to_litter(p)   = leafc_to_litter(p)  / lflitcp(ivt(p))
               leafp_to_retransp(p) = (leafc_to_litter(p) / leafcp(ivt(p))) - leafp_to_litter(p)

               ! calculate fine root P litterfall (no retranslocation of fine root P)
               frootp_to_litter(p) = frootc_to_litter(p) / frootcp(ivt(p))
            else
               ! calculate the leaf N litterfall and retranslocation
               leafn_to_litter(p)   = bglfr(p) * leafn(p) * 0.38_r8 ! 62% N resorption rate; LEONARDUS VERGUTZ 2012 Ecological Monographs 82(2) 205-220.
               leafn_to_retransn(p) = bglfr(p) * leafn(p) - leafn_to_litter(p)

               ! calculate fine root N litterfall (no retranslocation of fine root N)
               frootn_to_litter(p) = bglfr(p) * frootn(p)

               ! calculate the leaf P litterfall and retranslocation
               leafp_to_litter(p)   = bglfr(p) * leafp(p) * 0.35_r8 ! 65% P resorption rate; LEONARDUS VERGUTZ 2012 Ecological Monographs 82(2) 205-220.
               leafp_to_retransp(p) = bglfr(p) * leafp(p) - leafp_to_litter(p)

               ! calculate fine root P litterfall (no retranslocation of fine root P)
               frootp_to_litter(p) = bglfr(p) * frootp(p) ! fine root P retranslocation occur (but not N retranslocation), why not include it here
            end if
         end if
      end do

    end associate 

  end subroutine CNBackgroundLitterfall

  !-----------------------------------------------------------------------
  subroutine CNLivewoodTurnover (num_soilp, filter_soilp, &
       carbonstate_vars, nitrogenstate_vars, carbonflux_vars,nitrogenflux_vars,&
       phosphorusstate_vars,phosphorusflux_vars)
    !
    ! !DESCRIPTION:
    ! Determines the flux of C and N from live wood to
    ! dead wood pools, for stem and coarse root.
    ! add phosphorus flux - X.YANG
    !
    ! !ARGUMENTS:
    integer                  , intent(in)    :: num_soilp       ! number of soil patches in filter
    integer                  , intent(in)    :: filter_soilp(:) ! filter for soil patches
    type(carbonstate_type)   , intent(in)    :: carbonstate_vars
    type(nitrogenstate_type) , intent(in)    :: nitrogenstate_vars
    type(carbonflux_type)    , intent(inout) :: carbonflux_vars
    type(nitrogenflux_type)  , intent(inout) :: nitrogenflux_vars
    type(phosphorusstate_type) , intent(in)    :: phosphorusstate_vars
    type(phosphorusflux_type)  , intent(inout) :: phosphorusflux_vars
    !
    ! !LOCAL VARIABLES:
    integer :: p            ! indices
    integer :: fp           ! lake filter pft index
    real(r8):: ctovr        ! temporary variable for carbon turnover
    real(r8):: ntovr        ! temporary variable for nitrogen turnover
    real(r8):: ptovr        ! temporary variable for phosphorus turnover
    !-----------------------------------------------------------------------

    associate(                                                                             & 
         ivt                      =>    pft%itype                                        , & ! Input:  [integer  (:) ]  pft vegetation type                                

         woody                    =>    ecophyscon%woody                                 , & ! Input:  [real(r8) (:) ]  binary flag for woody lifeform (1=woody, 0=not woody)
         livewdcn                 =>    ecophyscon%livewdcn                              , & ! Input:  [real(r8) (:) ]  live wood (phloem and ray parenchyma) C:N (gC/gN) 
         deadwdcn                 =>    ecophyscon%deadwdcn                              , & ! Input:  [real(r8) (:) ]  dead wood (xylem and heartwood) C:N (gC/gN)       

         livestemc                =>    carbonstate_vars%livestemc_patch                 , & ! Input:  [real(r8) (:) ]  (gC/m2) live stem C                               
         livecrootc               =>    carbonstate_vars%livecrootc_patch                , & ! Input:  [real(r8) (:) ]  (gC/m2) live coarse root C                        

         livestemn                =>    nitrogenstate_vars%livestemn_patch               , & ! Input:  [real(r8) (:) ]  (gN/m2) live stem N                               
         livecrootn               =>    nitrogenstate_vars%livecrootn_patch              , & ! Input:  [real(r8) (:) ]  (gN/m2) live coarse root N                        

         livestemp                =>    phosphorusstate_vars%livestemp_patch               , & ! Input:  [real(r8) (:) ]  (gN/m2) live stem N                               
         livecrootp               =>    phosphorusstate_vars%livecrootp_patch              , & ! Input:  [real(r8) (:) ]  (gN/m2) live coarse root N                        
         
         livestemc_to_deadstemc   =>    carbonflux_vars%livestemc_to_deadstemc_patch     , & ! Output: [real(r8) (:) ]                                                    
         livecrootc_to_deadcrootc =>    carbonflux_vars%livecrootc_to_deadcrootc_patch   , & ! Output: [real(r8) (:) ]                                                    

         livestemn_to_deadstemn   =>    nitrogenflux_vars%livestemn_to_deadstemn_patch   , & ! Output: [real(r8) (:) ]                                                    
         livestemn_to_retransn    =>    nitrogenflux_vars%livestemn_to_retransn_patch    , & ! Output: [real(r8) (:) ]                                                    
         livecrootn_to_deadcrootn =>    nitrogenflux_vars%livecrootn_to_deadcrootn_patch , & ! Output: [real(r8) (:) ]                                                    
         livecrootn_to_retransn   =>    nitrogenflux_vars%livecrootn_to_retransn_patch   , & ! Output: [real(r8) (:) ]                                                    
 
         livewdcp                 =>    ecophyscon%livewdcp                              , & ! Input:  [real(r8) (:) ]  live wood (phloem and ray parenchyma) C:P (gC/gP) 
         deadwdcp                 =>    ecophyscon%deadwdcp                              , & ! Input:  [real(r8) (:) ]  dead wood (xylem and heartwood) C:P (gC/gP)       
         livestemp_to_deadstemp   =>    phosphorusflux_vars%livestemp_to_deadstemp_patch   , & ! Output: [real(r8) (:) ]                                                    
         livestemp_to_retransp    =>    phosphorusflux_vars%livestemp_to_retransp_patch    , & ! Output: [real(r8) (:) ]                                                    
         livecrootp_to_deadcrootp =>    phosphorusflux_vars%livecrootp_to_deadcrootp_patch , & ! Output: [real(r8) (:) ]                                                    
         livecrootp_to_retransp   =>    phosphorusflux_vars%livecrootp_to_retransp_patch     & ! Output: [real(r8) (:) ]                                              
         )

      ! patch loop
      do fp = 1,num_soilp
         p = filter_soilp(fp)

         ! only calculate these fluxes for woody types
         if (woody(ivt(p)) > 0._r8) then
            if ( nu_com .eq. 'RD') then
               ! live stem to dead stem turnover

               ctovr = livestemc(p) * lwtop
               ntovr = ctovr / livewdcn(ivt(p))
               ptovr = ctovr / livewdcp(ivt(p))

               livestemc_to_deadstemc(p) = ctovr
               livestemn_to_deadstemn(p) = ctovr / deadwdcn(ivt(p))
               livestemn_to_retransn(p)  = ntovr - livestemn_to_deadstemn(p)
               
               livestemp_to_deadstemp(p) = ctovr / deadwdcp(ivt(p))
               livestemp_to_retransp(p)  = ptovr - livestemp_to_deadstemp(p)
               ! live coarse root to dead coarse root turnover

               ctovr = livecrootc(p) * lwtop
               ntovr = ctovr / livewdcn(ivt(p))
               ptovr = ctovr / livewdcp(ivt(p))

               livecrootc_to_deadcrootc(p) = ctovr
               livecrootn_to_deadcrootn(p) = ctovr / deadwdcn(ivt(p))
               livecrootn_to_retransn(p)  = ntovr - livecrootn_to_deadcrootn(p)

               livecrootp_to_deadcrootp(p) = ctovr / deadwdcp(ivt(p))
               livecrootp_to_retransp(p)  = ptovr - livecrootp_to_deadcrootp(p)
            else
               ! live stem to dead stem turnover

               ctovr = livestemc(p) * lwtop
               ntovr = livestemn(p) * lwtop
               ptovr = livestemp(p) * lwtop

               livestemc_to_deadstemc(p) = ctovr
               livestemn_to_deadstemn(p) = ntovr * livewdcn(ivt(p))/deadwdcn(ivt(p)) ! N retranslocation
               livestemn_to_retransn(p)  = ntovr - livestemn_to_deadstemn(p)

               livestemp_to_deadstemp(p) = ptovr*  livewdcp(ivt(p))/deadwdcp(ivt(p)) ! P retranslocation
               livestemp_to_retransp(p)  = ptovr - livestemp_to_deadstemp(p)
               ! live coarse root to dead coarse root turnover

               ctovr = livecrootc(p) * lwtop
               ntovr = livecrootn(p) * lwtop
               ptovr = livecrootp(p) * lwtop

               livecrootc_to_deadcrootc(p) = ctovr
               livecrootn_to_deadcrootn(p) = ntovr * livewdcn(ivt(p))/deadwdcn(ivt(p)) ! N retranslocation
               livecrootn_to_retransn(p)  = ntovr - livecrootn_to_deadcrootn(p)

               livecrootp_to_deadcrootp(p) = ptovr *  livewdcp(ivt(p))/deadwdcp(ivt(p)) ! P retranslocation
               livecrootp_to_retransp(p)  = ptovr - livecrootp_to_deadcrootp(p)
            end if

         end if

      end do

    end associate 

  end subroutine CNLivewoodTurnover

  !-----------------------------------------------------------------------
  subroutine CNLitterToColumn (num_soilc, filter_soilc, &
       cnstate_vars, carbonflux_vars, nitrogenflux_vars,phosphorusflux_vars)
    !
    ! !DESCRIPTION:
    ! called at the end of cn_phenology to gather all pft-level litterfall fluxes
    ! to the column level and assign them to the three litter pools
    !
    ! !USES:
    use clm_varpar , only : max_patch_per_col, nlevdecomp
    use pftvarcon  , only : npcropmin
    !
    ! !ARGUMENTS:
    integer                 , intent(in)    :: num_soilc       ! number of soil columns in filter
    integer                 , intent(in)    :: filter_soilc(:) ! filter for soil columns
    type(cnstate_type)      , intent(in)    :: cnstate_vars
    type(carbonflux_type)   , intent(inout) :: carbonflux_vars
    type(nitrogenflux_type) , intent(inout) :: nitrogenflux_vars
    type(phosphorusflux_type) , intent(inout) :: phosphorusflux_vars
    !
    ! !LOCAL VARIABLES:
    integer :: fc,c,pi,p,j       ! indices
    !-----------------------------------------------------------------------

    associate(                                                                                       & 
         ivt                                 =>    pft%itype                                       , & ! Input:  [integer  (:)   ]  pft vegetation type                                
         wtcol                               =>    pft%wtcol                                       , & ! Input:  [real(r8) (:)   ]  weight (relative to column) for this pft (0-1)    

         lf_flab                             =>    ecophyscon%lf_flab                              , & ! Input:  [real(r8) (:)   ]  leaf litter labile fraction                       
         lf_fcel                             =>    ecophyscon%lf_fcel                              , & ! Input:  [real(r8) (:)   ]  leaf litter cellulose fraction                    
         lf_flig                             =>    ecophyscon%lf_flig                              , & ! Input:  [real(r8) (:)   ]  leaf litter lignin fraction                       
         fr_flab                             =>    ecophyscon%fr_flab                              , & ! Input:  [real(r8) (:)   ]  fine root litter labile fraction                  
         fr_fcel                             =>    ecophyscon%fr_fcel                              , & ! Input:  [real(r8) (:)   ]  fine root litter cellulose fraction               
         fr_flig                             =>    ecophyscon%fr_flig                              , & ! Input:  [real(r8) (:)   ]  fine root litter lignin fraction                  

         leaf_prof                           =>    cnstate_vars%leaf_prof_patch                    , & ! Input:  [real(r8) (:,:) ]  (1/m) profile of leaves                         
         froot_prof                          =>    cnstate_vars%froot_prof_patch                   , & ! Input:  [real(r8) (:,:) ]  (1/m) profile of fine roots                     

         leafc_to_litter                     =>    carbonflux_vars%leafc_to_litter_patch           , & ! Input:  [real(r8) (:)   ]  leaf C litterfall (gC/m2/s)                       
         frootc_to_litter                    =>    carbonflux_vars%frootc_to_litter_patch          , & ! Input:  [real(r8) (:)   ]  fine root N litterfall (gN/m2/s)                  
         livestemc_to_litter                 =>    carbonflux_vars%livestemc_to_litter_patch       , & ! Input:  [real(r8) (:)   ]  live stem C litterfall (gC/m2/s)                  
!         grainc_to_food                      =>    carbonflux_vars%grainc_to_food_patch            , & ! Input:  [real(r8) (:)   ]  grain C to food (gC/m2/s)                         
         phenology_c_to_litr_met_c           =>    carbonflux_vars%phenology_c_to_litr_met_c_col   , & ! Output: [real(r8) (:,:) ]  C fluxes associated with phenology (litterfall and crop) to litter metabolic pool (gC/m3/s)
         phenology_c_to_litr_cel_c           =>    carbonflux_vars%phenology_c_to_litr_cel_c_col   , & ! Output: [real(r8) (:,:) ]  C fluxes associated with phenology (litterfall and crop) to litter cellulose pool (gC/m3/s)
         phenology_c_to_litr_lig_c           =>    carbonflux_vars%phenology_c_to_litr_lig_c_col   , & ! Output: [real(r8) (:,:) ]  C fluxes associated with phenology (litterfall and crop) to litter lignin pool (gC/m3/s)

         livestemn_to_litter                 =>    nitrogenflux_vars%livestemn_to_litter_patch     , & ! Input:  [real(r8) (:)   ]  livestem N to litter (gN/m2/s)                    
!         grainn_to_food                      =>    nitrogenflux_vars%grainn_to_food_patch          , & ! Input:  [real(r8) (:)   ]  grain N to food (gN/m2/s)                         
         leafn_to_litter                     =>    nitrogenflux_vars%leafn_to_litter_patch         , & ! Input:  [real(r8) (:)   ]  leaf N litterfall (gN/m2/s)                       
         frootn_to_litter                    =>    nitrogenflux_vars%frootn_to_litter_patch        , & ! Input:  [real(r8) (:)   ]  fine root N litterfall (gN/m2/s)                  
         phenology_n_to_litr_met_n           =>    nitrogenflux_vars%phenology_n_to_litr_met_n_col , & ! Output: [real(r8) (:,:) ]  N fluxes associated with phenology (litterfall and crop) to litter metabolic pool (gN/m3/s)
         phenology_n_to_litr_cel_n           =>    nitrogenflux_vars%phenology_n_to_litr_cel_n_col , & ! Output: [real(r8) (:,:) ]  N fluxes associated with phenology (litterfall and crop) to litter cellulose pool (gN/m3/s)
         phenology_n_to_litr_lig_n           =>    nitrogenflux_vars%phenology_n_to_litr_lig_n_col , & ! Output: [real(r8) (:,:) ]  N fluxes associated with phenology (litterfall and crop) to litter lignin pool (gN/m3/s)

         livestemp_to_litter                 =>    phosphorusflux_vars%livestemp_to_litter_patch     , & ! Input:  [real(r8) (:)   ]  livestem P to litter (gP/m2/s)                    
!         grainp_to_food                      =>    phosphorusflux_vars%grainp_to_food_patch          , & ! Input:  [real(r8) (:)   ]  grain P to food (gP/m2/s)                         
         leafp_to_litter                     =>    phosphorusflux_vars%leafp_to_litter_patch         , & ! Input:  [real(r8) (:)   ]  leaf P litterfall (gP/m2/s)                       
         frootp_to_litter                    =>    phosphorusflux_vars%frootp_to_litter_patch        , & ! Input:  [real(r8) (:)   ]  fine root P litterfall (gP/m2/s)                  
         phenology_p_to_litr_met_p           =>    phosphorusflux_vars%phenology_p_to_litr_met_p_col , & ! Output: [real(r8) (:,:) ]  P fluxes associated with phenology (litterfall and crop) to litter metabolic pool (gP/m3/s)
         phenology_p_to_litr_cel_p           =>    phosphorusflux_vars%phenology_p_to_litr_cel_p_col , & ! Output: [real(r8) (:,:) ]  P fluxes associated with phenology (litterfall and crop) to litter cellulose pool (gP/m3/s)
         phenology_p_to_litr_lig_p           =>    phosphorusflux_vars%phenology_p_to_litr_lig_p_col   & ! Output: [real(r8) (:,:) ]  P fluxes associated with phenology (litterfall and crop) to litter lignin pool (gP/m3/s)
         )
    
      do j = 1, nlevdecomp
         do pi = 1,max_patch_per_col
            do fc = 1,num_soilc
               c = filter_soilc(fc)

               if ( pi <=  col%npfts(c) ) then
                  p = col%pfti(c) + pi - 1
                  if (pft%active(p)) then

                     ! leaf litter carbon fluxes
                     phenology_c_to_litr_met_c(c,j) = phenology_c_to_litr_met_c(c,j) &
                          + leafc_to_litter(p) * lf_flab(ivt(p)) * wtcol(p) * leaf_prof(p,j)
                     phenology_c_to_litr_cel_c(c,j) = phenology_c_to_litr_cel_c(c,j) &
                          + leafc_to_litter(p) * lf_fcel(ivt(p)) * wtcol(p) * leaf_prof(p,j)
                     phenology_c_to_litr_lig_c(c,j) = phenology_c_to_litr_lig_c(c,j) &
                          + leafc_to_litter(p) * lf_flig(ivt(p)) * wtcol(p) * leaf_prof(p,j)

                     ! leaf litter nitrogen fluxes
                     phenology_n_to_litr_met_n(c,j) = phenology_n_to_litr_met_n(c,j) &
                          + leafn_to_litter(p) * lf_flab(ivt(p)) * wtcol(p) * leaf_prof(p,j)
                     phenology_n_to_litr_cel_n(c,j) = phenology_n_to_litr_cel_n(c,j) &
                          + leafn_to_litter(p) * lf_fcel(ivt(p)) * wtcol(p) * leaf_prof(p,j)
                     phenology_n_to_litr_lig_n(c,j) = phenology_n_to_litr_lig_n(c,j) &
                          + leafn_to_litter(p) * lf_flig(ivt(p)) * wtcol(p) * leaf_prof(p,j)

                     ! leaf litter phosphorus fluxes
                     phenology_p_to_litr_met_p(c,j) = phenology_p_to_litr_met_p(c,j) &
                          + leafp_to_litter(p) * lf_flab(ivt(p)) * wtcol(p) * leaf_prof(p,j)
                     phenology_p_to_litr_cel_p(c,j) = phenology_p_to_litr_cel_p(c,j) &
                          + leafp_to_litter(p) * lf_fcel(ivt(p)) * wtcol(p) * leaf_prof(p,j)
                     phenology_p_to_litr_lig_p(c,j) = phenology_p_to_litr_lig_p(c,j) &
                          + leafp_to_litter(p) * lf_flig(ivt(p)) * wtcol(p) * leaf_prof(p,j)

                     ! fine root litter carbon fluxes
                     phenology_c_to_litr_met_c(c,j) = phenology_c_to_litr_met_c(c,j) &
                          + frootc_to_litter(p) * fr_flab(ivt(p)) * wtcol(p) * froot_prof(p,j)
                     phenology_c_to_litr_cel_c(c,j) = phenology_c_to_litr_cel_c(c,j) &
                          + frootc_to_litter(p) * fr_fcel(ivt(p)) * wtcol(p) * froot_prof(p,j)
                     phenology_c_to_litr_lig_c(c,j) = phenology_c_to_litr_lig_c(c,j) &
                          + frootc_to_litter(p) * fr_flig(ivt(p)) * wtcol(p) * froot_prof(p,j)

                     ! fine root litter nitrogen fluxes
                     phenology_n_to_litr_met_n(c,j) = phenology_n_to_litr_met_n(c,j) &
                          + frootn_to_litter(p) * fr_flab(ivt(p)) * wtcol(p) * froot_prof(p,j)
                     phenology_n_to_litr_cel_n(c,j) = phenology_n_to_litr_cel_n(c,j) &
                          + frootn_to_litter(p) * fr_fcel(ivt(p)) * wtcol(p) * froot_prof(p,j)
                     phenology_n_to_litr_lig_n(c,j) = phenology_n_to_litr_lig_n(c,j) &
                          + frootn_to_litter(p) * fr_flig(ivt(p)) * wtcol(p) * froot_prof(p,j)


                     ! fine root litter phosphorus fluxes
                     phenology_p_to_litr_met_p(c,j) = phenology_p_to_litr_met_p(c,j) &
                          + frootp_to_litter(p) * fr_flab(ivt(p)) * wtcol(p) * froot_prof(p,j)
                     phenology_p_to_litr_cel_p(c,j) = phenology_p_to_litr_cel_p(c,j) &
                          + frootp_to_litter(p) * fr_fcel(ivt(p)) * wtcol(p) * froot_prof(p,j)
                     phenology_p_to_litr_lig_p(c,j) = phenology_p_to_litr_lig_p(c,j) &
                          + frootp_to_litter(p) * fr_flig(ivt(p)) * wtcol(p) * froot_prof(p,j)

                     ! agroibis puts crop stem litter together with leaf litter
                     ! so I've used the leaf lf_f* parameters instead of making
                     ! new ones for now (slevis)
                     ! The food is now directed to the product pools (BDrewniak)

                     if (ivt(p) >= npcropmin) then ! add livestemc to litter
                        ! stem litter carbon fluxes
                        phenology_c_to_litr_met_c(c,j) = phenology_c_to_litr_met_c(c,j) &
                             + livestemc_to_litter(p) * lf_flab(ivt(p)) * wtcol(p) * leaf_prof(p,j)
                        phenology_c_to_litr_cel_c(c,j) = phenology_c_to_litr_cel_c(c,j) &
                             + livestemc_to_litter(p) * lf_fcel(ivt(p)) * wtcol(p) * leaf_prof(p,j)
                        phenology_c_to_litr_lig_c(c,j) = phenology_c_to_litr_lig_c(c,j) &
                             + livestemc_to_litter(p) * lf_flig(ivt(p)) * wtcol(p) * leaf_prof(p,j)

                        ! stem litter nitrogen fluxes
                        phenology_n_to_litr_met_n(c,j) = phenology_n_to_litr_met_n(c,j) &
                             + livestemn_to_litter(p) * lf_flab(ivt(p)) * wtcol(p) * leaf_prof(p,j)
                        phenology_n_to_litr_cel_n(c,j) = phenology_n_to_litr_cel_n(c,j) &
                             + livestemn_to_litter(p) * lf_fcel(ivt(p)) * wtcol(p) * leaf_prof(p,j)
                        phenology_n_to_litr_lig_n(c,j) = phenology_n_to_litr_lig_n(c,j) &
                             + livestemn_to_litter(p) * lf_flig(ivt(p)) * wtcol(p) * leaf_prof(p,j)

                        ! stem litter phosphorus fluxes
                        phenology_p_to_litr_met_p(c,j) = phenology_p_to_litr_met_p(c,j) &
                             + livestemp_to_litter(p) * lf_flab(ivt(p)) * wtcol(p) * leaf_prof(p,j)
                        phenology_p_to_litr_cel_p(c,j) = phenology_p_to_litr_cel_p(c,j) &
                             + livestemp_to_litter(p) * lf_fcel(ivt(p)) * wtcol(p) * leaf_prof(p,j)
                        phenology_p_to_litr_lig_p(c,j) = phenology_p_to_litr_lig_p(c,j) &
                             + livestemp_to_litter(p) * lf_flig(ivt(p)) * wtcol(p) * leaf_prof(p,j)

                     end if
                  end if
               end if

            end do

         end do
      end do

    end associate 

  end subroutine CNLitterToColumn

 !-----------------------------------------------------------------------
 subroutine CNCropHarvestPftToColumn (num_soilc, filter_soilc, &
            cnstate_vars, carbonflux_vars, nitrogenflux_vars, phosphorusflux_vars)
   !
   ! !DESCRIPTION:
   ! called at the end of CNCropHarvest to gather all pft-level harvest fluxes
   ! to the column level and assign them to a product pools
   !
   ! !USES:
   use clm_varpar, only : maxpatch_pft
   type(cnstate_type)       , intent(in)    :: cnstate_vars
   type(carbonflux_type)    , intent(inout) :: carbonflux_vars
   type(nitrogenflux_type)  , intent(inout) :: nitrogenflux_vars
   type(phosphorusflux_type), intent(inout) :: phosphorusflux_vars
   !
   ! !ARGUMENTS:
   integer, intent(in) :: num_soilc       ! number of soil columns in filter
   integer, intent(in) :: filter_soilc(:) ! soil column filter
   ! !LOCAL VARIABLES:
   integer :: fc,c,pi,p                   ! indices
   !-----------------------------------------------------------------------

   associate(&
   ivt                                 =>   pft%itype                                    , & ! Input:  [integer (:)]  pft vegetation type
   wtcol                               =>   pft%wtcol                                    , & ! Input:  [real(r8) (:)]  pft weight relative to column (0-1)
   phrv_leafc_to_prod1c                =>   carbonflux_vars%hrv_leafc_to_prod1c_patch    , & ! Input:  [real(r8) (:)] crop leafc harvested
   phrv_livestemc_to_prod1c            =>   carbonflux_vars%hrv_livestemc_to_prod1c_patch, & ! Input:  [real(r8) (:)] crop stemc harvested
   phrv_grainc_to_prod1c               =>   carbonflux_vars%hrv_grainc_to_prod1c_patch   , & ! Input:  [real(r8) (:)] crop grainc harvested
   phrv_cropc_to_prod1c                =>   carbonflux_vars%hrv_cropc_to_prod1c_patch    , & ! InOut:  [real(r8) (:)] crop carbon harvested
   phrv_leafn_to_prod1n                =>   nitrogenflux_vars%hrv_leafn_to_prod1n_patch    , & ! Input:  [real(r8) (:)] crop leafn harvested
   phrv_livestemn_to_prod1n            =>   nitrogenflux_vars%hrv_livestemn_to_prod1n_patch, & ! Input:  [real(r8) (:)] crop stemn harvested
   phrv_grainn_to_prod1n               =>   nitrogenflux_vars%hrv_grainn_to_prod1n_patch   , & ! Input:  [real(r8) (:)] crop grainn harvested
   phrv_cropn_to_prod1n                =>   nitrogenflux_vars%hrv_cropn_to_prod1n_patch    , & ! InOut:  [real(r8) (:)] crop grainn harvested
   phrv_leafp_to_prod1p                =>   phosphorusflux_vars%hrv_leafp_to_prod1p_patch  , & ! InOut:  [real(r8) (:)] crop grainp harvested
   phrv_livestemp_to_prod1p            =>   phosphorusflux_vars%hrv_livestemp_to_prod1p_patch, & ! InOut:  [real(r8) (:)] column level crop carbon harvested
   phrv_grainp_to_prod1p               =>   phosphorusflux_vars%hrv_grainp_to_prod1p_patch , & ! InOut:  [real(r8) (:)] column level crop nitrogen harvested
   phrv_cropp_to_prod1p                =>   phosphorusflux_vars%hrv_cropp_to_prod1p_patch  , & ! InOut:  [real(r8) (:)] column level crop phosphorus harvested
   chrv_cropc_to_prod1c                =>   carbonflux_vars%hrv_cropc_to_prod1c_col        , & ! InOut:  [real(r8) (:)] column level crop carbon harvested
   chrv_cropn_to_prod1n                =>   nitrogenflux_vars%hrv_cropn_to_prod1n_col      , & ! InOut:  [real(r8) (:)] column level crop nitrogen harvested
   chrv_cropp_to_prod1p                =>   phosphorusflux_vars%hrv_cropp_to_prod1p_col      & ! InOut:  [real(r8) (:)] column level crop phosphorus harvested
   )

   do pi = 1,maxpatch_pft
      do fc = 1,num_soilc
         c = filter_soilc(fc)

         if (pi <=  col%npfts(c)) then
            p = col%pfti(c) + pi - 1

            if (pft%active(p)) then

                phrv_cropc_to_prod1c(p) = phrv_leafc_to_prod1c(p) + phrv_livestemc_to_prod1c(p) + &
                                         phrv_grainc_to_prod1c(p)

                chrv_cropc_to_prod1c(c) = chrv_cropc_to_prod1c(c) + phrv_cropc_to_prod1c(p) * wtcol(p)

                phrv_cropn_to_prod1n(p) = phrv_leafn_to_prod1n(p) + phrv_livestemn_to_prod1n(p) + &
                                         phrv_grainn_to_prod1n(p)

                chrv_cropn_to_prod1n(c) = chrv_cropn_to_prod1n(c) + phrv_cropn_to_prod1n(p) * wtcol(p)

                phrv_cropp_to_prod1p(p) = phrv_leafp_to_prod1p(p) + phrv_livestemp_to_prod1p(p) + &
                                         phrv_grainp_to_prod1p(p)

                chrv_cropp_to_prod1p(c) = chrv_cropp_to_prod1p(c) + phrv_cropp_to_prod1p(p) * wtcol(p)

            end if
         end if

      end do

   end do
 end associate
end subroutine CNCropHarvestPftToColumn

end module CNPhenologyMod<|MERGE_RESOLUTION|>--- conflicted
+++ resolved
@@ -1410,11 +1410,9 @@
          dwt_seedn_to_leaf =>    nitrogenflux_vars%dwt_seedn_to_leaf_col , & ! Output: [real(r8) (:) ]  (gN/m2/s) seed source to PFT-level                
          crpyld            =>    crop_vars%crpyld_patch                  , & ! Output:  [real(r8) ):)]  harvested crop (bu/acre)
          dmyield           =>    crop_vars%dmyield_patch                 , & ! Output:  [real(r8) ):)]  dry matter harvested crop (t/ha)
-
          leafcp            =>    ecophyscon%leafcp                       , & ! Input:  [real(r8) (:) ]  leaf C:P (gC/gP)                                  
          leafp_xfer        =>    phosphorusstate_vars%leafp_xfer_patch   , & ! Output: [real(r8) (:) ]  (gP/m2)   leaf P transfer                           
          dwt_seedp_to_leaf =>    phosphorusflux_vars%dwt_seedp_to_leaf_col , & ! Output: [real(r8) (:) ]  (gP/m2/s) seed source to PFT-level                
-
          fert              =>    nitrogenflux_vars%fert_patch              & ! Output: [real(r8) (:) ]  (gN/m2/s) fertilizer applied each timestep 
          )
 
@@ -2417,56 +2415,6 @@
                   livestemp_to_litter(p) = livestemc_to_litter(p) / livewdcp(ivt(p))
                end if
             else
-<<<<<<< HEAD
-                if (offset_counter(p) == dt) then
-                    t1 = 1.0_r8 / dt
-                    if (ivt(p) >= npcropmin) then
-                        ! this assumes that offset_counter == dt for crops
-                        ! if this were ever changed, we'd need to add code to the "else"
-                        leafn_to_litter(p) = ((1.0_r8 - presharv(ivt(p))) * ((t1 * leafn(p)) + npool_to_leafn(p)))* 0.38_r8 ! 62% N resorption rate; LEONARDUS VERGUTZ 2012 Ecological Monographs 82(2) 205-220.
-                        leafn_to_retransn(p) = ((1.0_r8 - presharv(ivt(p))) * ((t1 * leafn(p)) + npool_to_leafn(p)))* 0.62_r8
-
-                        leafp_to_litter(p) = ((1.0_r8 - presharv(ivt(p))) * ((t1 * leafp(p)) + ppool_to_leafp(p)))* 0.35_r8 ! 65% P resorption rate; LEONARDUS VERGUTZ 2012 Ecological Monographs 82(2) 205-220.
-                        leafp_to_retransp(p) = ((1.0_r8 - presharv(ivt(p))) * ((t1 * leafp(p)) + ppool_to_leafp(p)))* 0.65_r8
-                        
-                        frootn_to_litter(p) = t1 * frootn(p) + npool_to_frootn(p)
-                        frootp_to_litter(p) = t1 * frootp(p) + ppool_to_frootp(p)
-
-                        livestemn_to_litter(p) = (1.0_r8 - presharv(ivt(p))) * ((t1 * livestemn(p)) + npool_to_livestemn(p))
-                        livestemp_to_litter(p) = (1.0_r8 - presharv(ivt(p))) * ((t1 * livestemp(p)) + ppool_to_livestemp(p))
-                        
-                        !grainp_to_food(p) = grainc_to_food(p) / graincp(ivt(p))
-                    else
-                        leafn_to_litter(p)  = (t1 * leafn(p)  + npool_to_leafn(p))*0.38_r8
-                        leafn_to_retransn(p) = (t1 * leafn(p)  + npool_to_leafn(p))*0.62_r8
-                        frootn_to_litter(p) = t1 * frootn(p) + npool_to_frootn(p)
-
-                        leafp_to_litter(p)  = (t1 * leafp(p)  + ppool_to_leafp(p))*0.35_r8
-                        leafp_to_retransp(p) = (t1 * leafp(p)  + ppool_to_leafp(p))*0.65_r8
-                        frootp_to_litter(p) = t1 * frootp(p) + ppool_to_frootp(p)
-                    end if
-                else
-                    !t1 = dt * 2.0_r8 / (offset_counter(p) * offset_counter(p))
-                    !leafn_to_litter(p)  = max(min((prev_leafn_to_litter(p)  + t1*(leafn(p)  - prev_leafn_to_litter(p)*offset_counter(p))),leafn(p)),0.0)*0.38_r8
-                    !leafn_to_retransn(p) = max(min((prev_leafn_to_litter(p)  + t1*(leafn(p)  - prev_leafn_to_litter(p)*offset_counter(p))),leafn(p)),0.0)*0.62_r8
-                    !frootn_to_litter(p) = max(min(prev_frootn_to_litter(p) + t1*(frootn(p) - prev_frootn_to_litter(p)*offset_counter(p)),frootn(p)),0.0)
-
-                    !leafp_to_litter(p)  = max(min((prev_leafp_to_litter(p)  + t1*(leafp(p)  - prev_leafp_to_litter(p)*offset_counter(p))),leafp(p)),0.0)*0.35_r8
-                    !leafp_to_retransp(p) = max(min((prev_leafp_to_litter(p)  + t1*(leafp(p)  - prev_leafp_to_litter(p)*offset_counter(p))),leafp(p)),0.0)*0.65_r8
-                    !frootp_to_litter(p) = max(min(prev_frootp_to_litter(p) + t1*(frootp(p) - prev_frootp_to_litter(p)*offset_counter(p)),frootp(p)),0.0)
-                    
-                    leafn_to_litter(p)  = leafc_to_litter(p) / max(leafc(p), 1.e-20_r8) * leafn(p) * 0.38_r8
-                    leafn_to_retransn(p) = leafc_to_litter(p) / max(leafc(p), 1.e-20_r8) * leafn(p) * 0.62_r8
-                    frootn_to_litter(p) = frootc_to_litter(p) /  max(frootc(p), 1.e-20_r8) * frootn(p)
-                    
-                    leafp_to_litter(p)  = leafc_to_litter(p) / max(leafc(p), 1.e-20_r8) * leafp(p) * 0.35_r8
-                    leafp_to_retransp(p) = leafc_to_litter(p) / max(leafc(p), 1.e-20_r8) * leafp(p) * 0.65_r8
-                    frootp_to_litter(p) = frootc_to_litter(p) /  max(frootc(p), 1.e-20_r8) * frootp(p)
-                end if
-                ! save the current litterfall fluxes
-                !prev_leafn_to_litter(p)  = leafn_to_litter(p)
-                !prev_frootn_to_litter(p) = frootn_to_litter(p)
-=======
                if (offset_counter(p) == dt) then
                   t1 = 1.0_r8 / dt
                   if (ivt(p) >= npcropmin) then
@@ -2482,32 +2430,23 @@
                      livestemp_to_litter(p) = (1.0_r8 - presharv(ivt(p))) * ((t1 * livestemp(p)) + ppool_to_livestemp(p))
                         
                   else
-                     leafn_to_litter(p)  = (t1 * leafn(p)  + npool_to_leafn(p))*0.38_r8
-                     leafn_to_retransn(p) = (t1 * leafn(p)  + npool_to_leafn(p))*0.62_r8
-                     frootn_to_litter(p) = t1 * frootn(p) + npool_to_frootn(p)
-
-                     leafp_to_litter(p)  = (t1 * leafp(p)  + ppool_to_leafp(p))*0.35_r8
-                     leafp_to_retransp(p) = (t1 * leafp(p)  + ppool_to_leafp(p))*0.65_r8
-                     frootp_to_litter(p) = t1 * frootp(p) + ppool_to_frootp(p)
+                     leafn_to_litter(p)   = (t1 * leafn(p) + npool_to_leafn(p))*0.38_r8
+                     leafn_to_retransn(p) = (t1 * leafn(p) + npool_to_leafn(p))*0.62_r8
+                     frootn_to_litter(p)  = t1 * frootn(p) + npool_to_frootn(p)
+                     
+                     leafp_to_litter(p)   = (t1 * leafp(p) + ppool_to_leafp(p))*0.35_r8
+                     leafp_to_retransp(p) = (t1 * leafp(p) + ppool_to_leafp(p))*0.65_r8
+                     frootp_to_litter(p)  = t1 * frootp(p) + ppool_to_frootp(p)
                   end if
                else
-                  t1 = dt * 2.0_r8 / (offset_counter(p) * offset_counter(p))
-                  leafn_to_litter(p)  = min((prev_leafn_to_litter(p)  + t1*(leafn(p)  - prev_leafn_to_litter(p)*offset_counter(p))),leafn(p))*0.38_r8
-                  leafn_to_retransn(p) = min((prev_leafn_to_litter(p)  + t1*(leafn(p)  - prev_leafn_to_litter(p)*offset_counter(p))),leafn(p))*0.62_r8
-                  frootn_to_litter(p) = min(prev_frootn_to_litter(p) + t1*(frootn(p) - prev_frootn_to_litter(p)*offset_counter(p)),frootn(p))
-                  
-                  leafp_to_litter(p)  = min((prev_leafp_to_litter(p)  + t1*(leafp(p)  - prev_leafp_to_litter(p)*offset_counter(p))),leafp(p))*0.35_r8
-                  leafp_to_retransp(p) =min((prev_leafp_to_litter(p)  + t1*(leafp(p)  - prev_leafp_to_litter(p)*offset_counter(p))),leafp(p))*0.65_r8
-                  frootp_to_litter(p) = min(prev_frootp_to_litter(p) + t1*(frootp(p) - prev_frootp_to_litter(p)*offset_counter(p)),frootp(p))
-               end if
-
-               ! save the current litterfall fluxes
-               prev_leafn_to_litter(p)  = leafn_to_litter(p)
-               prev_frootn_to_litter(p) = frootn_to_litter(p)
->>>>>>> 20636864
-                
-                !prev_leafp_to_litter(p)  = leafp_to_litter(p)
-                !prev_frootp_to_litter(p) = frootp_to_litter(p)
+                  leafn_to_litter(p)   = leafc_to_litter(p) / max(leafc(p), 1.e-20_r8) * leafn(p) * 0.38_r8
+                  leafn_to_retransn(p) = leafc_to_litter(p) / max(leafc(p), 1.e-20_r8) * leafn(p) * 0.62_r8
+                  frootn_to_litter(p)  = frootc_to_litter(p)/ max(frootc(p), 1.e-20_r8) * frootn(p)
+                    
+                  leafp_to_litter(p)   = leafc_to_litter(p) / max(leafc(p), 1.e-20_r8) * leafp(p) * 0.35_r8
+                  leafp_to_retransp(p) = leafc_to_litter(p) / max(leafc(p), 1.e-20_r8) * leafp(p) * 0.65_r8
+                  frootp_to_litter(p)  = frootc_to_litter(p)/ max(frootc(p), 1.e-20_r8) * frootp(p)
+               end if
             end if
  
             ! save the current litterfall fluxes
