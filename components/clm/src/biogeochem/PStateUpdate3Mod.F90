module PStateUpdate3Mod

  !-----------------------------------------------------------------------
  ! !DESCRIPTION:
  ! Module for phosphorus state variable update, mortality fluxes.
  ! Also, sminn leaching flux.
  ! X.YANG
  ! !USES:
  use shr_kind_mod        , only: r8 => shr_kind_r8
  use decompMod           , only : bounds_type
  use clm_varpar          , only: nlevdecomp,ndecomp_pools,ndecomp_cascade_transitions
  use clm_time_manager    , only : get_step_size
  use clm_varctl          , only : iulog, use_nitrif_denitrif
  use clm_varpar          , only : i_cwd, i_met_lit, i_cel_lit, i_lig_lit
  use CNDecompCascadeConType , only : decomp_cascade_con
  use CNStateType         , only : cnstate_type
  use PhosphorusStateType , only : phosphorusstate_type
  use PhosphorusFLuxType  , only : phosphorusflux_type
  use soilorder_varcon    , only : smax,ks_sorption
<<<<<<< HEAD
  use tracer_varcon       , only : is_active_betr_bgc
  !! bgc interface & pflotran:
=======
  ! bgc interface & pflotran:
>>>>>>> 2adbce11
  use clm_varctl          , only : use_pflotran, pf_cmode
  use clm_varctl          , only : nu_com
  use VegetationPropertiesType      , only : veg_vp 
  !
  implicit none
  save
  private
  !
  ! !PUBLIC MEMBER FUNCTIONS:
  public:: PStateUpdate3
  !-----------------------------------------------------------------------

contains

  !-----------------------------------------------------------------------
  subroutine PStateUpdate3(bounds,num_soilc, filter_soilc, num_soilp, filter_soilp, &
       cnstate_vars,phosphorusflux_vars, phosphorusstate_vars)
    !
    ! !DESCRIPTION:
    ! On the radiation time step, update all the prognostic phosphorus state
    ! variables affected by gap-phase mortality fluxes. Also the Sminn leaching flux.
    ! NOTE - associate statements have been removed where there are
    ! no science equatiops. This increases readability and maintainability.
    !
    ! !ARGUMENTS:
    type(bounds_type)        , intent(in)    :: bounds
    integer                  , intent(in)    :: num_soilc       ! number of soil columps in filter
    integer                  , intent(in)    :: filter_soilc(:) ! filter for soil columps
    integer                  , intent(in)    :: num_soilp       ! number of soil patches in filter
    integer                  , intent(in)    :: filter_soilp(:) ! filter for soil patches
    type(phosphorusflux_type)  , intent(inout)    :: phosphorusflux_vars
    type(phosphorusstate_type) , intent(inout) :: phosphorusstate_vars
    type(cnstate_type)         , intent(in)    :: cnstate_vars
    !
    ! !LOCAL VARIABLES:
    integer :: c,p,j,l,k        ! indices
    integer :: fp,fc      ! lake filter indices
    real(r8):: dt         ! radiation time step (seconds)

   real(r8):: smax_c       ! parameter(gP/m2), maximum amount of sorbed P in equilibrium with solution P
   real(r8):: ks_sorption_c ! parameter(gP/m2), empirical constant for sorbed P in equilibrium with solution P 
   real(r8):: flux_mineralization(bounds%begc:bounds%endc,1:nlevdecomp)   !! local temperary variable
   real(r8):: temp_solutionp(bounds%begc:bounds%endc,1:nlevdecomp)
   real(r8):: aa,bb,cc ! solve quadratic function

    !-----------------------------------------------------------------------

    associate(& 
         isoilorder     => cnstate_vars%isoilorder ,&
         pdep_prof      => cnstate_vars%pdep_prof_col ,&
         cascade_receiver_pool => decomp_cascade_con%cascade_receiver_pool ,&
         pf => phosphorusflux_vars  , &
         ps => phosphorusstate_vars , &
         vmax_minsurf_p_vr => veg_vp%vmax_minsurf_p_vr , &
         km_minsurf_p_vr   => veg_vp%km_minsurf_p_vr     &
         )

      ! set time steps
      dt = real( get_step_size(), r8 )

      !! immobilization/mineralization in litter-to-SOM and SOM-to-SOM fluxes
      !! - X.YANG
      do j = 1, nlevdecomp
         ! column loop
         do fc = 1,num_soilc
            c = filter_soilc(fc)
            flux_mineralization(c,j) = 0._r8
         enddo
      enddo
      if(is_active_betr_bgc)then
        do j = 1, nlevdecomp
          do fc = 1,num_soilc
            c = filter_soilc(fc)
            ps%primp_vr_col(c,j)   = ps%primp_vr_col(c,j) - pf%primp_to_labilep_vr_col(c,j) *dt + pf%pdep_to_sminp_col(c)*dt * pdep_prof(c,j)
          end do
        enddo
      else
        do k = 1, ndecomp_cascade_transitions
          if ( cascade_receiver_pool(k) /= 0 ) then  ! skip terminal transitions
            do j = 1, nlevdecomp
               ! column loop
               do fc = 1,num_soilc
                  c = filter_soilc(fc)
                    flux_mineralization(c,j) = flux_mineralization(c,j) - &
                                               pf%decomp_cascade_sminp_flux_vr_col(c,j,k)*dt
               end do
             end do
           else
             do j = 1, nlevdecomp
               ! column loop
               do fc = 1,num_soilc
                  c = filter_soilc(fc)
                    flux_mineralization(c,j) = flux_mineralization(c,j) + &
                                               pf%decomp_cascade_sminp_flux_vr_col(c,j,k)*dt

               end do
             end do
           endif
        end do
   

        do j = 1, nlevdecomp
              ! column loop
           do fc = 1,num_soilc
             c = filter_soilc(fc)
             flux_mineralization(c,j) = flux_mineralization(c,j) + &
                                       pf%biochem_pmin_vr_col(c,j)

           end do
        end do

      if (nu_com .eq. 'RD') then
        do j = 1, nlevdecomp
          do fc = 1,num_soilc
            c = filter_soilc(fc)
               ! assign read in parameter values
               smax_c = smax( isoilorder(c) )
               ks_sorption_c = ks_sorption( isoilorder(c) )
               temp_solutionp(c,j) = ps%solutionp_vr_col(c,j)
               ps%solutionp_vr_col(c,j)      = ps%solutionp_vr_col(c,j)  + ( flux_mineralization(c,j) + pf%primp_to_labilep_vr_col(c,j)*dt &
                    + pf%secondp_to_labilep_vr_col(c,j)*dt &
                    + pf%supplement_to_sminp_vr_col(c,j)*dt - pf%sminp_to_plant_vr_col(c,j)*dt&
                    - pf%labilep_to_secondp_vr_col(c,j)*dt - pf%sminp_leached_vr_col(c,j)*dt ) / &
                    (1._r8+(smax_c*ks_sorption_c)/(ks_sorption_c+ps%solutionp_vr_col(c,j))**2._r8)

               ps%labilep_vr_col(c,j) = ps%labilep_vr_col(c,j) + ((smax_c*ks_sorption_c)/(ks_sorption_c+temp_solutionp(c,j))**2._r8 ) * &
                    ( flux_mineralization(c,j) + pf%primp_to_labilep_vr_col(c,j)*dt + pf%secondp_to_labilep_vr_col(c,j)*dt &
                    + pf%supplement_to_sminp_vr_col(c,j)*dt - pf%sminp_to_plant_vr_col(c,j)*dt &
                    - pf%labilep_to_secondp_vr_col(c,j)*dt - pf%sminp_leached_vr_col(c,j)*dt ) / &
                    ( 1._r8+(smax_c*ks_sorption_c)/(ks_sorption_c+temp_solutionp(c,j))**2._r8 )
                             
               pf%desorb_to_solutionp_vr(c,j) = ( flux_mineralization(c,j)/dt + pf%primp_to_labilep_vr_col(c,j) &
                                + pf%secondp_to_labilep_vr_col(c,j) &
                                + pf%supplement_to_sminp_vr_col(c,j) - pf%sminp_to_plant_vr_col(c,j) &
                                - pf%labilep_to_secondp_vr_col(c,j) - pf%sminp_leached_vr_col(c,j) ) / &
                                (1._r8+(smax_c*ks_sorption_c)/(ks_sorption_c+ps%solutionp_vr_col(c,j))**2._r8)
            
                pf%adsorb_to_labilep_vr(c,j) = ((smax_c*ks_sorption_c)/(ks_sorption_c+temp_solutionp(c,j))**2._r8 ) * &
                             ( flux_mineralization(c,j)/dt + pf%primp_to_labilep_vr_col(c,j) + pf%secondp_to_labilep_vr_col(c,j) &
                             + pf%supplement_to_sminp_vr_col(c,j) - pf%sminp_to_plant_vr_col(c,j) &
                             - pf%labilep_to_secondp_vr_col(c,j) - pf%sminp_leached_vr_col(c,j) ) / &
                             ( 1._r8+(smax_c*ks_sorption_c)/(ks_sorption_c+temp_solutionp(c,j))**2._r8 )
             end do
           end do
        else ! ECA  
          do j = 1, nlevdecomp
            do fc = 1,num_soilc
               c = filter_soilc(fc)
               smax_c = vmax_minsurf_p_vr(isoilorder(c),j)
               ks_sorption_c = km_minsurf_p_vr(isoilorder(c),j)
               temp_solutionp(c,j) = ( ps%solutionp_vr_col(c,j) + ps%labilep_vr_col(c,j) + &
                            (flux_mineralization(c,j) + pf%primp_to_labilep_vr_col(c,j)*dt + &
                            pf%secondp_to_labilep_vr_col(c,j)*dt + pf%supplement_to_sminp_vr_col(c,j)*dt - &
                            pf%sminp_to_plant_vr_col(c,j)*dt - pf%labilep_to_secondp_vr_col(c,j)*dt - &
                            pf%sminp_leached_vr_col(c,j)*dt ))
                if (temp_solutionp(c,j) < 0.0_r8) then
                  pf%labilep_to_secondp_vr_col(c,j) = pf%labilep_to_secondp_vr_col(c,j)/ & 
                            (pf%labilep_to_secondp_vr_col(c,j)+pf%sminp_leached_vr_col(c,j))* &
                            (temp_solutionp(c,j) + pf%labilep_to_secondp_vr_col(c,j)*dt + &
                            pf%sminp_leached_vr_col(c,j)*dt) /dt
                  pf%sminp_leached_vr_col(c,j) = pf%sminp_leached_vr_col(c,j)/ &
                            (pf%labilep_to_secondp_vr_col(c,j)+pf%sminp_leached_vr_col(c,j))* &
                            (temp_solutionp(c,j) + pf%labilep_to_secondp_vr_col(c,j)*dt + &
                            pf%sminp_leached_vr_col(c,j)*dt) /dt
                  temp_solutionp(c,j) = 0.0_r8
                  ps%solutionp_vr_col(c,j) = 0.0_r8
                  ps%labilep_vr_col(c,j) = 0.0_r8
                else
                  ! sorbp = smax*solutionp/(ks+solutionp)
                  ! sorbp + solutionp = smax*solutionp/(ks+solutionp) + solutionp = total p pool after competition
                  ! solve quadratic function to get equilibrium solutionp and adsorbp pools
                  aa = 1;
                  bb = smax_c + ks_sorption_c - temp_solutionp(c,j)
                  cc = -1.0_r8 * ks_sorption_c *  temp_solutionp(c,j)
                  ps%solutionp_vr_col(c,j)  = (-bb+(bb*bb-4.0_r8*aa*cc)**0.5_r8)/(2.0_r8*aa)
                  ps%labilep_vr_col(c,j) = temp_solutionp(c,j) - ps%solutionp_vr_col(c,j)
               end if
            enddo
         enddo
        end if
             
      do j = 1, nlevdecomp
         do fc = 1,num_soilc
            c = filter_soilc(fc)
            
            do l = 1, ndecomp_pools
                ps%decomp_ppools_vr_col(c,j,l) = ps%decomp_ppools_vr_col(c,j,l)- pf%biochem_pmin_ppools_vr_col(c,j,l)*dt
            end do
 
            ps%secondp_vr_col(c,j) = ps%secondp_vr_col(c,j) + ( pf%labilep_to_secondp_vr_col(c,j) - pf%secondp_to_labilep_vr_col(c,j) &
                                     - pf%secondp_to_occlp_vr_col(c,j) )*dt

            ps%occlp_vr_col(c,j)   = ps%occlp_vr_col(c,j) + ( pf%secondp_to_occlp_vr_col(c,j) ) * dt

            ps%primp_vr_col(c,j)   = ps%primp_vr_col(c,j) - ( pf%primp_to_labilep_vr_col(c,j) )*dt + pf%pdep_to_sminp_col(c)*dt * pdep_prof(c,j)
         end do
      enddo

      do j = 1, nlevdecomp
         ! column loop
         do fc = 1,num_soilc
            c = filter_soilc(fc)

            ! column level phosphorus fluxes from fire
            ! pft-level wood to column-level CWD (uncombusted wood)
            ps%decomp_ppools_vr_col(c,j,i_cwd) = ps%decomp_ppools_vr_col(c,j,i_cwd) + pf%fire_mortality_p_to_cwdp_col(c,j) * dt

            ! pft-level wood to column-level litter (uncombusted wood)
            ps%decomp_ppools_vr_col(c,j,i_met_lit) = ps%decomp_ppools_vr_col(c,j,i_met_lit) + pf%m_p_to_litr_met_fire_col(c,j)* dt
            ps%decomp_ppools_vr_col(c,j,i_cel_lit) = ps%decomp_ppools_vr_col(c,j,i_cel_lit) + pf%m_p_to_litr_cel_fire_col(c,j)* dt
            ps%decomp_ppools_vr_col(c,j,i_lig_lit) = ps%decomp_ppools_vr_col(c,j,i_lig_lit) + pf%m_p_to_litr_lig_fire_col(c,j)* dt
         end do ! end of column loop
      end do

      ! litter and CWD losses to fire
      do l = 1, ndecomp_pools
         do j = 1, nlevdecomp
            ! column loop
            do fc = 1,num_soilc
               c = filter_soilc(fc)
               ps%decomp_ppools_vr_col(c,j,l) = ps%decomp_ppools_vr_col(c,j,l) - pf%m_decomp_ppools_to_fire_vr_col(c,j,l) * dt
            end do
         end do
      end do

    endif !is_active_betr_bgc
      ! patch-level phosphorus fluxes 

      do fp = 1,num_soilp
         p = filter_soilp(fp)

         !from fire displayed pools
         ps%leafp_patch(p)              =  ps%leafp_patch(p)      - pf%m_leafp_to_fire_patch(p)      * dt
         ps%frootp_patch(p)             =  ps%frootp_patch(p)     - pf%m_frootp_to_fire_patch(p)     * dt
         ps%livestemp_patch(p)          =  ps%livestemp_patch(p)  - pf%m_livestemp_to_fire_patch(p)  * dt
         ps%deadstemp_patch(p)          =  ps%deadstemp_patch(p)  - pf%m_deadstemp_to_fire_patch(p)  * dt
         ps%livecrootp_patch(p)         =  ps%livecrootp_patch(p) - pf%m_livecrootp_to_fire_patch(p) * dt
         ps%deadcrootp_patch(p)         =  ps%deadcrootp_patch(p) - pf%m_deadcrootp_to_fire_patch(p) * dt

         ps%leafp_patch(p)              =  ps%leafp_patch(p)      - pf%m_leafp_to_litter_fire_patch(p)           * dt
         ps%frootp_patch(p)             =  ps%frootp_patch(p)     - pf%m_frootp_to_litter_fire_patch(p)          * dt
         ps%livestemp_patch(p)          =  ps%livestemp_patch(p)  - pf%m_livestemp_to_litter_fire_patch(p)       * dt
         ps%deadstemp_patch(p)          =  ps%deadstemp_patch(p)  - pf%m_deadstemp_to_litter_fire_patch(p)       * dt
         ps%livecrootp_patch(p)         =  ps%livecrootp_patch(p) - pf%m_livecrootp_to_litter_fire_patch(p)      * dt
         ps%deadcrootp_patch(p)         =  ps%deadcrootp_patch(p) - pf%m_deadcrootp_to_litter_fire_patch(p)      * dt

         ! storage pools
         ps%leafp_storage_patch(p)      =  ps%leafp_storage_patch(p)      - pf%m_leafp_storage_to_fire_patch(p)      * dt
         ps%frootp_storage_patch(p)     =  ps%frootp_storage_patch(p)     - pf%m_frootp_storage_to_fire_patch(p)     * dt
         ps%livestemp_storage_patch(p)  =  ps%livestemp_storage_patch(p)  - pf%m_livestemp_storage_to_fire_patch(p)  * dt
         ps%deadstemp_storage_patch(p)  =  ps%deadstemp_storage_patch(p)  - pf%m_deadstemp_storage_to_fire_patch(p)  * dt
         ps%livecrootp_storage_patch(p) =  ps%livecrootp_storage_patch(p) - pf%m_livecrootp_storage_to_fire_patch(p) * dt
         ps%deadcrootp_storage_patch(p) =  ps%deadcrootp_storage_patch(p) - pf%m_deadcrootp_storage_to_fire_patch(p) * dt

         ps%leafp_storage_patch(p)      =  ps%leafp_storage_patch(p)      - pf%m_leafp_storage_to_litter_fire_patch(p)      * dt
         ps%frootp_storage_patch(p)     =  ps%frootp_storage_patch(p)     - pf%m_frootp_storage_to_litter_fire_patch(p)     * dt
         ps%livestemp_storage_patch(p)  =  ps%livestemp_storage_patch(p)  - pf%m_livestemp_storage_to_litter_fire_patch(p)  * dt
         ps%deadstemp_storage_patch(p)  =  ps%deadstemp_storage_patch(p)  - pf%m_deadstemp_storage_to_litter_fire_patch(p)  * dt
         ps%livecrootp_storage_patch(p) =  ps%livecrootp_storage_patch(p) - pf%m_livecrootp_storage_to_litter_fire_patch(p) * dt
         ps%deadcrootp_storage_patch(p) =  ps%deadcrootp_storage_patch(p) - pf%m_deadcrootp_storage_to_litter_fire_patch(p) * dt


         ! trapsfer pools
         ps%leafp_xfer_patch(p)         =  ps%leafp_xfer_patch(p)      - pf%m_leafp_xfer_to_fire_patch(p)      * dt
         ps%frootp_xfer_patch(p)        =  ps%frootp_xfer_patch(p)     - pf%m_frootp_xfer_to_fire_patch(p)     * dt
         ps%livestemp_xfer_patch(p)     =  ps%livestemp_xfer_patch(p)  - pf%m_livestemp_xfer_to_fire_patch(p)  * dt
         ps%deadstemp_xfer_patch(p)     =  ps%deadstemp_xfer_patch(p)  - pf%m_deadstemp_xfer_to_fire_patch(p)  * dt
         ps%livecrootp_xfer_patch(p)    =  ps%livecrootp_xfer_patch(p) - pf%m_livecrootp_xfer_to_fire_patch(p) * dt
         ps%deadcrootp_xfer_patch(p)    =  ps%deadcrootp_xfer_patch(p) - pf%m_deadcrootp_xfer_to_fire_patch(p) * dt

         ps%leafp_xfer_patch(p)         =  ps%leafp_xfer_patch(p)      - pf%m_leafp_xfer_to_litter_fire_patch(p)      * dt
         ps%frootp_xfer_patch(p)        =  ps%frootp_xfer_patch(p)     - pf%m_frootp_xfer_to_litter_fire_patch(p)     * dt
         ps%livestemp_xfer_patch(p)     =  ps%livestemp_xfer_patch(p)  - pf%m_livestemp_xfer_to_litter_fire_patch(p)  * dt
         ps%deadstemp_xfer_patch(p)     =  ps%deadstemp_xfer_patch(p)  - pf%m_deadstemp_xfer_to_litter_fire_patch(p)  * dt
         ps%livecrootp_xfer_patch(p)    =  ps%livecrootp_xfer_patch(p) - pf%m_livecrootp_xfer_to_litter_fire_patch(p) * dt
         ps%deadcrootp_xfer_patch(p)    =  ps%deadcrootp_xfer_patch(p) - pf%m_deadcrootp_xfer_to_litter_fire_patch(p) * dt

         ! retranslocated N pool
         ps%retransp_patch(p)           =  ps%retransp_patch(p) - pf%m_retransp_to_fire_patch(p)        * dt
         ps%retransp_patch(p)           =  ps%retransp_patch(p) - pf%m_retransp_to_litter_fire_patch(p) * dt
      end do

    end associate 

  end subroutine PStateUpdate3

end module PStateUpdate3Mod<|MERGE_RESOLUTION|>--- conflicted
+++ resolved
@@ -17,12 +17,8 @@
   use PhosphorusStateType , only : phosphorusstate_type
   use PhosphorusFLuxType  , only : phosphorusflux_type
   use soilorder_varcon    , only : smax,ks_sorption
-<<<<<<< HEAD
   use tracer_varcon       , only : is_active_betr_bgc
-  !! bgc interface & pflotran:
-=======
   ! bgc interface & pflotran:
->>>>>>> 2adbce11
   use clm_varctl          , only : use_pflotran, pf_cmode
   use clm_varctl          , only : nu_com
   use VegetationPropertiesType      , only : veg_vp 
