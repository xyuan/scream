--- conflicted
+++ resolved
@@ -188,7 +188,6 @@
      real(r8) :: forc_snow_col(bounds%begc:bounds%endc) ! column level snow rate [mm/s]
      !-----------------------------------------------------------------------
 
-<<<<<<< HEAD
      associate(                                                                         & 
           volr                       =>    atm2lnd_vars%volr_grc                      , & ! Input:  [real(r8) (:)   ]  river water storage (m3)                 
           forc_solad                 =>    atm2lnd_vars%forc_solad_grc                , & ! Input:  [real(r8) (:,:) ]  direct beam radiation (vis=forc_sols , nir=forc_soll )
@@ -240,6 +239,7 @@
           qflx_ice_dynbal            =>    waterflux_vars%qflx_ice_dynbal_grc         , & ! Input:  [real(r8) (:)   ]  ice runoff due to dynamic land cover change (mm H2O /s)
           snow_sources               =>    waterflux_vars%snow_sources_col            , & ! Output: [real(r8) (:)   ]  snow sources (mm H2O /s)  
           snow_sinks                 =>    waterflux_vars%snow_sinks_col              , & ! Output: [real(r8) (:)   ]  snow sinks (mm H2O /s)    
+          qflx_lateral               =>    waterflux_vars%qflx_lateral_col            , & ! Input:  [real(r8) (:)   ]  lateral flux of water to neighboring column (mm H2O /s)
 
           eflx_lwrad_out             =>    energyflux_vars%eflx_lwrad_out_patch       , & ! Input:  [real(r8) (:)   ]  emitted infrared (longwave) radiation (W/m**2)
           eflx_lwrad_net             =>    energyflux_vars%eflx_lwrad_net_patch       , & ! Input:  [real(r8) (:)   ]  net infrared (longwave) rad (W/m**2) [+ = to atm]
@@ -258,79 +258,6 @@
           fsr                        =>    solarabs_vars%fsr_patch                    , & ! Input:  [real(r8) (:)   ]  solar radiation reflected (W/m**2)      
           sabv                       =>    solarabs_vars%sabv_patch                   , & ! Input:  [real(r8) (:)   ]  solar radiation absorbed by vegetation (W/m**2)
           sabg                       =>    solarabs_vars%sabg_patch                   , & ! Input:  [real(r8) (:)   ]  solar radiation absorbed by ground (W/m**2)
-=======
-     associate(                                                                   & 
-          volr                    =>    atm2lnd_vars%volr_grc                   , & ! Input:  [real(r8) (:)   ]  river water storage (m3)                 
-          forc_solad              =>    atm2lnd_vars%forc_solad_grc             , & ! Input:  [real(r8) (:,:) ]  direct beam radiation (vis=forc_sols , nir=forc_soll )
-          forc_solai              =>    atm2lnd_vars%forc_solai_grc             , & ! Input:  [real(r8) (:,:) ]  diffuse radiation     (vis=forc_solsd, nir=forc_solld)
-          forc_rain               =>    atm2lnd_vars%forc_rain_downscaled_col   , & ! Input:  [real(r8) (:)   ]  rain rate [mm/s]
-          forc_snow               =>    atm2lnd_vars%forc_snow_downscaled_col   , & ! Input:  [real(r8) (:)   ]  snow rate [mm/s]
-          forc_lwrad              =>    atm2lnd_vars%forc_lwrad_downscaled_col  , & ! Input:  [real(r8) (:)   ]  downward infrared (longwave) radiation (W/m**2)
-
-          glc_dyn_runoff_routing  =>    glc2lnd_vars%glc_dyn_runoff_routing_grc , & ! Input:  [real(r8) (:)   ]  whether we're doing runoff routing appropriate for having a dynamic icesheet
-
-          do_capsnow              =>    waterstate_vars%do_capsnow_col          , & ! Input:  [logical (:)    ]  true => do snow capping                  
-          h2osno                  =>    waterstate_vars%h2osno_col              , & ! Input:  [real(r8) (:)   ]  snow water (mm H2O)                     
-          h2osno_old              =>    waterstate_vars%h2osno_old_col          , & ! Input:  [real(r8) (:)   ]  snow water (mm H2O) at previous time step
-          frac_sno_eff            =>    waterstate_vars%frac_sno_eff_col        , & ! Input:  [real(r8) (:)   ]  effective snow fraction                 
-          frac_sno                =>    waterstate_vars%frac_sno_col            , & ! Input:  [real(r8) (:)   ]  fraction of ground covered by snow (0 to 1)
-          begwb                   =>    waterstate_vars%begwb_col               , & ! Input:  [real(r8) (:)   ]  water mass begining of the time step    
-          errh2o                  =>    waterstate_vars%errh2o_col              , & ! Output: [real(r8) (:)   ]  water conservation error (mm H2O)       
-          errh2osno               =>    waterstate_vars%errh2osno_col           , & ! Output: [real(r8) (:)   ]  error in h2osno (kg m-2)                
-          endwb                   =>    waterstate_vars%endwb_col               , & ! Output: [real(r8) (:)   ]  water mass end of the time step         
-          
-          dwb                     =>    waterflux_vars%dwb_col                  , & ! Output: [real(r8) (:)   ]  change of water mass within the time step [kg/m2/s]
-          qflx_rain_grnd_col      =>    waterflux_vars%qflx_rain_grnd_col       , & ! Input:  [real(r8) (:)   ]  rain on ground after interception (mm H2O/s) [+]
-          qflx_snow_grnd_col      =>    waterflux_vars%qflx_snow_grnd_col       , & ! Input:  [real(r8) (:)   ]  snow on ground after interception (mm H2O/s) [+]
-          qflx_evap_soi           =>    waterflux_vars%qflx_evap_soi_col        , & ! Input:  [real(r8) (:)   ]  soil evaporation (mm H2O/s) (+ = to atm)
-          qflx_irrig              =>    waterflux_vars%qflx_irrig_col           , & ! Input:  [real(r8) (:)   ]  irrigation flux (mm H2O /s)             
-          qflx_snwcp_ice          =>    waterflux_vars%qflx_snwcp_ice_col       , & ! Input:  [real(r8) (:)   ]  excess snowfall due to snow capping (mm H2O /s) [+]`
-          qflx_evap_tot           =>    waterflux_vars%qflx_evap_tot_col        , & ! Input:  [real(r8) (:)   ]  qflx_evap_soi + qflx_evap_can + qflx_tran_veg
-          qflx_dew_snow           =>    waterflux_vars%qflx_dew_snow_col        , & ! Input:  [real(r8) (:)   ]  surface dew added to snow pack (mm H2O /s) [+]
-          qflx_sub_snow           =>    waterflux_vars%qflx_sub_snow_col        , & ! Input:  [real(r8) (:)   ]  sublimation rate from snow pack (mm H2O /s) [+]
-          qflx_evap_grnd          =>    waterflux_vars%qflx_evap_grnd_col       , & ! Input:  [real(r8) (:)   ]  ground surface evaporation rate (mm H2O/s) [+]
-          qflx_dew_grnd           =>    waterflux_vars%qflx_dew_grnd_col        , & ! Input:  [real(r8) (:)   ]  ground surface dew formation (mm H2O /s) [+]
-          qflx_prec_grnd          =>    waterflux_vars%qflx_prec_grnd_col       , & ! Input:  [real(r8) (:)   ]  water onto ground including canopy runoff [kg/(m2 s)]
-          qflx_snwcp_liq          =>    waterflux_vars%qflx_snwcp_liq_col       , & ! Input:  [real(r8) (:)   ]  excess liquid water due to snow capping (mm H2O /s) [+]`
-          qflx_snow_h2osfc        =>    waterflux_vars%qflx_snow_h2osfc_col     , & ! Input:  [real(r8) (:)   ]  snow falling on surface water (mm/s)    
-          qflx_h2osfc_to_ice      =>    waterflux_vars%qflx_h2osfc_to_ice_col   , & ! Input:  [real(r8) (:)   ]  conversion of h2osfc to ice             
-          qflx_drain_perched      =>    waterflux_vars%qflx_drain_perched_col   , & ! Input:  [real(r8) (:)   ]  sub-surface runoff (mm H2O /s)          
-          qflx_floodc             =>    waterflux_vars%qflx_floodc_col          , & ! Input:  [real(r8) (:)   ]  total runoff due to flooding            
-          qflx_h2osfc_surf        =>    waterflux_vars%qflx_h2osfc_surf_col     , & ! Input:  [real(r8) (:)   ]  surface water runoff (mm/s)              
-          qflx_snow_melt          =>    waterflux_vars%qflx_snow_melt_col       , & ! Input:  [real(r8) (:)   ]  snow melt (net)                         
-          qflx_surf               =>    waterflux_vars%qflx_surf_col            , & ! Input:  [real(r8) (:)   ]  surface runoff (mm H2O /s)              
-          qflx_qrgwl              =>    waterflux_vars%qflx_qrgwl_col           , & ! Input:  [real(r8) (:)   ]  qflx_surf at glaciers, wetlands, lakes  
-          qflx_drain              =>    waterflux_vars%qflx_drain_col           , & ! Input:  [real(r8) (:)   ]  sub-surface runoff (mm H2O /s)          
-          qflx_runoff             =>    waterflux_vars%qflx_runoff_col          , & ! Input:  [real(r8) (:)   ]  total runoff (mm H2O /s)                
-          qflx_glcice             =>    waterflux_vars%qflx_glcice_col          , & ! Input:  [real(r8) (:)   ]  flux of new glacier ice (mm H2O /s) [+ if ice grows]
-          qflx_glcice_melt        =>    waterflux_vars%qflx_glcice_melt_col     , & ! Input:  [real(r8) (:)   ]  ice melt (mm H2O/s)              
-          qflx_glcice_frz         =>    waterflux_vars%qflx_glcice_frz_col      , & ! Input:  [real(r8) (:)   ]  ice growth (mm H2O/s) [+]               
-          qflx_top_soil           =>    waterflux_vars%qflx_top_soil_col        , & ! Input:  [real(r8) (:)   ]  net water input into soil from top (mm/s)
-          qflx_sl_top_soil        =>    waterflux_vars%qflx_sl_top_soil_col     , & ! Input:  [real(r8) (:)   ]  liquid water + ice from layer above soil to top soil layer or sent to qflx_qrgwl (mm H2O/s)
-          qflx_liq_dynbal         =>    waterflux_vars%qflx_liq_dynbal_grc      , & ! Input:  [real(r8) (:)   ]  liq runoff due to dynamic land cover change (mm H2O /s)
-          qflx_ice_dynbal         =>    waterflux_vars%qflx_ice_dynbal_grc      , & ! Input:  [real(r8) (:)   ]  ice runoff due to dynamic land cover change (mm H2O /s)
-          snow_sources            =>    waterflux_vars%snow_sources_col         , & ! Output: [real(r8) (:)   ]  snow sources (mm H2O /s)  
-          snow_sinks              =>    waterflux_vars%snow_sinks_col           , & ! Output: [real(r8) (:)   ]  snow sinks (mm H2O /s)    
-          qflx_lateral            =>    waterflux_vars%qflx_lateral_col         , & ! Input:  [real(r8) (:)   ]  lateral flux of water to neighboring column (mm H2O /s)
-
-          eflx_lwrad_out          =>    energyflux_vars%eflx_lwrad_out_patch    , & ! Input:  [real(r8) (:)   ]  emitted infrared (longwave) radiation (W/m**2)
-          eflx_lwrad_net          =>    energyflux_vars%eflx_lwrad_net_patch    , & ! Input:  [real(r8) (:)   ]  net infrared (longwave) rad (W/m**2) [+ = to atm]
-          eflx_sh_tot             =>    energyflux_vars%eflx_sh_tot_patch       , & ! Input:  [real(r8) (:)   ]  total sensible heat flux (W/m**2) [+ to atm]
-          eflx_lh_tot             =>    energyflux_vars%eflx_lh_tot_patch       , & ! Input:  [real(r8) (:)   ]  total latent heat flux (W/m8*2)  [+ to atm]
-          eflx_soil_grnd          =>    energyflux_vars%eflx_soil_grnd_patch    , & ! Input:  [real(r8) (:)   ]  soil heat flux (W/m**2) [+ = into soil] 
-          eflx_wasteheat_patch    =>    energyflux_vars%eflx_wasteheat_patch    , & ! Input:  [real(r8) (:)   ]  sensible heat flux from urban heating/cooling sources of waste heat (W/m**2)
-          eflx_heat_from_ac_patch =>    energyflux_vars%eflx_heat_from_ac_patch , & ! Input:  [real(r8) (:)   ]  sensible heat flux put back into canyon due to removal by AC (W/m**2)
-          eflx_traffic_patch      =>    energyflux_vars%eflx_traffic_patch      , & ! Input:  [real(r8) (:)   ]  traffic sensible heat flux (W/m**2)     
-          eflx_dynbal             =>    energyflux_vars%eflx_dynbal_grc         , & ! Input:  [real(r8) (:)   ]  energy conversion flux due to dynamic land cover change(W/m**2) [+ to atm]
-
-          sabg_soil               =>    solarabs_vars%sabg_soil_patch           , & ! Input:  [real(r8) (:)   ]  solar radiation absorbed by soil (W/m**2)
-          sabg_snow               =>    solarabs_vars%sabg_snow_patch           , & ! Input:  [real(r8) (:)   ]  solar radiation absorbed by snow (W/m**2)
-          sabg_chk                =>    solarabs_vars%sabg_chk_patch            , & ! Input:  [real(r8) (:)   ]  sum of soil/snow using current fsno, for balance check
-          fsa                     =>    solarabs_vars%fsa_patch                 , & ! Input:  [real(r8) (:)   ]  solar radiation absorbed (total) (W/m**2)
-          fsr                     =>    solarabs_vars%fsr_patch                 , & ! Input:  [real(r8) (:)   ]  solar radiation reflected (W/m**2)      
-          sabv                    =>    solarabs_vars%sabv_patch                , & ! Input:  [real(r8) (:)   ]  solar radiation absorbed by vegetation (W/m**2)
-          sabg                    =>    solarabs_vars%sabg_patch                , & ! Input:  [real(r8) (:)   ]  solar radiation absorbed by ground (W/m**2)
->>>>>>> ed969b28
           
           errsoi_col                 =>    energyflux_vars%errsoi_col                 , & ! Output: [real(r8) (:)   ]  column-level soil/lake energy conservation error (W/m**2)
           errsol                     =>    energyflux_vars%errsol_patch               , & ! Output: [real(r8) (:)   ]  solar radiation conservation error (W/m**2)
@@ -435,7 +362,6 @@
                abs(errh2o(indexc)) > 1.e-4_r8 .and. (nstep > 2) ) then
 
              write(iulog,*)'clm urban model is stopping - error is greater than 1e-4 (mm)'
-<<<<<<< HEAD
              write(iulog,*)'nstep                      = ',nstep
              write(iulog,*)'errh2o                     = ',errh2o(indexc)
              write(iulog,*)'forc_rain                  = ',forc_rain_col(indexc)
@@ -448,29 +374,14 @@
              write(iulog,*)'qflx_qrgwl                 = ',qflx_qrgwl(indexc)
              write(iulog,*)'qflx_drain                 = ',qflx_drain(indexc)
              write(iulog,*)'qflx_snwcp_ice             = ',qflx_snwcp_ice(indexc)
+             write(iulog,*)'qflx_lateral               = ',qflx_lateral(indexc)
              write(iulog,*)'total_plant_stored_h2o_col = ',total_plant_stored_h2o_col(indexc)
-=======
-             write(iulog,*)'nstep          = ',nstep
-             write(iulog,*)'errh2o         = ',errh2o(indexc)
-             write(iulog,*)'forc_rain      = ',forc_rain_col(indexc)
-             write(iulog,*)'forc_snow      = ',forc_snow_col(indexc)
-             write(iulog,*)'endwb          = ',endwb(indexc)
-             write(iulog,*)'begwb          = ',begwb(indexc)
-             write(iulog,*)'qflx_evap_tot  = ',qflx_evap_tot(indexc)
-             write(iulog,*)'qflx_irrig     = ',qflx_irrig(indexc)
-             write(iulog,*)'qflx_surf      = ',qflx_surf(indexc)
-             write(iulog,*)'qflx_qrgwl     = ',qflx_qrgwl(indexc)
-             write(iulog,*)'qflx_drain     = ',qflx_drain(indexc)
-             write(iulog,*)'qflx_snwcp_ice = ',qflx_snwcp_ice(indexc)
-             write(iulog,*)'qflx_lateral   = ',qflx_lateral(indexc)
->>>>>>> ed969b28
              write(iulog,*)'clm model is stopping'
              call endrun(decomp_index=indexc, clmlevel=namec, msg=errmsg(__FILE__, __LINE__))
 
           else if (abs(errh2o(indexc)) > 1.e-4_r8 .and. (nstep > 2) ) then
 
              write(iulog,*)'clm model is stopping - error is greater than 1e-4 (mm)'
-<<<<<<< HEAD
              write(iulog,*)'nstep                      = ',nstep
              write(iulog,*)'errh2o                     = ',errh2o(indexc)
              write(iulog,*)'forc_rain                  = ',forc_rain_col(indexc)
@@ -488,27 +399,8 @@
              write(iulog,*)'qflx_snwcp_ice             = ',qflx_snwcp_ice(indexc)
              write(iulog,*)'qflx_glcice_melt           = ',qflx_glcice_melt(indexc)
              write(iulog,*)'qflx_glcice_frz            = ',qflx_glcice_frz(indexc) 
+             write(iulog,*)'qflx_lateral               = ',qflx_lateral(indexc)
              write(iulog,*)'total_plant_stored_h2o_col = ',total_plant_stored_h2o_col(indexc)
-=======
-             write(iulog,*)'nstep              = ',nstep
-             write(iulog,*)'errh2o             = ',errh2o(indexc)
-             write(iulog,*)'forc_rain          = ',forc_rain_col(indexc)
-             write(iulog,*)'forc_snow          = ',forc_snow_col(indexc)
-             write(iulog,*)'endwb              = ',endwb(indexc)
-             write(iulog,*)'begwb              = ',begwb(indexc)
-             write(iulog,*)'qflx_evap_tot      = ',qflx_evap_tot(indexc)
-             write(iulog,*)'qflx_irrig         = ',qflx_irrig(indexc)
-             write(iulog,*)'qflx_surf          = ',qflx_surf(indexc)
-             write(iulog,*)'qflx_h2osfc_surf   = ',qflx_h2osfc_surf(indexc)
-             write(iulog,*)'qflx_qrgwl         = ',qflx_qrgwl(indexc)
-             write(iulog,*)'qflx_drain         = ',qflx_drain(indexc)
-             write(iulog,*)'qflx_drain_perched = ',qflx_drain_perched(indexc)
-             write(iulog,*)'qflx_flood         = ',qflx_floodc(indexc)
-             write(iulog,*)'qflx_snwcp_ice     = ',qflx_snwcp_ice(indexc)
-             write(iulog,*)'qflx_glcice_melt   = ',qflx_glcice_melt(indexc)
-             write(iulog,*)'qflx_glcice_frz    = ',qflx_glcice_frz(indexc)
-             write(iulog,*)'qflx_lateral       = ',qflx_lateral(indexc)
->>>>>>> ed969b28
              write(iulog,*)'clm model is stopping'
              call endrun(decomp_index=indexc, clmlevel=namec, msg=errmsg(__FILE__, __LINE__))
           end if
