module clm_driver

  !-----------------------------------------------------------------------
  ! !DESCRIPTION:
  ! This module provides the main CLM driver physics calling sequence.  Most
  ! computations occurs over ``clumps'' of gridcells (and associated subgrid
  ! scale entities) assigned to each MPI process. Computation is further
  ! parallelized by looping over clumps on each process using shared memory OpenMP.
  !
  ! !USES:
  use shr_kind_mod           , only : r8 => shr_kind_r8
  use shr_sys_mod            , only : shr_sys_flush
  use shr_log_mod            , only : errMsg => shr_log_errMsg
  use clm_varctl             , only : wrtdia, iulog, create_glacier_mec_landunit
  use clm_varpar             , only : nlevtrc_soil, nlevsoi
  use clm_varctl             , only : wrtdia, iulog, create_glacier_mec_landunit, use_fates, use_betr  
  use clm_varctl             , only : use_cn, use_lch4, use_voc, use_noio, use_c13, use_c14
  use clm_varctl             , only : use_erosion
  use clm_time_manager       , only : get_step_size, get_curr_date, get_ref_date, get_nstep, is_beg_curr_day, get_curr_time_string
  use clm_varpar             , only : nlevsno, nlevgrnd, crop_prog
  use spmdMod                , only : masterproc, mpicom
  use decompMod              , only : get_proc_clumps, get_clump_bounds, get_proc_bounds, bounds_type
  use filterMod              , only : filter, filter_inactive_and_active
  use histFileMod            , only : hist_update_hbuf, hist_htapes_wrapup
  use restFileMod            , only : restFile_write, restFile_filename
  use abortutils             , only : endrun
  !
  use dynSubgridDriverMod    , only : dynSubgrid_driver
  use BalanceCheckMod        , only : BeginColWaterBalance, ColWaterBalanceCheck
  use BalanceCheckMod        , only : BeginGridWaterBalance, GridBalanceCheck
  !
  use CanopyTemperatureMod   , only : CanopyTemperature ! (formerly Biogeophysics1Mod)
  use SoilTemperatureMod     , only : SoilTemperature
  use LakeTemperatureMod     , only : LakeTemperature
  !
  use BareGroundFluxesMod    , only : BareGroundFluxes
  use CanopyFluxesMod        , only : CanopyFluxes
  use SedYieldMod            , only : SoilErosion
  use SoilFluxesMod          , only : SoilFluxes ! (formerly Biogeophysics2Mod)
  use UrbanFluxesMod         , only : UrbanFluxes 
  use LakeFluxesMod          , only : LakeFluxes
  !
  use HydrologyNoDrainageMod , only : HydrologyNoDrainage ! (formerly Hydrology2Mod)
  use HydrologyDrainageMod   , only : HydrologyDrainage   ! (formerly Hydrology2Mod)
  use CanopyHydrologyMod     , only : CanopyHydrology     ! (formerly Hydrology1Mod)
  use LakeHydrologyMod       , only : LakeHydrology
  !
  use AerosolMod             , only : AerosolMasses  
  use SnowSnicarMod          , only : SnowAge_grain
  use SurfaceAlbedoMod       , only : SurfaceAlbedo
  use UrbanAlbedoMod         , only : UrbanAlbedo
  !
  use SurfaceRadiationMod    , only : SurfaceRadiation, CanopySunShadeFractions
  use UrbanRadiationMod      , only : UrbanRadiation
  !
  use SedFluxType            , only : sedflux_type
  !clm_interface
  use EcosystemDynMod      , only : EcosystemDynNoLeaching1, EcosystemDynNoLeaching2

  use EcosystemDynMod      , only : EcosystemDynLeaching 
  use VegStructUpdateMod   , only : VegStructUpdate 
  use AnnualUpdateMod      , only : AnnualUpdate
  use EcosystemBalanceCheckMod      , only : BeginColCBalance, BeginColNBalance, ColCBalanceCheck, ColNBalanceCheck
  use EcosystemBalanceCheckMod      , only : BeginColPBalance, ColPBalanceCheck
  use EcosystemBalanceCheckMod      , only : BeginGridCBalanceBeforeDynSubgridDriver
  use EcosystemBalanceCheckMod      , only : BeginGridNBalanceBeforeDynSubgridDriver
  use EcosystemBalanceCheckMod      , only : BeginGridPBalanceBeforeDynSubgridDriver
  use EcosystemBalanceCheckMod      , only : EndGridCBalanceAfterDynSubgridDriver
  use EcosystemBalanceCheckMod      , only : EndGridNBalanceAfterDynSubgridDriver
  use EcosystemBalanceCheckMod      , only : EndGridPBalanceAfterDynSubgridDriver
  use VerticalProfileMod   , only : decomp_vertprofiles
  use FireMod              , only : FireInterp
  use SatellitePhenologyMod  , only : SatellitePhenology, interpMonthlyVeg
  use ndepStreamMod          , only : ndep_interp
  use pdepStreamMod          , only : pdep_interp
  use ActiveLayerMod         , only : alt_calc
  use CH4Mod                 , only : CH4
  use DUSTMod                , only : DustDryDep, DustEmission
  use VOCEmissionMod         , only : VOCEmission

  !
  use filterMod              , only : setFilters
  !
  use atm2lndMod             , only : downscale_forcings
  use lnd2atmMod             , only : lnd2atm
  use lnd2glcMod             , only : lnd2glc_type
  !
  use seq_drydep_mod         , only : n_drydep, drydep_method, DD_XLND
  use DryDepVelocity         , only : depvel_compute
  !
  use DaylengthMod           , only : UpdateDaylength
  use perf_mod
  !
  use clm_instMod            , only : ch4_vars, ep_betr
  use clm_instMod            , only : carbonstate_vars, c13_carbonstate_vars, c14_carbonstate_vars
  use clm_instMod            , only : carbonflux_vars, c13_carbonflux_vars, c14_carbonflux_vars
  use clm_instMod            , only : nitrogenstate_vars
  use clm_instMod            , only : nitrogenflux_vars
  use clm_instMod            , only : phosphorusstate_vars
  use clm_instMod            , only : phosphorusflux_vars
  use clm_instMod            , only : crop_vars
  use clm_instMod            , only : cnstate_vars
  use clm_instMod            , only : dust_vars
  use clm_instMod            , only : vocemis_vars
  use clm_instMod            , only : drydepvel_vars
  use clm_instMod            , only : aerosol_vars
  use clm_instMod            , only : canopystate_vars
  use clm_instMod            , only : energyflux_vars
  use clm_instMod            , only : frictionvel_vars
  use clm_instMod            , only : lakestate_vars
  use clm_instMod            , only : photosyns_vars
  use clm_instMod            , only : sedflux_vars
  use clm_instMod            , only : soilstate_vars
  use clm_instMod            , only : soilhydrology_vars
  use clm_instMod            , only : solarabs_vars
  use clm_instMod            , only : soilhydrology_vars
  use clm_instMod            , only : surfalb_vars
  use clm_instMod            , only : surfrad_vars
  use clm_instMod            , only : temperature_vars
  use clm_instMod            , only : col_es
  use clm_instMod            , only : waterflux_vars
  use clm_instMod            , only : waterstate_vars
  use clm_instMod            , only : atm2lnd_vars
  use clm_instMod            , only : lnd2atm_vars
  use clm_instMod            , only : glc2lnd_vars
  use clm_instMod            , only : lnd2glc_vars
  use clm_instMod            , only : soil_water_retention_curve
  use clm_instMod            , only : chemstate_vars
  use clm_instMod            , only : alm_fates
  use clm_instMod            , only : PlantMicKinetics_vars
  use tracer_varcon          , only : is_active_betr_bgc
  use CNEcosystemDynBetrMod  , only : CNEcosystemDynBetr, CNFluxStateBetrSummary
  use UrbanParamsType        , only : urbanparams_vars

  use GridcellType           , only : grc_pp
  use GridcellDataType       , only : grc_cs, c13_grc_cs, c14_grc_cs
  use GridcellDataType       , only : grc_cf, c13_grc_cf, c14_grc_cf
  use GridcellDataType       , only : grc_nf, grc_pf
  use TopounitDataType       , only : top_as, top_af  
  use LandunitType           , only : lun_pp                
  use ColumnType             , only : col_pp 
  use ColumnDataType         , only : col_es, col_ef, col_ws, col_wf
  use ColumnDataType         , only : col_cs, c13_col_cs, c14_col_cs  
  use ColumnDataType         , only : col_cf, c13_col_cf, c14_col_cf
  use ColumnDataType         , only : col_ns, col_nf  
  use ColumnDataType         , only : col_ps, col_pf  
  use VegetationType         , only : veg_pp
  use VegetationDataType     , only : veg_es, veg_ws, veg_wf
  use VegetationDataType     , only : veg_cs, c13_veg_cs, c14_veg_cs 
  use VegetationDataType     , only : veg_ns, veg_nf  
  use VegetationDataType     , only : veg_ps, veg_pf  

  !----------------------------------------------------------------------------
  ! bgc interface & pflotran:
  use clm_varctl             , only : use_clm_interface
  use clm_instMod            , only : clm_interface_data
  use clm_interface_funcsMod , only : get_clm_data
  ! (1) clm_bgc through interface
  use clm_varctl             , only : use_clm_bgc
  use clm_interface_funcsMod , only : clm_bgc_run, update_bgc_data_clm2clm
  ! (2) pflotran
  use clm_time_manager            , only : nsstep, nestep
  use clm_varctl                  , only : use_pflotran, pf_cmode, pf_hmode, pf_tmode
  use clm_interface_funcsMod      , only : update_bgc_data_pf2clm, update_th_data_pf2clm
  use clm_interface_pflotranMod   , only : clm_pf_run, clm_pf_write_restart
  use clm_interface_pflotranMod   , only : clm_pf_finalize
  !----------------------------------------------------------------------------
  use WaterBudgetMod              , only : WaterBudget_Reset, WaterBudget_Run, WaterBudget_Accum, WaterBudget_Print
  use WaterBudgetMod              , only : WaterBudget_SetBeginningMonthlyStates
  use WaterBudgetMod              , only : WaterBudget_SetEndingMonthlyStates
  use clm_varctl                  , only : do_budgets, budget_inst, budget_daily, budget_month
  use clm_varctl                  , only : budget_ann, budget_ltann, budget_ltend

  !
  ! !PUBLIC TYPES:
  implicit none
  !
  ! !PUBLIC MEMBER FUNCTIONS:
  public :: clm_drv            ! Main clm driver 
  !
  ! !PRIVATE MEMBER FUNCTIONS:
  private :: clm_drv_patch2col
  private :: clm_drv_init      ! Initialization of variables needed from previous timestep
  private :: write_diagnostic  ! Write diagnostic information to log file
  !-----------------------------------------------------------------------

contains

  !-----------------------------------------------------------------------
  subroutine clm_drv(doalb, nextsw_cday, declinp1, declin, rstwr, nlend, rdate)
    !
    ! !DESCRIPTION:
    !
    ! First phase of the clm driver calling the clm physics. An outline of
    ! the calling tree is given in the description of this module.
    !
    ! !USES:
    !
    ! !ARGUMENTS:
    implicit none
    logical ,        intent(in) :: doalb       ! true if time for surface albedo calc
    real(r8),        intent(in) :: nextsw_cday ! calendar day for nstep+1
    real(r8),        intent(in) :: declinp1    ! declination angle for next time step
    real(r8),        intent(in) :: declin      ! declination angle for current time step
    logical,         intent(in) :: rstwr       ! true => write restart file this step
    logical,         intent(in) :: nlend       ! true => end of run on this step
    character(len=*),intent(in) :: rdate       ! restart file time stamp for name
    !
    ! !LOCAL VARIABLES:
    integer              :: nstep                   ! time step number
    real(r8)             :: dtime                   ! land model time step (sec)
    integer              :: nc, c, p, l, g          ! indices
    integer              :: nclumps                 ! number of clumps on this processor
    integer              :: yrp1                    ! year (0, ...) for nstep+1
    integer              :: monp1                   ! month (1, ..., 12) for nstep+1
    integer              :: dayp1                   ! day of month (1, ..., 31) for nstep+1
    integer              :: secp1                   ! seconds into current date for nstep+1
    integer              :: yr                      ! year (0, ...)
    integer              :: mon                     ! month (1, ..., 12)
    integer              :: day                     ! day of month (1, ..., 31)
    integer              :: sec                     ! seconds of the day
    integer              :: ncdate                  ! current date
    integer              :: nbdate                  ! base date (reference date)
    integer              :: kyr                     ! thousand years, equals 2 at end of first year
    character(len=256)   :: filer                   ! restart file name
    integer              :: ier                     ! error code
    character(len=256)   :: dateTimeString
    type(bounds_type)    :: bounds_clump    
    type(bounds_type)    :: bounds_proc     
    !-----------------------------------------------------------------------

    call get_curr_time_string(dateTimeString)
    if (masterproc) then
       write(iulog,*)'Beginning timestep   : ',trim(dateTimeString)
       call shr_sys_flush(iulog)
    endif
    ! Determine processor bounds and clumps for this processor

    call get_proc_bounds(bounds_proc)
    nclumps = get_proc_clumps()
    
    if (do_budgets) call WaterBudget_Reset()


    ! ============================================================================
    ! Specified phenology
    ! ============================================================================

    if (.not.use_fates) then
       if (use_cn) then 
          ! For dry-deposition need to call CLMSP so that mlaidiff is obtained
          if ( n_drydep > 0 .and. drydep_method == DD_XLND ) then
             call t_startf('interpMonthlyVeg')
             call interpMonthlyVeg(bounds_proc, canopystate_vars)
             call t_stopf('interpMonthlyVeg')
          endif
          
       else
          ! Determine weights for time interpolation of monthly vegetation data.
          ! This also determines whether it is time to read new monthly vegetation and
          ! obtain updated leaf area index [mlai1,mlai2], stem area index [msai1,msai2],
          ! vegetation top [mhvt1,mhvt2] and vegetation bottom [mhvb1,mhvb2]. The
          ! weights obtained here are used in subroutine SatellitePhenology to obtain time
          ! interpolated values.
          if (doalb .or. ( n_drydep > 0 .and. drydep_method == DD_XLND )) then
             call t_startf('interpMonthlyVeg')
             call interpMonthlyVeg(bounds_proc, canopystate_vars)
             call t_stopf('interpMonthlyVeg')
          end if
       end if
    end if

    ! ==================================================================================
    ! Determine decomp vertical profiles
    !
    ! These routines (alt_calc & decomp_vertprofiles) need to be called before
    ! pftdyn_cnbal, and it appears that they need to be called before pftdyn_interp and
    ! the associated filter updates, too (otherwise we get a carbon balance error)
    ! ==================================================================================

    !$OMP PARALLEL DO PRIVATE (nc,bounds_clump)
    do nc = 1,nclumps
       call get_clump_bounds(nc, bounds_clump)

       call t_startf("decomp_vert")
       call alt_calc(filter(nc)%num_soilc, filter(nc)%soilc, &
            temperature_vars, canopystate_vars) 

       !  Note (WJS, 6-12-13): Because of this routine's placement in the driver sequence
       !  (it is called very early in each timestep, before weights are adjusted and
       !  filters are updated), it may be necessary for this routine to compute values over
       !  inactive as well as active points (since some inactive points may soon become
       !  active) - so that's what is done now. Currently, it seems to be okay to do this,
       !  because the variables computed here seem to only depend on quantities that are
       !  valid over inactive as well as active points.
       
       call decomp_vertprofiles(bounds_clump, &
            filter_inactive_and_active(nc)%num_soilc, &
            filter_inactive_and_active(nc)%soilc, &
            filter_inactive_and_active(nc)%num_soilp, &
            filter_inactive_and_active(nc)%soilp, &
            soilstate_vars, canopystate_vars, cnstate_vars)

       call t_stopf("decomp_vert")
    end do
    !$OMP END PARALLEL DO

    ! ============================================================================
    ! Zero fluxes for transient land cover
    ! ============================================================================

    !$OMP PARALLEL DO PRIVATE (nc,bounds_clump)
    do nc = 1,nclumps
       call get_clump_bounds(nc, bounds_clump)

       call t_startf('beggridwbal')
       call BeginGridWaterBalance(bounds_clump,               &
            filter(nc)%num_nolakec, filter(nc)%nolakec,       &
            filter(nc)%num_lakec, filter(nc)%lakec,           &
            filter(nc)%num_hydrologyc, filter(nc)%hydrologyc, &
            soilhydrology_vars, waterstate_vars)
       call t_stopf('beggridwbal')

       if (use_betr) then
         dtime=get_step_size(); nstep=get_nstep()
         call ep_betr%SetClock(dtime= dtime, nelapstep=nstep)
         call ep_betr%BeginMassBalanceCheck(bounds_clump)
       endif
       
       if (use_cn) then
          call t_startf('cnpvegzero')
          call veg_cs%ZeroDwt(bounds_clump)
          if (use_c13) then
             call c13_grc_cf%ZeroDWT(bounds_clump)
             call c13_col_cf%ZeroDWT(bounds_clump)
          end if
          if (use_c14) then
             call c14_grc_cf%ZeroDWT(bounds_clump)
             call c14_col_cf%ZeroDWT(bounds_clump)
          end if
          call veg_ns%ZeroDWT(bounds_clump)
          call veg_ps%ZeroDWT(bounds_clump)
          call t_stopf('cnpvegzero')
       end if

       if (use_cn .or. use_fates) then
          call t_startf('cnpzero')
          call grc_cf%ZeroDWT(bounds_clump)
          call col_cf%ZeroDWT(bounds_clump)
          call grc_nf%ZeroDWT(bounds_clump)
          call col_nf%ZeroDWT(bounds_clump)
          call grc_pf%ZeroDWT(bounds_clump)
          call col_pf%ZeroDWT(bounds_clump)
          call t_stopf('cnpzero')
       end if

       call t_startf('cnpvegsumm')
       if(use_cn) then
          call veg_cs%Summary(bounds_clump, &
               filter(nc)%num_soilc, filter(nc)%soilc, &
               filter(nc)%num_soilp, filter(nc)%soilp, col_cs)
          call veg_ns%Summary(bounds_clump, &
               filter(nc)%num_soilc, filter(nc)%soilc, &
               filter(nc)%num_soilp, filter(nc)%soilp, col_ns)
          call veg_ps%Summary(bounds_clump, &
               filter(nc)%num_soilc, filter(nc)%soilc, &
               filter(nc)%num_soilp, filter(nc)%soilp, col_ps)

       elseif(use_fates)then
          ! In this scenario, we simply zero all of the 
          ! column level variables that would had been upscaled
          ! in the veg summary with p2c
          call col_cs%ZeroUpscaled(bounds_clump,filter(nc)%num_soilc, filter(nc)%soilc)
          call col_ns%ZeroUpscaled(bounds_clump,filter(nc)%num_soilc, filter(nc)%soilc)
          call col_ps%ZeroUpscaled(bounds_clump,filter(nc)%num_soilc, filter(nc)%soilc)
       end if
       call t_stopf('cnpvegsumm')
       
       if(use_cn .or. use_fates)then
          
          call col_cs%Summary(bounds_clump, &
               filter(nc)%num_soilc, filter(nc)%soilc)

          call col_ns%Summary(bounds_clump, &
               filter(nc)%num_soilc, filter(nc)%soilc)

          call col_ps%Summary(bounds_clump, &
               filter(nc)%num_soilc, filter(nc)%soilc)

          call BeginGridCBalanceBeforeDynSubgridDriver(bounds_clump, col_cs, grc_cs)
          call BeginGridNBalanceBeforeDynSubgridDriver(bounds_clump, nitrogenstate_vars)
          call BeginGridPBalanceBeforeDynSubgridDriver(bounds_clump, phosphorusstate_vars)
          
          call t_stopf('cnpinit')
       end if

      

    end do
    !$OMP END PARALLEL DO

    ! ============================================================================
    ! Update subgrid weights with dynamic landcover (prescribed transient patches,
    ! and or dynamic landunits), and do related adjustments. Note that this
    ! call needs to happen outside loops over nclumps.
    ! ============================================================================

    call t_startf('dyn_subgrid')
    call dynSubgrid_driver(bounds_proc,                                      &
       urbanparams_vars, soilstate_vars, soilhydrology_vars, lakestate_vars, &
       waterstate_vars, waterflux_vars, temperature_vars, energyflux_vars,   &
       canopystate_vars, photosyns_vars, cnstate_vars,                       &
       veg_cs, c13_veg_cs, c14_veg_cs,         &
       col_cs, c13_col_cs, c14_col_cs, col_cf,  &
       grc_cs, grc_cf ,&
       carbonflux_vars, c13_carbonflux_vars, c14_carbonflux_vars,            &
       nitrogenstate_vars, nitrogenflux_vars, glc2lnd_vars,                  &
       phosphorusstate_vars,phosphorusflux_vars, crop_vars)
    call t_stopf('dyn_subgrid')

    if (use_cn  .or. use_fates) then
       nstep = get_nstep()
       
       if (nstep < 2 )then
          if (masterproc) then
             write(iulog,*) '--WARNING-- skipping CN balance check for first timestep'
          end if
       else
          call t_startf('cnbalchk_at_grid')
         
          !$OMP PARALLEL DO PRIVATE (nc,bounds_clump)
          do nc = 1,nclumps
             call get_clump_bounds(nc, bounds_clump)
             
             if(use_cn) then
                call veg_cs%Summary(bounds_clump, &
                     filter(nc)%num_soilc, filter(nc)%soilc, &
                     filter(nc)%num_soilp, filter(nc)%soilp, col_cs)
                
                call veg_ns%Summary(bounds_clump, &
                     filter(nc)%num_soilc, filter(nc)%soilc, &
                     filter(nc)%num_soilp, filter(nc)%soilp, col_ns)

                call veg_ps%Summary(bounds_clump, &
                     filter(nc)%num_soilc, filter(nc)%soilc, &
                     filter(nc)%num_soilp, filter(nc)%soilp, col_ps)

             elseif(use_fates)then
                ! In this scenario, we simply zero all of the 
                ! column level variables that would had been upscaled
                ! in the veg summary with p2c
                call col_cs%ZeroUpscaled(bounds_clump,filter(nc)%num_soilc, filter(nc)%soilc)
                call col_ns%ZeroUpscaled(bounds_clump,filter(nc)%num_soilc, filter(nc)%soilc)
                call col_ps%ZeroUpscaled(bounds_clump,filter(nc)%num_soilc, filter(nc)%soilc)
             end if
             
             call col_cs%Summary(bounds_clump, &
                  filter(nc)%num_soilc, filter(nc)%soilc)
             
             call col_ns%Summary(bounds_clump, &
                  filter(nc)%num_soilc, filter(nc)%soilc)
             
             call col_ps%Summary(bounds_clump, &
                  filter(nc)%num_soilc, filter(nc)%soilc)
             
             call EndGridCBalanceAfterDynSubgridDriver(bounds_clump, &
                  filter(nc)%num_soilc, filter(nc)%soilc, &
                  col_cs, grc_cs, carbonflux_vars)
             
             call EndGridNBalanceAfterDynSubgridDriver(bounds_clump, &
                  filter(nc)%num_soilc, filter(nc)%soilc, &
                  nitrogenstate_vars, nitrogenflux_vars)
             
             call EndGridPBalanceAfterDynSubgridDriver(bounds_clump, &
                  filter(nc)%num_soilc, filter(nc)%soilc, &
                  phosphorusstate_vars, phosphorusflux_vars)
             
          end do
          !$OMP END PARALLEL DO
          call t_stopf('cnbalchk_at_grid')
          
       end if
    end if
       

    ! ============================================================================
    ! Initialize the mass balance checks for water.
    !
    ! Currently, I believe this needs to be done after weights are updated for
    ! prescribed transient patches, because column-level water is not
    ! generally conserved when weights change (instead the difference is put in
    ! the grid cell-level terms, qflx_liq_dynbal, etc.). In the future, we may
    ! want to change the balance checks to ensure that the grid cell-level water
    ! is conserved, considering qflx_liq_dynbal; in this case, the call to
    ! BeginWaterBalance should be moved to before the weight updates.
    !
    ! For CNP: This needs to be done after dynSubgrid_driver, because the
    ! changes due to dynamic area adjustments can break column-level conservation
    ! ============================================================================

    !$OMP PARALLEL DO PRIVATE (nc,bounds_clump)
    do nc = 1,nclumps
       call get_clump_bounds(nc, bounds_clump)

       call t_startf('begwbal')
       call BeginColWaterBalance(bounds_clump,                &
            filter(nc)%num_nolakec, filter(nc)%nolakec,       &
            filter(nc)%num_lakec, filter(nc)%lakec,           &
            filter(nc)%num_hydrologyc, filter(nc)%hydrologyc, &
            soilhydrology_vars, waterstate_vars)
       call t_stopf('begwbal')

       
       call t_startf('begcnpbal')
       ! call veg summary before col summary, for p2c
       if (use_cn) then
          call veg_cs%Summary(bounds_clump, &
               filter(nc)%num_soilc, filter(nc)%soilc, &
               filter(nc)%num_soilp, filter(nc)%soilp, col_cs)
          call veg_ns%Summary(bounds_clump, &
               filter(nc)%num_soilc, filter(nc)%soilc, &
               filter(nc)%num_soilp, filter(nc)%soilp, col_ns)
          call veg_ps%Summary(bounds_clump, &
               filter(nc)%num_soilc, filter(nc)%soilc, &
               filter(nc)%num_soilp, filter(nc)%soilp, col_ps)
       elseif(use_fates)then
          ! In this scenario, we simply zero all of the 
          ! column level variables that would had been upscaled
          ! in the veg summary with p2c
          call col_cs%ZeroUpscaled(bounds_clump,filter(nc)%num_soilc, filter(nc)%soilc)
          call col_ns%ZeroUpscaled(bounds_clump,filter(nc)%num_soilc, filter(nc)%soilc)
          call col_ps%ZeroUpscaled(bounds_clump,filter(nc)%num_soilc, filter(nc)%soilc)
       end if
       call t_stopf('begcnpbal')

       
       if (use_cn  .or. use_fates) then
          call t_startf('begcnpbalwf')
          call col_cs%Summary(bounds_clump, &
               filter(nc)%num_soilc, filter(nc)%soilc)
          call col_ns%Summary(bounds_clump, &
               filter(nc)%num_soilc, filter(nc)%soilc)
          call col_ps%Summary(bounds_clump, &
               filter(nc)%num_soilc, filter(nc)%soilc)
          call BeginColCBalance(bounds_clump, &
               filter(nc)%num_soilc, filter(nc)%soilc, &
               col_cs)
          call BeginColNBalance(bounds_clump, &
               filter(nc)%num_soilc, filter(nc)%soilc, &
               nitrogenstate_vars)
          call BeginColPBalance(bounds_clump, &
               filter(nc)%num_soilc, filter(nc)%soilc, &
               phosphorusstate_vars)
          
          call t_stopf('begcnpbalwf')
       end if
       

       if (do_budgets) then
          call WaterBudget_SetBeginningMonthlyStates(bounds_clump, waterstate_vars)
       endif

    end do
    !$OMP END PARALLEL DO

  

#ifndef CPL_BYPASS

    if (use_cn) then
       call t_startf('fireinterp')
       call FireInterp(bounds_proc)
       call t_stopf('fireinterp')       
    end if
    
    if (use_cn .or. use_fates) then
       ! ============================================================================
       ! Update dynamic N deposition field, on albedo timestep
       ! currently being done outside clumps loop, but no reason why it couldn't be
       ! re-written to go inside.
       ! ============================================================================
       
       call t_startf('ndep_interp')
       ! PET: switching CN timestep
       call ndep_interp(bounds_proc, atm2lnd_vars)
       call t_stopf('ndep_interp')
       
       ! ============================================================================
       ! Update dynamic P deposition field, on albedo timestep
       ! currently being done outside clumps loop, but no reason why it couldn't be
       ! re-written to go inside.
       ! ============================================================================
    
       call t_startf('pdep_interp')
       ! PET: switching CN timestep
       call pdep_interp(bounds_proc, atm2lnd_vars)
       call t_stopf('pdep_interp')
    end if

#endif

    ! ============================================================================
    ! Initialize variables from previous time step, downscale atm forcings, and
    ! Determine canopy interception and precipitation onto ground surface.
    ! Determine the fraction of foliage covered by water and the fraction
    ! of foliage that is dry and transpiring. Initialize snow layer if the
    ! snow accumulation exceeds 10 mm.
    ! ============================================================================

    !$OMP PARALLEL DO PRIVATE (nc,l,c, bounds_clump)
    do nc = 1,nclumps
       call get_clump_bounds(nc, bounds_clump)

       call t_startf('drvinit')

       call UpdateDaylength(bounds_clump, declin)

       ! Initialze variables needed for new driver time step 
       call clm_drv_init(bounds_clump, &
            filter(nc)%num_nolakec, filter(nc)%nolakec, &
            filter(nc)%num_nolakep, filter(nc)%nolakep, &
            filter(nc)%num_soilp  , filter(nc)%soilp,   &
            canopystate_vars, waterstate_vars, waterflux_vars, energyflux_vars)

       call downscale_forcings(bounds_clump, &
            filter(nc)%num_do_smb_c, filter(nc)%do_smb_c, &
            atm2lnd_vars)

       call t_stopf('drvinit')

       ! ============================================================================
       ! Canopy Hydrology
       ! (1) water storage of intercepted precipitation
       ! (2) direct throughfall and canopy drainage of precipitation
       ! (3) fraction of foliage covered by water and the fraction is dry and transpiring
       ! (4) snow layer initialization if the snow accumulation exceeds 10 mm.
       ! ============================================================================

       call t_startf('canhydro')
       call CanopyHydrology(bounds_clump, &
            filter(nc)%num_nolakec, filter(nc)%nolakec, &
            filter(nc)%num_nolakep, filter(nc)%nolakep, &
            atm2lnd_vars, canopystate_vars, temperature_vars, &
            aerosol_vars, waterstate_vars, waterflux_vars)
       call t_stopf('canhydro')

       ! ============================================================================
       ! Surface Radiation
       ! ============================================================================

       call t_startf('surfrad')

       ! Surface Radiation primarily for non-urban columns 

       ! Most of the surface radiation calculations are agnostic to the forest-model
       ! but the calculations of the fractions of sunlit and shaded canopies 
       ! are specific, calculate them first.
       ! The nourbanp filter is set in dySubgrid_driver (earlier in this call)
       ! over the patch index range defined by bounds_clump%begp:bounds_proc%endp
       
       if(use_fates) then
          call alm_fates%wrap_sunfrac(bounds_clump, top_af, canopystate_vars)
       else
          call CanopySunShadeFractions(filter(nc)%num_nourbanp, filter(nc)%nourbanp,    &
                                       atm2lnd_vars, surfalb_vars, canopystate_vars,    &
                                       solarabs_vars)
       end if

       call SurfaceRadiation(bounds_clump,                                 &
            filter(nc)%num_nourbanp, filter(nc)%nourbanp,                  &
            filter(nc)%num_urbanp, filter(nc)%urbanp    ,                  &
            filter(nc)%num_urbanc, filter(nc)%urbanc,                      &
            atm2lnd_vars, waterstate_vars, canopystate_vars, surfalb_vars, &
            solarabs_vars, surfrad_vars)

       ! Surface Radiation for only urban columns

       call UrbanRadiation(bounds_clump,                                       &
            filter(nc)%num_nourbanl, filter(nc)%nourbanl,                      &
            filter(nc)%num_urbanl, filter(nc)%urbanl,                          &
            filter(nc)%num_urbanc, filter(nc)%urbanc,                          &
            filter(nc)%num_urbanp, filter(nc)%urbanp,                          &
            atm2lnd_vars, waterstate_vars, temperature_vars, urbanparams_vars, &
            solarabs_vars, surfalb_vars, energyflux_vars)

       call t_stopf('surfrad')

       ! ============================================================================
       ! Determine leaf temperature and surface fluxes based on ground
       ! temperature from previous time step.
       ! ============================================================================

       call t_startf('bgp1')
       call CanopyTemperature(bounds_clump,                                   &
            filter(nc)%num_nolakec, filter(nc)%nolakec,                       &
            filter(nc)%num_nolakep, filter(nc)%nolakep,                       &
            atm2lnd_vars, canopystate_vars, soilstate_vars, frictionvel_vars, &
            waterstate_vars, waterflux_vars, energyflux_vars, temperature_vars, &
            alm_fates)
       call t_stopf('bgp1')

       ! ============================================================================
       ! Determine fluxes
       ! ============================================================================

       call t_startf('bgflux')

       call col_wf%Reset(bounds_clump, filter(nc)%num_nolakec , filter(nc)%nolakec)
       
       ! Bareground fluxes for all patches except lakes and urban landunits

       call BareGroundFluxes(bounds_clump,                                 &
            filter(nc)%num_nolakeurbanp, filter(nc)%nolakeurbanp,          &
            atm2lnd_vars, canopystate_vars, soilstate_vars,                &
            frictionvel_vars, ch4_vars, energyflux_vars, temperature_vars, &
            waterflux_vars, waterstate_vars)
       call t_stopf('bgflux')

       ! non-bareground fluxes for all patches except lakes and urban landunits
       ! Calculate canopy temperature, latent and sensible fluxes from the canopy,
       ! and leaf water change by evapotranspiration

       call t_startf('canflux')
       call CanopyFluxes(bounds_clump,                                                   &
            filter(nc)%num_nolakeurbanp, filter(nc)%nolakeurbanp,                        &
            atm2lnd_vars, canopystate_vars, cnstate_vars, energyflux_vars,               &
            frictionvel_vars, soilstate_vars, solarabs_vars, surfalb_vars,               &
            temperature_vars, waterflux_vars, waterstate_vars, ch4_vars, photosyns_vars, &
            soil_water_retention_curve, nitrogenstate_vars,phosphorusstate_vars,         &
            alm_fates) 
       call t_stopf('canflux')

       ! Fluxes for all urban landunits

       call t_startf('uflux')
       call UrbanFluxes(bounds_clump,                                         &
            filter(nc)%num_nourbanl, filter(nc)%nourbanl,                     &
            filter(nc)%num_urbanl, filter(nc)%urbanl,                         &
            filter(nc)%num_urbanc, filter(nc)%urbanc,                         &
            filter(nc)%num_urbanp, filter(nc)%urbanp,                         &
            atm2lnd_vars, urbanparams_vars, soilstate_vars, temperature_vars, &
            waterstate_vars, frictionvel_vars, energyflux_vars, waterflux_vars) 
       call t_stopf('uflux')

       ! Fluxes for all lake landunits

       call t_startf('bgplake')
       call LakeFluxes(bounds_clump,                                         &
            filter(nc)%num_lakec, filter(nc)%lakec,                          &
            filter(nc)%num_lakep, filter(nc)%lakep,                          &
            atm2lnd_vars, solarabs_vars, frictionvel_vars, temperature_vars, &
            energyflux_vars, waterstate_vars, waterflux_vars, lakestate_vars) 

       ! ============================================================================
       ! DUST and VOC emissions
       ! ============================================================================

       call t_startf('bgc')

       ! Dust mobilization (C. Zender's modified codes)
       call DustEmission(bounds_clump,                                       &
            filter(nc)%num_nolakep, filter(nc)%nolakep,                      &
            atm2lnd_vars, soilstate_vars, canopystate_vars, waterstate_vars, &
            frictionvel_vars, dust_vars)

       ! Dust dry deposition (C. Zender's modified codes)
       call DustDryDep(bounds_clump, &
            atm2lnd_vars, frictionvel_vars, dust_vars)

       ! VOC emission (A. Guenther's MEGAN (2006) model)
       if (use_voc) then
          call VOCEmission(bounds_clump,                                         &
               filter(nc)%num_soilp, filter(nc)%soilp,                           &
               atm2lnd_vars, canopystate_vars, photosyns_vars, temperature_vars, &
               vocemis_vars)
       end if

       call t_stopf('bgc')

       ! ============================================================================
       ! Determine temperatures
       ! ============================================================================
       if(use_betr)then
         call ep_betr%BeTRSetBiophysForcing(bounds_clump, col_pp, veg_pp, 1, nlevsoi, waterstate_vars=waterstate_vars)
         call ep_betr%PreDiagSoilColWaterFlux(filter(nc)%num_nolakec , filter(nc)%nolakec)
       endif
       ! Set lake temperature 

       call LakeTemperature(bounds_clump,                                             &
            filter(nc)%num_lakec, filter(nc)%lakec,                                   &
            filter(nc)%num_lakep, filter(nc)%lakep,                                   & 
            solarabs_vars, soilstate_vars, waterstate_vars, waterflux_vars, ch4_vars, &
            energyflux_vars, temperature_vars, lakestate_vars)
       call t_stopf('bgplake')

       ! Set soil/snow temperatures including ground temperature

       call t_startf('soiltemperature')
       call SoilTemperature(bounds_clump,                                                      &
            filter(nc)%num_urbanl  , filter(nc)%urbanl,                                        &
            filter(nc)%num_nolakec , filter(nc)%nolakec,                                       &
            atm2lnd_vars, urbanparams_vars, canopystate_vars, waterstate_vars, waterflux_vars, &
            solarabs_vars, soilstate_vars, energyflux_vars,  temperature_vars)
       call t_stopf('soiltemperature')


       if(use_betr)then
         call ep_betr%BeTRSetBiophysForcing(bounds_clump, col_pp, veg_pp, 1, nlevsoi, waterstate_vars=waterstate_vars)
         call ep_betr%DiagnoseDtracerFreezeThaw(bounds_clump, filter(nc)%num_nolakec , filter(nc)%nolakec, col_pp, lun_pp)
       endif
       ! ============================================================================
       ! update surface fluxes for new ground temperature.
       ! ============================================================================

       call t_startf('bgp2')
       call SoilFluxes(bounds_clump,                                                          &
            filter(nc)%num_urbanl,  filter(nc)%urbanl,                                        &
            filter(nc)%num_nolakec, filter(nc)%nolakec,                                       &
            filter(nc)%num_nolakep, filter(nc)%nolakep,                                       &
            atm2lnd_vars, solarabs_vars, temperature_vars, canopystate_vars, waterstate_vars, &
            energyflux_vars, waterflux_vars)            
       call t_stopf('bgp2')

       ! ============================================================================
       ! Perform averaging from patch level to column level
       ! ============================================================================

       call t_startf('patch2col')
       call clm_drv_patch2col(bounds_clump, filter(nc)%num_nolakec, filter(nc)%nolakec, &
            waterstate_vars, energyflux_vars, waterflux_vars)
       call t_stopf('patch2col')

       ! ============================================================================
       ! Vertical (column) soil and surface hydrology
       ! ============================================================================

       ! Note that filter_snowc and filter_nosnowc are returned by
       ! LakeHydrology after the new snow filter is built

       call t_startf('hydro without drainage')

       call HydrologyNoDrainage(bounds_clump,                                &
            filter(nc)%num_nolakec, filter(nc)%nolakec,                      &
            filter(nc)%num_hydrologyc, filter(nc)%hydrologyc,                &
            filter(nc)%num_hydrononsoic, filter(nc)%hydrononsoic,            &
            filter(nc)%num_urbanc, filter(nc)%urbanc,                        &
            filter(nc)%num_snowc, filter(nc)%snowc,                          &
            filter(nc)%num_nosnowc, filter(nc)%nosnowc,canopystate_vars,     &
            atm2lnd_vars, soilstate_vars, energyflux_vars, temperature_vars, &
            waterflux_vars, waterstate_vars, soilhydrology_vars, aerosol_vars, &
            soil_water_retention_curve, ep_betr,                             &
            alm_fates)

       !  Calculate column-integrated aerosol masses, and
       !  mass concentrations for radiative calculations and output
       !  (based on new snow level state, after SnowFilter is rebuilt.
       !  NEEDS TO BE AFTER SnowFiler is rebuilt, otherwise there 
       !  can be zero snow layers but an active column in filter)
      
       call AerosolMasses( bounds_clump,                                   &
            num_on=filter(nc)%num_snowc, filter_on=filter(nc)%snowc,       &
            num_off=filter(nc)%num_nosnowc, filter_off=filter(nc)%nosnowc, &
            waterflux_vars=waterflux_vars,                                 &
            waterstate_vars=waterstate_vars,                               &
            aerosol_vars=aerosol_vars)                      

       call t_stopf('hydro without drainage')

       ! ============================================================================
       ! Lake hydrology
       ! ============================================================================

       ! Note that filter_lakesnowc and filter_lakenosnowc are returned by
       ! LakeHydrology after the new snow filter is built

       call t_startf('hylake')
       call LakeHydrology(bounds_clump,                                                      &
            filter(nc)%num_lakec, filter(nc)%lakec,                                          &
            filter(nc)%num_lakep, filter(nc)%lakep,                                          &
            filter(nc)%num_lakesnowc, filter(nc)%lakesnowc,                                  &
            filter(nc)%num_lakenosnowc, filter(nc)%lakenosnowc,                              &
            atm2lnd_vars, temperature_vars, soilstate_vars, waterstate_vars, waterflux_vars, &
            energyflux_vars, aerosol_vars, lakestate_vars)
       
       !  Calculate column-integrated aerosol masses, and
       !  mass concentrations for radiative calculations and output
       !  (based on new snow level state, after SnowFilter is rebuilt.
       !  NEEDS TO BE AFTER SnowFiler is rebuilt, otherwise there 
       !  can be zero snow layers but an active column in filter)

       call AerosolMasses(bounds_clump,                                            &
            num_on=filter(nc)%num_lakesnowc, filter_on=filter(nc)%lakesnowc,       &
            num_off=filter(nc)%num_lakenosnowc, filter_off=filter(nc)%lakenosnowc, &
            waterflux_vars=waterflux_vars,                                         &
            waterstate_vars=waterstate_vars,                                       &
            aerosol_vars=aerosol_vars)                      

       ! Must be done here because must use a snow filter for lake columns

       call SnowAge_grain(bounds_clump,                         &
            filter(nc)%num_lakesnowc, filter(nc)%lakesnowc,     &
            filter(nc)%num_lakenosnowc, filter(nc)%lakenosnowc, &
            waterflux_vars, waterstate_vars, temperature_vars)

       call t_stopf('hylake')

       ! ============================================================================
       ! ! Fraction of soil covered by snow (Z.-L. Yang U. Texas)
       ! ============================================================================

       do c = bounds_clump%begc,bounds_clump%endc
          l = col_pp%landunit(c)
          if (lun_pp%urbpoi(l)) then
             ! Urban landunit use Bonan 1996 (LSM Technical Note)
             col_ws%frac_sno(c) = min( col_ws%snow_depth(c)/0.05_r8, 1._r8)
          end if
       end do

       ! ============================================================================
       ! Snow aging routine based on Flanner and Zender (2006), Linking snowpack 
       ! microphysics and albedo evolution, JGR, and Brun (1989), Investigation of 
       ! wet-snow metamorphism in respect of liquid-water content, Ann. Glaciol.
       ! ============================================================================
       ! Note the snow filters here do not include lakes
       ! TODO: move this up

       call t_startf('snow_init')
       call SnowAge_grain(bounds_clump,                 &
            filter(nc)%num_snowc, filter(nc)%snowc,     &
            filter(nc)%num_nosnowc, filter(nc)%nosnowc, &
            waterflux_vars, waterstate_vars, temperature_vars)
       call t_stopf('snow_init')

       ! ============================================================================
       ! Update sediment fluxes from land unit 
       ! ============================================================================

       if (use_erosion) then
          call t_startf('erosion')
          call SoilErosion(bounds_clump, filter(nc)%num_soilc, filter(nc)%soilc, &
               atm2lnd_vars, canopystate_vars, soilstate_vars, waterstate_vars, &
               waterflux_vars, sedflux_vars)
          call t_stopf('erosion')
       end if

       ! ============================================================================
       ! Ecosystem dynamics: Uses CN, or static parameterizations
       ! ============================================================================

       call t_startf('ecosysdyn')
       if (use_cn)then
          call crop_vars%CropIncrementYear(filter(nc)%num_pcropp, filter(nc)%pcropp)
       endif

       if(use_betr)then
         !right now betr bgc is intended only for non-ed mode
         
         if(is_active_betr_bgc)then
           !this returns the plant nutrient demand to soil bgc
           call CNEcosystemDynBetr(bounds_clump,                                &
                 filter(nc)%num_soilc, filter(nc)%soilc,                        &
                 filter(nc)%num_soilp, filter(nc)%soilp,                        &
                 filter(nc)%num_pcropp, filter(nc)%pcropp, doalb,               &
                 cnstate_vars, carbonflux_vars, carbonstate_vars,               &
                 c13_carbonflux_vars, c13_carbonstate_vars,                     &
                 c14_carbonflux_vars, c14_carbonstate_vars,                     &
                 nitrogenflux_vars, nitrogenstate_vars,                         &
                 atm2lnd_vars, waterstate_vars, waterflux_vars,                 &
                 canopystate_vars, soilstate_vars, temperature_vars, crop_vars, &
                 photosyns_vars, soilhydrology_vars, energyflux_vars,&
                 PlantMicKinetics_vars,                                         &
                 phosphorusflux_vars, phosphorusstate_vars)

           call AnnualUpdate(bounds_clump,            &
                  filter(nc)%num_soilc, filter(nc)%soilc, &
                  filter(nc)%num_soilp, filter(nc)%soilp, &
                  cnstate_vars, carbonflux_vars)    
         endif     
       endif       
       
       ! FIX(SPM,032414)  push these checks into the routines below and/or make this consistent.

       if( .not. is_active_betr_bgc) then
       
          if (use_cn .or. use_fates) then 

             ! fully prognostic canopy structure and C-N biogeochemistry
             ! - crop model:  crop algorithms called from within CNEcosystemDyn
             
             !===========================================================================================
             ! clm_interface: 'EcosystemDynNoLeaching' is divided into 2 subroutines (1 & 2): BEGIN
             ! EcosystemDynNoLeaching1 is called before clm_interface
             ! EcosystemDynNoLeaching2 is called after clm_interface
             !===========================================================================================
             call EcosystemDynNoLeaching1(bounds_clump,                               &
                       filter(nc)%num_soilc, filter(nc)%soilc,                          &
                       filter(nc)%num_soilp, filter(nc)%soilp,                          &
                       cnstate_vars, carbonflux_vars, carbonstate_vars,                 &
                       c13_carbonflux_vars,                                             &
                       c14_carbonflux_vars,                                             &
                       nitrogenflux_vars, nitrogenstate_vars,                           &
                       atm2lnd_vars, waterstate_vars, waterflux_vars,                   &
                       canopystate_vars, soilstate_vars, temperature_vars, crop_vars,   &
                       ch4_vars, photosyns_vars,                                        &
                       phosphorusflux_vars,phosphorusstate_vars)

             !--------------------------------------------------------------------------------
             if (use_clm_interface) then
                 ! STEP-1: pass data from CLM to clm_interface_data (INTERFACE DATA TYPE)
                 call get_clm_data(clm_interface_data,bounds_clump,                     &
                           filter(nc)%num_soilc, filter(nc)%soilc,                      &
                           filter(nc)%num_soilp, filter(nc)%soilp,                      &
                           atm2lnd_vars, soilstate_vars,                                &
                           waterstate_vars, waterflux_vars,                             &
                           temperature_vars, energyflux_vars,                           &
                           cnstate_vars, carbonflux_vars, carbonstate_vars,             &
                           nitrogenflux_vars, nitrogenstate_vars,                       &
                           phosphorusflux_vars, phosphorusstate_vars,                   &
                           ch4_vars)


                 if (use_pflotran .and. pf_cmode) then
                    call t_startf('pflotran')
                    ! -------------------------------------------------------------------------
                    ! PFLOTRAN calling for solving below-ground and ground-surface processes,
                    ! including thermal, hydrological and biogeochemical processes
                    ! STEP-2: (1) pass data from clm_interface_data to pflotran
                    ! STEP-2: (2) run pflotran
                    ! STEP-2: (3) update clm_interface_data from pflotran
                    ! -------------------------------------------------------------------------
                    call clm_pf_run(clm_interface_data, bounds_clump, filter, nc)

                    ! STEP-3: update CLM from clm_interface_data
                    call update_bgc_data_pf2clm(clm_interface_data%bgc,         &
                           bounds_clump,filter(nc)%num_soilc, filter(nc)%soilc, &
                           filter(nc)%num_soilp, filter(nc)%soilp,              &
                           cnstate_vars, carbonflux_vars, carbonstate_vars,     &
                           nitrogenflux_vars, nitrogenstate_vars,               &
                           phosphorusflux_vars, phosphorusstate_vars,           &
                           ch4_vars)

                    call t_stopf('pflotran')

                 elseif (use_clm_bgc) then
                    call t_startf('clm-bgc via interface')
                    ! -------------------------------------------------------------------------
                    ! run clm-bgc (SoilLittDecompAlloc) through interface
                    ! STEP-2: (1) pass data from clm_interface_data to SoilLittDecompAlloc
                    ! STEP-2: (2) run SoilLittDecompAlloc
                    ! STEP-2: (3) update clm_interface_data from SoilLittDecompAlloc
                    ! -------------------------------------------------------------------------
                    call clm_bgc_run(clm_interface_data, bounds_clump,          &
                           filter(nc)%num_soilc, filter(nc)%soilc,              &
                           filter(nc)%num_soilp, filter(nc)%soilp,              &
                           canopystate_vars, soilstate_vars,                    &
                           temperature_vars, waterstate_vars,                   &
                           cnstate_vars, ch4_vars,                              &
                           carbonstate_vars, carbonflux_vars,                   &
                           nitrogenstate_vars, nitrogenflux_vars,               &
                           phosphorusstate_vars,phosphorusflux_vars)

                    ! STEP-3: update CLM from clm_interface_data
                    call update_bgc_data_clm2clm(clm_interface_data%bgc,        &
                           bounds_clump, filter(nc)%num_soilc, filter(nc)%soilc,&
                           filter(nc)%num_soilp, filter(nc)%soilp,              &
                           cnstate_vars, carbonflux_vars, carbonstate_vars,     &
                           nitrogenflux_vars, nitrogenstate_vars,               &
                           phosphorusflux_vars, phosphorusstate_vars,           &
                           ch4_vars)
                    call t_stopf('clm-bgc via interface')
                 end if !if (use_pflotran .and. pf_cmode)
             end if !if (use_clm_interface)
             !--------------------------------------------------------------------------------


             call EcosystemDynNoLeaching2(bounds_clump,                                   &
                   filter(nc)%num_soilc, filter(nc)%soilc,                                  &
                   filter(nc)%num_soilp, filter(nc)%soilp,                                  &
                   filter(nc)%num_pcropp, filter(nc)%pcropp, doalb,                         &
                   cnstate_vars, carbonflux_vars, carbonstate_vars,                         &
                   c13_carbonflux_vars, c13_carbonstate_vars,                               &
                   c14_carbonflux_vars, c14_carbonstate_vars,                               &
                   nitrogenflux_vars, nitrogenstate_vars,                                   &
                   atm2lnd_vars, waterstate_vars, waterflux_vars,                           &
                   canopystate_vars, soilstate_vars, temperature_vars, crop_vars, ch4_vars, &
                   photosyns_vars, soilhydrology_vars, energyflux_vars,          &
                   phosphorusflux_vars, phosphorusstate_vars, sedflux_vars, alm_fates)

             !===========================================================================================
             ! clm_interface: 'EcosystemDynNoLeaching' is divided into 2 subroutines (1 & 2): END
             !===========================================================================================
             if(.not.use_fates)then
                call AnnualUpdate(bounds_clump,            &
                     filter(nc)%num_soilc, filter(nc)%soilc, &
                     filter(nc)%num_soilp, filter(nc)%soilp, &
                     cnstate_vars, carbonflux_vars)
             end if
          else ! not use_cn

             if (doalb) then
                ! Prescribed biogeography - prescribed canopy structure, some prognostic carbon fluxes

                call SatellitePhenology(bounds_clump,               &
                     filter(nc)%num_nolakep, filter(nc)%nolakep,    &
                     waterstate_vars, canopystate_vars)
             end if

          end if  ! end of if-use_cn   or if-use_fates
       end if ! end of is_active_betr_bgc
       
       call t_stopf('ecosysdyn')
       
       ! Dry Deposition of chemical tracers (Wesely (1998) parameterizaion)
       call t_startf('depvel')
       if(.not.use_fates)then
          call depvel_compute(bounds_clump, &
               atm2lnd_vars, canopystate_vars, waterstate_vars, frictionvel_vars, &
               photosyns_vars, drydepvel_vars)
       end if
       call t_stopf('depvel')

       if (use_betr)then
          call ep_betr%CalcSmpL(bounds_clump, 1, nlevsoi, filter(nc)%num_soilc, filter(nc)%soilc, &
               col_es%t_soisno(bounds_clump%begc:bounds_clump%endc,1:nlevsoi), &
               soilstate_vars, waterstate_vars, soil_water_retention_curve)
          
          call ep_betr%SetBiophysForcing(bounds_clump, col_pp, veg_pp,                         &
               carbonflux_vars=carbonflux_vars,                                                &
               waterstate_vars=waterstate_vars,         waterflux_vars=waterflux_vars,         &
               temperature_vars=temperature_vars,       soilhydrology_vars=soilhydrology_vars, &
               atm2lnd_vars=atm2lnd_vars,               canopystate_vars=canopystate_vars,     &
               chemstate_vars=chemstate_vars,           soilstate_vars=soilstate_vars, &
               cnstate_vars = cnstate_vars, carbonstate_vars=carbonstate_vars)
          
          if(is_active_betr_bgc)then
             call ep_betr%PlantSoilBGCSend(bounds_clump, col_pp, veg_pp, &
                  filter(nc)%num_soilc,  filter(nc)%soilc, cnstate_vars, &
                  carbonflux_vars, c13_carbonflux_vars, c14_carbonflux_vars, nitrogenflux_vars, phosphorusflux_vars,&
                  PlantMicKinetics_vars)
          endif
          call ep_betr%StepWithoutDrainage(bounds_clump, col_pp, veg_pp)
       endif  !end use_betr
         
       if (use_lch4 .and. .not. is_active_betr_bgc) then
          !warning: do not call ch4 before AnnualUpdate, which will fail the ch4 model
          call t_startf('ch4')
          call CH4 (bounds_clump,                                                                  &
               filter(nc)%num_soilc, filter(nc)%soilc,                                             &
               filter(nc)%num_lakec, filter(nc)%lakec,                                             &
               filter(nc)%num_soilp, filter(nc)%soilp,                                             &
               atm2lnd_vars, lakestate_vars, canopystate_vars, soilstate_vars, soilhydrology_vars, &
               temperature_vars, energyflux_vars, waterstate_vars, waterflux_vars,                 &
               carbonstate_vars, carbonflux_vars, nitrogenflux_vars, ch4_vars, lnd2atm_vars)
          call t_stopf('ch4')
       end if
       
       ! Dry Deposition of chemical tracers (Wesely (1998) parameterizaion)
       call t_startf('depvel')
       if(.not.use_fates)then
          call depvel_compute(bounds_clump, &
               atm2lnd_vars, canopystate_vars, waterstate_vars, frictionvel_vars, &
               photosyns_vars, drydepvel_vars)
       end if
       call t_stopf('depvel')     
       ! ============================================================================
       ! Calculate soil/snow hydrology with drainage (subsurface runoff)
       ! ============================================================================

       call t_startf('hydro2 drainage')

       if (use_clm_interface .and. (use_pflotran .and. pf_hmode)) then
         ! pflotran only works on 'soilc' (already done above).
         ! here for non-soil hydrology columns
         call HydrologyDrainage(bounds_clump,                     &
            filter(nc)%num_nolakec, filter(nc)%nolakec,           &
            filter(nc)%num_hydrononsoic, filter(nc)%hydrononsoic, &
            filter(nc)%num_urbanc, filter(nc)%urbanc,             &
            filter(nc)%num_do_smb_c, filter(nc)%do_smb_c,         &
            atm2lnd_vars, glc2lnd_vars, temperature_vars,         &
            soilhydrology_vars, soilstate_vars, waterstate_vars, waterflux_vars,ep_betr)

       else

         call HydrologyDrainage(bounds_clump,                 &
            filter(nc)%num_nolakec, filter(nc)%nolakec,       &
            filter(nc)%num_hydrologyc, filter(nc)%hydrologyc, &
            filter(nc)%num_urbanc, filter(nc)%urbanc,         &                 
            filter(nc)%num_do_smb_c, filter(nc)%do_smb_c,     &                
            atm2lnd_vars, glc2lnd_vars, temperature_vars,     &
            soilhydrology_vars, soilstate_vars, waterstate_vars, waterflux_vars,ep_betr)

       end if

       call t_stopf('hydro2 drainage')     

       if (use_betr) then
          call t_startf('betr drainage')
          call ep_betr%StepWithDrainage(bounds_clump, col_pp)
          call t_stopf('betr drainage')

          call t_startf('betr balchk')
          call ep_betr%MassBalanceCheck(bounds_clump)
          call t_stopf('betr balchk')
          call ep_betr%HistRetrieval(bounds_clump, filter(nc)%num_nolakec, filter(nc)%nolakec)

          if(is_active_betr_bgc)then

            !extract nitrogen pool and flux from betr
            call ep_betr%PlantSoilBGCRecv(bounds_clump, col_pp, veg_pp, filter(nc)%num_soilc, filter(nc)%soilc,&
               carbonstate_vars, carbonflux_vars, c13_carbonstate_vars, c13_carbonflux_vars, &
               c14_carbonstate_vars, c14_carbonflux_vars, &
               nitrogenstate_vars, nitrogenflux_vars, phosphorusstate_vars, phosphorusflux_vars)
            !summarize total column nitrogen and carbon
            call CNFluxStateBetrSummary(bounds_clump, col_pp, veg_pp, &
                 filter(nc)%num_soilc, filter(nc)%soilc,                       &
                 filter(nc)%num_soilp, filter(nc)%soilp,                       &
                 carbonflux_vars, carbonstate_vars,                            &
                 c13_carbonflux_vars, c13_carbonstate_vars,                    &
                 c14_carbonflux_vars, c14_carbonstate_vars,                    &
                 nitrogenflux_vars, nitrogenstate_vars,                        &
                 phosphorusflux_vars, phosphorusstate_vars)
          endif
       endif  !end use_betr        

       ! Execute FATES dynamics
       if ( use_fates ) then
          if ( is_beg_curr_day() ) then ! run ED at the start of each day
             
             if ( masterproc ) then
                write(iulog,*)  'clm: calling FATES model ', get_nstep()
             end if
             
             call alm_fates%dynamics_driv( bounds_clump, top_as,          &
                  top_af, atm2lnd_vars, soilstate_vars, temperature_vars, &
<<<<<<< HEAD
                  canopystate_vars, carbonflux_vars, frictionvel_vars)
=======
                  waterstate_vars, canopystate_vars, frictionvel_vars)
>>>>>>> 2e01602e

             
             ! TODO(wjs, 2016-04-01) I think this setFilters call should be replaced by a
             ! call to reweight_wrapup, if it's needed at all.
             ! (FATES-INTERF) Note that setFilters is commented out
             !! call setFilters( bounds_clump, glc_behavior )
             
          end if
       end if
       
       ! ============================================================================
       ! Check the energy and water balance, also carbon and nitrogen balance
       ! ============================================================================

       if (use_cn .or. use_fates) then
          
          if (.not. is_active_betr_bgc)then
             call EcosystemDynLeaching(bounds_clump,                &
                  filter(nc)%num_soilc, filter(nc)%soilc,               &
                  filter(nc)%num_soilp, filter(nc)%soilp,               &
                  filter(nc)%num_pcropp, filter(nc)%pcropp, doalb,      &
                  cnstate_vars, carbonflux_vars, carbonstate_vars,      &
                  c13_carbonflux_vars, c13_carbonstate_vars,            &
                  c14_carbonflux_vars, c14_carbonstate_vars,            &
                  nitrogenflux_vars, nitrogenstate_vars,                &
                  waterstate_vars, waterflux_vars, frictionvel_vars,    &
                  canopystate_vars,                                     &
                  phosphorusflux_vars,phosphorusstate_vars)
          end if

          if (use_cn .and. doalb) then   
             call VegStructUpdate(filter(nc)%num_soilp, filter(nc)%soilp,   &
                  waterstate_vars, frictionvel_vars, cnstate_vars, &
                  carbonstate_vars, canopystate_vars, crop_vars)
          end if
       end if

       call t_startf('balchk')
       call ColWaterBalanceCheck(bounds_clump, &
            filter(nc)%num_do_smb_c, filter(nc)%do_smb_c, &
            atm2lnd_vars, glc2lnd_vars, solarabs_vars, waterflux_vars, &
            waterstate_vars, energyflux_vars, canopystate_vars)
       call t_stopf('balchk')

       call t_startf('gridbalchk')
       call GridBalanceCheck(bounds_clump                             , &
            filter(nc)%num_do_smb_c, filter(nc)%do_smb_c              , &
            atm2lnd_vars, glc2lnd_vars, solarabs_vars, waterflux_vars , &
            waterstate_vars, energyflux_vars, canopystate_vars        , &
            soilhydrology_vars)
       call t_stopf('gridbalchk')

       call WaterBudget_SetEndingMonthlyStates(bounds_clump, waterstate_vars)


       if (use_cn .or. use_fates) then
          nstep = get_nstep()
          
          if (nstep < 2 )then
             if (masterproc) then
                write(iulog,*) '--WARNING-- skipping CN balance check for first timestep'
             end if
          else
             call t_startf('cnbalchk')
             
             call ColCBalanceCheck(bounds_clump, &
                  filter(nc)%num_soilc, filter(nc)%soilc, &
                  col_cs, carbonflux_vars)
             
             call ColNBalanceCheck(bounds_clump, &
                  filter(nc)%num_soilc, filter(nc)%soilc, &
                  nitrogenstate_vars, nitrogenflux_vars)
             
             call ColPBalanceCheck(bounds_clump, &
                  filter(nc)%num_soilc, filter(nc)%soilc, &
                  phosphorusstate_vars, phosphorusflux_vars)
             
             call t_stopf('cnbalchk')
          end if
       end if


       ! ============================================================================
       ! Determine albedos for next time step
       ! ============================================================================

       if (doalb) then

          ! Albedos for non-urban columns
          call t_startf('surfalb')
          call SurfaceAlbedo(bounds_clump,                      &
               filter_inactive_and_active(nc)%num_nourbanc,     &
               filter_inactive_and_active(nc)%nourbanc,         &
               filter_inactive_and_active(nc)%num_nourbanp,     &
               filter_inactive_and_active(nc)%nourbanp,         &
               filter_inactive_and_active(nc)%num_urbanc,       &
               filter_inactive_and_active(nc)%urbanc,           &
               filter_inactive_and_active(nc)%num_urbanp,       &
               filter_inactive_and_active(nc)%urbanp,           &
               nextsw_cday, declinp1,                           &
               aerosol_vars, canopystate_vars, waterstate_vars, &
               lakestate_vars, temperature_vars, surfalb_vars,  &
               alm_fates)
          call t_stopf('surfalb')

          ! Albedos for urban columns
          if (filter_inactive_and_active(nc)%num_urbanl > 0) then
             call t_startf('urbsurfalb')
             call UrbanAlbedo(bounds_clump,                  &
                  filter_inactive_and_active(nc)%num_urbanl, &
                  filter_inactive_and_active(nc)%urbanl,     &
                  filter_inactive_and_active(nc)%num_urbanc, &
                  filter_inactive_and_active(nc)%urbanc,     &
                  filter_inactive_and_active(nc)%num_urbanp, &
                  filter_inactive_and_active(nc)%urbanp,     &
                  waterstate_vars, urbanparams_vars, solarabs_vars, surfalb_vars) 
             call t_stopf('urbsurfalb')
          end if

       end if

    end do
    !$OMP END PARALLEL DO

    ! ============================================================================
    ! Determine gridcell averaged properties to send to atm
    ! ============================================================================

    if(use_betr)then
      call ep_betr%DiagnoseLnd2atm(bounds_proc, col_pp, lnd2atm_vars)
    endif

    call t_startf('lnd2atm')
    call lnd2atm(bounds_proc,                                            &
         atm2lnd_vars, surfalb_vars, frictionvel_vars, &
         waterstate_vars, waterflux_vars, energyflux_vars,               &
         solarabs_vars, carbonflux_vars, drydepvel_vars,                 &
         vocemis_vars, dust_vars, ch4_vars, soilhydrology_vars, lnd2atm_vars) 
    call t_stopf('lnd2atm')

    ! ============================================================================
    ! Determine gridcell averaged properties to send to glc
    ! ============================================================================

    if (create_glacier_mec_landunit) then
       call t_startf('lnd2glc')
       !$OMP PARALLEL DO PRIVATE (nc, bounds_clump)
       do nc = 1,nclumps
          call get_clump_bounds(nc, bounds_clump)
          call lnd2glc_vars%update_lnd2glc(bounds_clump,       &
               filter(nc)%num_do_smb_c, filter(nc)%do_smb_c,   &
               temperature_vars, waterflux_vars,               &
               init=.false.)           
       end do
       !$OMP END PARALLEL DO
       call t_stopf('lnd2glc')
    end if

    ! ============================================================================
    ! Write global average diagnostics to standard output
    ! ============================================================================

    nstep = get_nstep()
    if (wrtdia) call mpi_barrier(mpicom,ier)
    call t_startf('wrtdiag')
    call write_diagnostic(bounds_proc, wrtdia, nstep, lnd2atm_vars)
    call t_stopf('wrtdiag')

    ! ============================================================================
    ! Update accumulators
    ! ============================================================================

    ! FIX(SPM,032414) double check why this isn't called for ED

    if (nstep > 0) then
       
       call t_startf('accum')
       
       call atm2lnd_vars%UpdateAccVars(bounds_proc)
       
       call top_as%UpdateAccVars(bounds_proc)
       
       call top_af%UpdateAccVars(bounds_proc)
       
       call veg_es%UpdateAccVars(bounds_proc)
       
       call canopystate_vars%UpdateAccVars(bounds_proc)
       
       if (crop_prog) then
          call crop_vars%UpdateAccVars(bounds_proc, temperature_vars)
       end if

       call cnstate_vars%UpdateAccVars(bounds_proc)
       
       call t_stopf('accum')

    end if

    ! ============================================================================
    ! Update history buffer
    ! ============================================================================

    call t_startf('hbuf')
    call hist_update_hbuf(bounds_proc)
    call t_stopf('hbuf')

    ! ============================================================================
    ! Compute water budget
    ! ============================================================================
    if (get_nstep()>0 .and. do_budgets) then
       call WaterBudget_Run(bounds_proc, atm2lnd_vars, lnd2atm_vars, waterstate_vars, &
            soilhydrology_vars)
       call WaterBudget_Accum()
       call WaterBudget_Print(budget_inst,  budget_daily,  budget_month,  &
            budget_ann,  budget_ltann,  budget_ltend)
    endif

    ! ============================================================================
    ! History/Restart output
    ! ============================================================================

    if (.not. use_noio) then

       call t_startf('clm_drv_io')

       ! Create history and write history tapes if appropriate
       call t_startf('clm_drv_io_htapes')

       call hist_htapes_wrapup( rstwr, nlend, bounds_proc,                    &
            soilstate_vars%watsat_col(bounds_proc%begc:bounds_proc%endc, 1:), &
            soilstate_vars%sucsat_col(bounds_proc%begc:bounds_proc%endc, 1:), &
            soilstate_vars%bsw_col(bounds_proc%begc:bounds_proc%endc, 1:),    &
            soilstate_vars%hksat_col(bounds_proc%begc:bounds_proc%endc, 1:))

       call t_stopf('clm_drv_io_htapes')

       ! Write restart/initial files if appropriate
       if (rstwr) then
          call t_startf('clm_drv_io_wrest')
          filer = restFile_filename(rdate=rdate)

          call restFile_write( bounds_proc, filer,                                            &
               atm2lnd_vars, aerosol_vars, canopystate_vars, cnstate_vars,                    &
               carbonstate_vars, c13_carbonstate_vars, c14_carbonstate_vars, carbonflux_vars, &
               ch4_vars, energyflux_vars, frictionvel_vars, lakestate_vars,        &
               nitrogenstate_vars, nitrogenflux_vars, photosyns_vars, soilhydrology_vars,     &
               soilstate_vars, solarabs_vars, surfalb_vars, temperature_vars,                 &
               waterflux_vars, waterstate_vars, sedflux_vars,                                 &
               phosphorusstate_vars,phosphorusflux_vars,                                      &
               ep_betr, alm_fates, crop_vars, rdate=rdate )

         !----------------------------------------------
         ! pflotran (off now)
         ! if (use_pflotran) then
         !     call clm_pf_write_restart(rdate)
         ! end if
         !----------------------------------------------


          call t_stopf('clm_drv_io_wrest')
       end if
       call t_stopf('clm_drv_io')

    end if

    if (use_pflotran .and. nstep>=nestep) then
       call clm_pf_finalize()
    end if

  end subroutine clm_drv

  !-----------------------------------------------------------------------
  subroutine clm_drv_init(bounds, &
       num_nolakec, filter_nolakec, &
       num_nolakep, filter_nolakep, &
       num_soilp  , filter_soilp, &
       canopystate_vars, waterstate_vars, waterflux_vars, energyflux_vars)
    !
    ! !DESCRIPTION:
    ! Initialization of clm driver variables needed from previous timestep
    !
    ! !USES:
    use shr_kind_mod       , only : r8 => shr_kind_r8
    use shr_infnan_mod     , only : nan => shr_infnan_nan, assignment(=)
    use clm_varpar         , only : nlevsno
    use clm_varcon         , only : h2osno_max
    use landunit_varcon    , only : istice_mec
    use CanopyStateType    , only : canopystate_type
    use WaterStateType     , only : waterstate_type
    use WaterFluxType      , only : waterflux_type
    use EnergyFluxType     , only : energyflux_type
    !
    ! !ARGUMENTS:
    type(bounds_type)     , intent(in)    :: bounds  
    integer               , intent(in)    :: num_nolakec       ! number of non-lake points in column filter
    integer               , intent(in)    :: filter_nolakec(:) ! column filter for non-lake points
    integer               , intent(in)    :: num_nolakep       ! number of non-lake points in patch filter
    integer               , intent(in)    :: filter_nolakep(:) ! patch filter for non-lake points
    integer               , intent(in)    :: num_soilp         ! number of soil points in patch filter
    integer               , intent(in)    :: filter_soilp(:)   ! patch filter for soil points
    type(canopystate_type), intent(inout) :: canopystate_vars
    type(waterstate_type) , intent(inout) :: waterstate_vars
    type(waterflux_type)  , intent(inout) :: waterflux_vars
    type(energyflux_type) , intent(inout) :: energyflux_vars
    !
    ! !LOCAL VARIABLES:
    integer :: l, c, p, f, j         ! indices
    integer :: fp, fc                  ! filter indices
    !-----------------------------------------------------------------------

    associate(                                                             & 
         snl                => col_pp%snl                                   , & ! Input:  [integer  (:)   ]  number of snow layers                    
        
         h2osno             => col_ws%h2osno                , & ! Input:  [real(r8) (:)   ]  snow water (mm H2O)                     
         h2osoi_ice         => col_ws%h2osoi_ice            , & ! Input:  [real(r8) (:,:) ]  ice lens (kg/m2)                      
         h2osoi_liq         => col_ws%h2osoi_liq            , & ! Input:  [real(r8) (:,:) ]  liquid water (kg/m2)                  
         do_capsnow         => col_ws%do_capsnow            , & ! Output: [logical  (:)   ]  true => do snow capping                  
         h2osno_old         => col_ws%h2osno_old            , & ! Output: [real(r8) (:)   ]  snow water (mm H2O) at previous time step
         frac_iceold        => col_ws%frac_iceold           , & ! Output: [real(r8) (:,:) ]  fraction of ice relative to the tot water

         elai               => canopystate_vars%elai_patch               , & ! Input:  [real(r8) (:)   ]  one-sided leaf area index with burying by snow    
         esai               => canopystate_vars%esai_patch               , & ! Input:  [real(r8) (:)   ]  one-sided stem area index with burying by snow    
         frac_veg_nosno     => canopystate_vars%frac_veg_nosno_patch     , & ! Output: [integer  (:)   ]  fraction of vegetation not covered by snow (0 OR 1) [-]
         frac_veg_nosno_alb => canopystate_vars%frac_veg_nosno_alb_patch , & ! Output: [integer  (:)   ]  fraction of vegetation not covered by snow (0 OR 1) [-]

         qflx_glcice        => col_wf%qflx_glcice            , & ! Output: [real(r8) (:)   ]  flux of new glacier ice (mm H2O/s) [+ = ice grows]

         eflx_bot           => col_ef%eflx_bot              , & ! Output: [real(r8) (:)   ]  heat flux from beneath soil/ice column (W/m**2)

         cisun_z            => photosyns_vars%cisun_z_patch              , & ! Output: [real(r8) (:)   ]  intracellular sunlit leaf CO2 (Pa)
         cisha_z            => photosyns_vars%cisha_z_patch                & ! Output: [real(r8) (:)   ]  intracellular shaded leaf CO2 (Pa)
         )

      ! Initialize intracellular CO2 (Pa) parameters each timestep for use in VOCEmission
      do p = bounds%begp,bounds%endp
         cisun_z(p,:) = -999._r8
         cisha_z(p,:) = -999._r8
      end do

      do c = bounds%begc,bounds%endc
         l = col_pp%landunit(c)

         ! Save snow mass at previous time step
         h2osno_old(c) = h2osno(c)

         ! Decide whether to cap snow
         if (h2osno(c) > h2osno_max) then
            do_capsnow(c) = .true.
         else
            do_capsnow(c) = .false.
         end if

         ! Reset flux from beneath soil/ice column 
         eflx_bot(c)  = 0._r8

         ! Initialize qflx_glcice everywhere, to zero.
         qflx_glcice(c) = 0._r8     

      end do

      ! Initialize fraction of vegetation not covered by snow 

      do p = bounds%begp,bounds%endp
         if (veg_pp%active(p)) then
            frac_veg_nosno(p) = frac_veg_nosno_alb(p)
         else
            frac_veg_nosno(p) = 0._r8
         end if
      end do

      ! Initialize set of previous time-step variables
      ! Ice fraction of snow at previous time step
      
      do j = -nlevsno+1,0
         do f = 1, num_nolakec
            c = filter_nolakec(f)
            if (j >= snl(c) + 1) then
               frac_iceold(c,j) = h2osoi_ice(c,j)/(h2osoi_liq(c,j)+h2osoi_ice(c,j))
            end if
         end do
      end do

    end associate

  end subroutine clm_drv_init
  
  !-----------------------------------------------------------------------
  subroutine clm_drv_patch2col (bounds, num_nolakec, filter_nolakec, &
       waterstate_vars, energyflux_vars, waterflux_vars)
    !
    ! !DESCRIPTION:
    ! Averages over all patchs for variables defined over both soil and lake
    ! to provide the column-level averages of state and flux variables
    ! defined at the patch level.
    !
    ! !USES:
    use WaterStateType , only : waterstate_type
    use WaterFluxType  , only : waterflux_type
    use EnergyFluxType , only : energyflux_type
    use subgridAveMod  , only : p2c
    !
    ! !ARGUMENTS:
    type(bounds_type)     , intent(in)    :: bounds  
    integer               , intent(in)    :: num_nolakec       ! number of column non-lake points in column filter
    integer               , intent(in)    :: filter_nolakec(:) ! column filter for non-lake points
    type(waterstate_type) , intent(inout) :: waterstate_vars
    type(waterflux_type)  , intent(inout) :: waterflux_vars
    type(energyflux_type) , intent(inout) :: energyflux_vars
    !
    ! !LOCAL VARIABLES:
    integer :: c,fc              ! indices
    integer :: num_allc          ! number of active column points
    integer :: filter_allc(bounds%endp-bounds%begp+1)    ! filter for all active column points
    ! -----------------------------------------------------------------

    ! Set up a filter for all active column points

    fc = 0
    do c = bounds%begc,bounds%endc
       if (col_pp%active(c)) then
          fc = fc + 1
          filter_allc(fc) = c
       end if
    end do
    num_allc = fc

    ! Note: lake points are excluded from many of the following
    ! averages. For some fields, this is because the field doesn't
    ! apply over lakes. However, for many others, this is because the
    ! field is computed in LakeHydrologyMod, which is called after
    ! this routine; thus, for lakes, the column-level values of these
    ! fields are explicitly set in LakeHydrologyMod. (The fields that
    ! are included here for lakes are computed elsewhere, e.g., in
    ! LakeFluxesMod.)

    ! Averaging for patch water state variables

    call p2c (bounds, num_nolakec, filter_nolakec, &
         veg_ws%h2ocan(bounds%begp:bounds%endp), &
         col_ws%h2ocan(bounds%begc:bounds%endc))

    ! Averaging for patch evaporative flux variables

    call p2c (bounds, num_nolakec, filter_nolakec, &
         veg_wf%qflx_ev_snow(bounds%begp:bounds%endp), &
         col_wf%qflx_ev_snow(bounds%begc:bounds%endc))

    call p2c (bounds, num_nolakec, filter_nolakec, &
         veg_wf%qflx_ev_soil(bounds%begp:bounds%endp), &
         col_wf%qflx_ev_soil(bounds%begc:bounds%endc))

    call p2c (bounds, num_nolakec, filter_nolakec, &
         veg_wf%qflx_ev_h2osfc(bounds%begp:bounds%endp), &
         col_wf%qflx_ev_h2osfc(bounds%begc:bounds%endc))

    ! Averaging for patch water flux variables

    call p2c (bounds, num_nolakec, filter_nolakec, &
         veg_wf%qflx_evap_soi(bounds%begp:bounds%endp), &
         col_wf%qflx_evap_soi(bounds%begc:bounds%endc))

    call p2c (bounds, num_nolakec, filter_nolakec, &
         veg_wf%qflx_evap_tot(bounds%begp:bounds%endp), &
         col_wf%qflx_evap_tot(bounds%begc:bounds%endc))

    call p2c (bounds, num_nolakec, filter_nolakec, &
         veg_wf%qflx_rain_grnd(bounds%begp:bounds%endp), &
         col_wf%qflx_rain_grnd(bounds%begc:bounds%endc))
    
    call p2c (bounds, num_nolakec, filter_nolakec, &
         veg_wf%qflx_snow_grnd(bounds%begp:bounds%endp), &
         col_wf%qflx_snow_grnd(bounds%begc:bounds%endc))
    
    call p2c (bounds, num_allc, filter_allc, &
         veg_wf%qflx_snwcp_liq(bounds%begp:bounds%endp), &
         col_wf%qflx_snwcp_liq(bounds%begc:bounds%endc))
    !TODO - WJS has suggested that at this point qflx_snwcp_liq_patch should
    ! now be set to nan in order to ensure that this variable is not used
    ! for the remainder of the timestep - other variables where this should
    ! occur in this routine should be examined as well

    ! For lakes, this field is initially set in LakeFluxesMod (which
    ! is called before this routine; hence it is appropriate to
    ! include lake columns in this p2c call.  However, it is later
    ! overwritten in LakeHydrologyMod, both on the patch and the column
    ! level.

    call p2c (bounds, num_allc, filter_allc, &
         veg_wf%qflx_snwcp_ice(bounds%begp:bounds%endp), &
         col_wf%qflx_snwcp_ice(bounds%begc:bounds%endc))

    call p2c (bounds, num_nolakec, filter_nolakec, &
         veg_wf%qflx_tran_veg(bounds%begp:bounds%endp), &
         col_wf%qflx_tran_veg(bounds%begc:bounds%endc))

    call p2c (bounds, num_nolakec, filter_nolakec, &
         veg_wf%qflx_evap_grnd(bounds%begp:bounds%endp), &
         col_wf%qflx_evap_grnd(bounds%begc:bounds%endc))

    call p2c (bounds, num_allc, filter_allc, &
         veg_wf%qflx_evap_soi(bounds%begp:bounds%endp), &
         col_wf%qflx_evap_soi(bounds%begc:bounds%endc))

    call p2c (bounds, num_nolakec, filter_nolakec, &
         veg_wf%qflx_prec_grnd(bounds%begp:bounds%endp), &
         col_wf%qflx_prec_grnd(bounds%begc:bounds%endc))

    call p2c (bounds, num_nolakec, filter_nolakec, &
         veg_wf%qflx_dew_grnd(bounds%begp:bounds%endp), &
         col_wf%qflx_dew_grnd(bounds%begc:bounds%endc))

    call p2c (bounds, num_nolakec, filter_nolakec, &
         veg_wf%qflx_dirct_rain(bounds%begp:bounds%endp), &
         col_wf%qflx_dirct_rain(bounds%begc:bounds%endc))

    call p2c (bounds, num_nolakec, filter_nolakec, &
         veg_wf%qflx_leafdrip(bounds%begp:bounds%endp), &
         col_wf%qflx_leafdrip(bounds%begc:bounds%endc))

    call p2c (bounds, num_nolakec, filter_nolakec, &
         veg_wf%qflx_sub_snow(bounds%begp:bounds%endp), &
         col_wf%qflx_sub_snow(bounds%begc:bounds%endc))

    call p2c (bounds, num_nolakec, filter_nolakec, &
         veg_wf%qflx_dew_snow(bounds%begp:bounds%endp), &
         col_wf%qflx_dew_snow(bounds%begc:bounds%endc))

    call p2c (bounds, num_nolakec, filter_nolakec, &
         veg_wf%qflx_irrig_patch(bounds%begp:bounds%endp), &
         col_wf%qflx_irrig(bounds%begc:bounds%endc))

    call p2c (bounds, num_nolakec, filter_nolakec, &
         veg_wf%qflx_tran_veg(bounds%begp:bounds%endp), &
         col_wf%qflx_tran_veg(bounds%begc:bounds%endc) )

    call p2c (bounds, num_nolakec, filter_nolakec, &
         veg_wf%qflx_evap_veg(bounds%begp:bounds%endp), &
         col_wf%qflx_evap_veg (bounds%begc:bounds%endc))
  end subroutine clm_drv_patch2col

  !------------------------------------------------------------------------
  subroutine write_diagnostic (bounds, wrtdia, nstep, lnd2atm_vars)
    !
    ! !DESCRIPTION:
    ! Write diagnostic surface temperature output each timestep.  Written to
    ! be fast but not bit-for-bit because order of summations can change each
    ! timestep.
    !
    ! !USES:
    use decompMod  , only : get_proc_global
    use spmdMod    , only : masterproc, npes, MPI_REAL8
    use spmdMod    , only : MPI_STATUS_SIZE, mpicom, MPI_SUM
    use shr_sys_mod, only : shr_sys_flush
    use abortutils , only : endrun
    use shr_log_mod, only : errMsg => shr_log_errMsg
    use lnd2atmType, only : lnd2atm_type
    !
    ! !ARGUMENTS:
    type(bounds_type)  , intent(in) :: bounds        
    logical            , intent(in) :: wrtdia     !true => write diagnostic
    integer            , intent(in) :: nstep      !model time step
    type(lnd2atm_type) , intent(in) :: lnd2atm_vars
    !
    ! !REVISION HISTORY:
    ! Created by Mariana Vertenstein
    !
    ! !LOCAL VARIABLES:
    integer :: p                       ! loop index
    integer :: numg                    ! total number of gridcells across all processors
    integer :: ier                     ! error status
    real(r8):: psum                    ! partial sum of ts
    real(r8):: tsum                    ! sum of ts
    real(r8):: tsxyav                  ! average ts for diagnostic output
    integer :: status(MPI_STATUS_SIZE) ! mpi status
    character(len=256)   :: dateTimeString
    !------------------------------------------------------------------------

    call get_proc_global(ng=numg)

    if (wrtdia) then

       call t_barrierf('sync_write_diag', mpicom)
       psum = sum(lnd2atm_vars%t_rad_grc(bounds%begg:bounds%endg))
       call mpi_reduce(psum, tsum, 1, MPI_REAL8, MPI_SUM, 0, mpicom, ier)
       if (ier/=0) then
          write(iulog,*) 'write_diagnostic: Error in mpi_reduce()'
          call endrun(msg=errMsg(__FILE__, __LINE__))
       end if
       if (masterproc) then
          tsxyav = tsum / numg
          write(iulog,1000) nstep, tsxyav
          call shr_sys_flush(iulog)
       end if

    else

#ifndef CPL_BYPASS
       call get_curr_time_string(dateTimeString)
       if (masterproc) then
          write(iulog,*)'   Completed timestep: ',trim(dateTimeString)
          call shr_sys_flush(iulog)
       end if
#endif

    endif

1000 format (1x,'nstep = ',i10,'   TS = ',f21.15)

  end subroutine write_diagnostic

end module clm_driver<|MERGE_RESOLUTION|>--- conflicted
+++ resolved
@@ -1232,11 +1232,7 @@
              
              call alm_fates%dynamics_driv( bounds_clump, top_as,          &
                   top_af, atm2lnd_vars, soilstate_vars, temperature_vars, &
-<<<<<<< HEAD
-                  canopystate_vars, carbonflux_vars, frictionvel_vars)
-=======
                   waterstate_vars, canopystate_vars, frictionvel_vars)
->>>>>>> 2e01602e
 
              
              ! TODO(wjs, 2016-04-01) I think this setFilters call should be replaced by a
