
#include "pre_timeloop.h"
#include "post_timeloop.h"
#include "timeloop.h"
#include "vars.h"


extern "C" void crm(int ncrms_in, int pcols_in, real dt_gl, int plev, real *crm_input_bflxls_p, 
                    real *crm_input_wndls_p, real *crm_input_zmid_p, real *crm_input_zint_p, 
                    real *crm_input_pmid_p, real *crm_input_pint_p, real *crm_input_pdel_p, 
                    real *crm_input_ul_p, real *crm_input_vl_p, 
                    real *crm_input_tl_p, real *crm_input_qccl_p, real *crm_input_qiil_p, 
<<<<<<< HEAD
                    real *crm_input_ql_p, real *crm_input_tau00_p,
#ifdef MMF_ESMT
                    real *crm_input_ul_esmt_p, real *crm_input_vl_esmt_p,
#endif 
=======
                    real *crm_input_ql_p, real *crm_input_tau00_p, 
                    real *crm_input_t_vt_p, real *crm_input_q_vt_p,
>>>>>>> 84213909
                    real *crm_state_u_wind_p, real *crm_state_v_wind_p, real *crm_state_w_wind_p, 
                    real *crm_state_temperature_p, 
                    real *crm_state_qt_p, real *crm_state_qp_p, real *crm_state_qn_p, real *crm_rad_qrad_p, 
                    real *crm_rad_temperature_p, 
                    real *crm_rad_qv_p, real *crm_rad_qc_p, real *crm_rad_qi_p, real *crm_rad_cld_p, 
                    real *crm_output_subcycle_factor_p, 
                    real *crm_output_prectend_p, real *crm_output_precstend_p, real *crm_output_cld_p, 
                    real *crm_output_cldtop_p, 
                    real *crm_output_gicewp_p, real *crm_output_gliqwp_p, real *crm_output_mctot_p, 
                    real *crm_output_mcup_p, real *crm_output_mcdn_p, 
                    real *crm_output_mcuup_p, real *crm_output_mcudn_p, real *crm_output_qc_mean_p, 
                    real *crm_output_qi_mean_p, real *crm_output_qs_mean_p, 
                    real *crm_output_qg_mean_p, real *crm_output_qr_mean_p, real *crm_output_mu_crm_p, 
                    real *crm_output_md_crm_p, real *crm_output_eu_crm_p, 
                    real *crm_output_du_crm_p, real *crm_output_ed_crm_p, real *crm_output_flux_qt_p, 
                    real *crm_output_flux_u_p, real *crm_output_flux_v_p, 
                    real *crm_output_fluxsgs_qt_p, real *crm_output_tkez_p, real *crm_output_tkew_p, real *crm_output_tkesgsz_p, 
                    real *crm_output_tkz_p, real *crm_output_flux_qp_p, 
                    real *crm_output_precflux_p, real *crm_output_qt_trans_p, real *crm_output_qp_trans_p, 
                    real *crm_output_qp_fall_p, real *crm_output_qp_evp_p, 
                    real *crm_output_qp_src_p, real *crm_output_qt_ls_p, real *crm_output_t_ls_p, 
                    real *crm_output_jt_crm_p, real *crm_output_mx_crm_p, real *crm_output_cltot_p, 
                    real *crm_output_clhgh_p, real *crm_output_clmed_p, real *crm_output_cllow_p, 
                    real *crm_output_sltend_p, real *crm_output_qltend_p, real *crm_output_qcltend_p, real *crm_output_qiltend_p, 
                    real *crm_output_t_vt_tend_p, real *crm_output_q_vt_tend_p, real *crm_output_t_vt_ls_p, real *crm_output_q_vt_ls_p,
#ifdef MMF_MOMENTUM_FEEDBACK
                    real *crm_output_ultend_p, real *crm_output_vltend_p,
#endif
                    real *crm_output_tk_p, real *crm_output_tkh_p, real *crm_output_qcl_p, 
                    real *crm_output_qci_p, real *crm_output_qpl_p, real *crm_output_qpi_p, 
                    real *crm_output_z0m_p, real *crm_output_taux_p, real *crm_output_tauy_p, real *crm_output_precc_p,
                    real *crm_output_precl_p, real *crm_output_precsc_p, 
<<<<<<< HEAD
                    real *crm_output_precsl_p, real *crm_output_prec_crm_p, 
#ifdef MMF_ESMT
                    real *crm_output_u_tend_esmt_p, real *crm_output_v_tend_esmt_p,
#endif
		    real *crm_clear_rh_p,
                    real *lat0_p, real *long0_p, int *gcolp_p, 
                    int igstep_in,
=======
                    real *crm_output_precsl_p, real *crm_output_prec_crm_p, real *crm_clear_rh_p,
                    real *lat0_p, real *long0_p, int *gcolp_p, int igstep_in,
                    bool use_VT_in, int VT_wn_max_in,
>>>>>>> 84213909
                    bool use_crm_accel_in, real crm_accel_factor_in, bool crm_accel_uv_in) {

  dt_glob = dt_gl;
  pcols = pcols_in;
  ncrms = ncrms_in;
  igstep = igstep_in;
  use_VT = use_VT_in;
  VT_wn_max = VT_wn_max_in;
  use_crm_accel = use_crm_accel_in;
  crm_accel_factor = crm_accel_factor_in;
  crm_accel_uv = crm_accel_uv_in;

  create_and_copy_inputs(crm_input_bflxls_p, crm_input_wndls_p, crm_input_zmid_p, crm_input_zint_p, 
                         crm_input_pmid_p, crm_input_pint_p, crm_input_pdel_p, crm_input_ul_p, crm_input_vl_p, 
<<<<<<< HEAD
                         crm_input_tl_p, crm_input_qccl_p, crm_input_qiil_p, crm_input_ql_p, crm_input_tau00_p,
#ifdef MMF_ESMT
                         crm_input_ul_esmt_p, crm_input_vl_esmt_p,
#endif 
=======
                         crm_input_tl_p, crm_input_qccl_p, crm_input_qiil_p, crm_input_ql_p, crm_input_tau00_p, 
                         crm_input_t_vt_p, crm_input_q_vt_p,
>>>>>>> 84213909
                         crm_state_u_wind_p, crm_state_v_wind_p, crm_state_w_wind_p, crm_state_temperature_p, 
                         crm_state_qt_p, crm_state_qp_p, crm_state_qn_p, crm_rad_qrad_p, crm_output_subcycle_factor_p, 
                         lat0_p, long0_p, gcolp_p, crm_output_cltot_p, crm_output_clhgh_p, crm_output_clmed_p, 
                         crm_output_cllow_p);

  copy_outputs(crm_state_u_wind_p, crm_state_v_wind_p, crm_state_w_wind_p, crm_state_temperature_p, 
               crm_state_qt_p, crm_state_qp_p, crm_state_qn_p, crm_rad_temperature_p, 
               crm_rad_qv_p, crm_rad_qc_p, crm_rad_qi_p, crm_rad_cld_p, crm_output_subcycle_factor_p, 
               crm_output_prectend_p, crm_output_precstend_p, crm_output_cld_p, crm_output_cldtop_p, 
               crm_output_gicewp_p, crm_output_gliqwp_p, 
               crm_output_mctot_p, crm_output_mcup_p, crm_output_mcdn_p, 
               crm_output_mcuup_p, crm_output_mcudn_p, 
               crm_output_qc_mean_p, crm_output_qi_mean_p, crm_output_qs_mean_p, 
               crm_output_qg_mean_p, crm_output_qr_mean_p, crm_output_mu_crm_p, 
               crm_output_md_crm_p, crm_output_eu_crm_p, 
               crm_output_du_crm_p, crm_output_ed_crm_p, crm_output_flux_qt_p, 
               crm_output_flux_u_p, crm_output_flux_v_p, 
               crm_output_fluxsgs_qt_p, crm_output_tkez_p, crm_output_tkew_p, crm_output_tkesgsz_p, crm_output_tkz_p, 
               crm_output_flux_qp_p, crm_output_precflux_p, crm_output_qt_trans_p, crm_output_qp_trans_p, 
               crm_output_qp_fall_p, crm_output_qp_evp_p, crm_output_qp_src_p, crm_output_qt_ls_p, 
               crm_output_t_ls_p, crm_output_jt_crm_p, crm_output_mx_crm_p, 
               crm_output_cltot_p, crm_output_clhgh_p, crm_output_clmed_p, crm_output_cllow_p, 
               crm_output_sltend_p, crm_output_qltend_p, crm_output_qcltend_p, crm_output_qiltend_p, 
               crm_output_t_vt_tend_p, crm_output_q_vt_tend_p, crm_output_t_vt_ls_p, crm_output_q_vt_ls_p,
#ifdef MMF_MOMENTUM_FEEDBACK
               crm_output_ultend_p, crm_output_vltend_p,
#endif
               crm_output_tk_p, crm_output_tkh_p, 
               crm_output_qcl_p, crm_output_qci_p, crm_output_qpl_p, crm_output_qpi_p, 
               crm_output_z0m_p, crm_output_taux_p, crm_output_tauy_p, 
               crm_output_precc_p, crm_output_precl_p, crm_output_precsc_p, crm_output_precsl_p, 
               crm_output_prec_crm_p, 
#ifdef MMF_ESMT
               crm_output_u_tend_esmt_p, crm_output_v_tend_esmt_p,
#endif
	       crm_clear_rh_p);

  allocate();

  init_values();

  pre_timeloop();

  timeloop();

  post_timeloop();

  copy_outputs_and_destroy(crm_state_u_wind_p, crm_state_v_wind_p, crm_state_w_wind_p, crm_state_temperature_p, 
                           crm_state_qt_p, crm_state_qp_p, crm_state_qn_p, crm_rad_temperature_p, 
                           crm_rad_qv_p, crm_rad_qc_p, crm_rad_qi_p, crm_rad_cld_p, crm_output_subcycle_factor_p, 
                           crm_output_prectend_p, crm_output_precstend_p, crm_output_cld_p, crm_output_cldtop_p, 
                           crm_output_gicewp_p, crm_output_gliqwp_p, 
                           crm_output_mctot_p, crm_output_mcup_p, crm_output_mcdn_p, 
                           crm_output_mcuup_p, crm_output_mcudn_p, 
                           crm_output_qc_mean_p, crm_output_qi_mean_p, crm_output_qs_mean_p, 
                           crm_output_qg_mean_p, crm_output_qr_mean_p, crm_output_mu_crm_p, 
                           crm_output_md_crm_p, crm_output_eu_crm_p, 
                           crm_output_du_crm_p, crm_output_ed_crm_p, crm_output_flux_qt_p, 
                           crm_output_flux_u_p, crm_output_flux_v_p, 
                           crm_output_fluxsgs_qt_p, crm_output_tkez_p, crm_output_tkew_p, crm_output_tkesgsz_p, crm_output_tkz_p, 
                           crm_output_flux_qp_p, crm_output_precflux_p, crm_output_qt_trans_p, crm_output_qp_trans_p, 
                           crm_output_qp_fall_p, crm_output_qp_evp_p, crm_output_qp_src_p, crm_output_qt_ls_p, 
                           crm_output_t_ls_p, crm_output_jt_crm_p, crm_output_mx_crm_p, 
                           crm_output_cltot_p, crm_output_clhgh_p, crm_output_clmed_p, crm_output_cllow_p, 
                           crm_output_sltend_p, crm_output_qltend_p, crm_output_qcltend_p, crm_output_qiltend_p, 
                           crm_output_t_vt_tend_p, crm_output_q_vt_tend_p, crm_output_t_vt_ls_p, crm_output_q_vt_ls_p, 
#ifdef MMF_MOMENTUM_FEEDBACK
                           crm_output_ultend_p, crm_output_vltend_p,
#endif
                           crm_output_tk_p, crm_output_tkh_p, 
                           crm_output_qcl_p, crm_output_qci_p, crm_output_qpl_p, crm_output_qpi_p, 
                           crm_output_z0m_p, crm_output_taux_p, crm_output_tauy_p, 
                           crm_output_precc_p, crm_output_precl_p, crm_output_precsc_p, crm_output_precsl_p, 
                           crm_output_prec_crm_p, 
#ifdef MMF_ESMT
                           crm_output_u_tend_esmt_p, crm_output_v_tend_esmt_p,
#endif
	                   crm_clear_rh_p);

  finalize();
  
  yakl::fence();
}
<|MERGE_RESOLUTION|>--- conflicted
+++ resolved
@@ -10,15 +10,11 @@
                     real *crm_input_pmid_p, real *crm_input_pint_p, real *crm_input_pdel_p, 
                     real *crm_input_ul_p, real *crm_input_vl_p, 
                     real *crm_input_tl_p, real *crm_input_qccl_p, real *crm_input_qiil_p, 
-<<<<<<< HEAD
                     real *crm_input_ql_p, real *crm_input_tau00_p,
 #ifdef MMF_ESMT
                     real *crm_input_ul_esmt_p, real *crm_input_vl_esmt_p,
 #endif 
-=======
-                    real *crm_input_ql_p, real *crm_input_tau00_p, 
                     real *crm_input_t_vt_p, real *crm_input_q_vt_p,
->>>>>>> 84213909
                     real *crm_state_u_wind_p, real *crm_state_v_wind_p, real *crm_state_w_wind_p, 
                     real *crm_state_temperature_p, 
                     real *crm_state_qt_p, real *crm_state_qp_p, real *crm_state_qn_p, real *crm_rad_qrad_p, 
@@ -51,19 +47,13 @@
                     real *crm_output_qci_p, real *crm_output_qpl_p, real *crm_output_qpi_p, 
                     real *crm_output_z0m_p, real *crm_output_taux_p, real *crm_output_tauy_p, real *crm_output_precc_p,
                     real *crm_output_precl_p, real *crm_output_precsc_p, 
-<<<<<<< HEAD
                     real *crm_output_precsl_p, real *crm_output_prec_crm_p, 
 #ifdef MMF_ESMT
                     real *crm_output_u_tend_esmt_p, real *crm_output_v_tend_esmt_p,
 #endif
-		    real *crm_clear_rh_p,
-                    real *lat0_p, real *long0_p, int *gcolp_p, 
-                    int igstep_in,
-=======
-                    real *crm_output_precsl_p, real *crm_output_prec_crm_p, real *crm_clear_rh_p,
+                    real *crm_clear_rh_p,
                     real *lat0_p, real *long0_p, int *gcolp_p, int igstep_in,
                     bool use_VT_in, int VT_wn_max_in,
->>>>>>> 84213909
                     bool use_crm_accel_in, real crm_accel_factor_in, bool crm_accel_uv_in) {
 
   dt_glob = dt_gl;
@@ -78,15 +68,11 @@
 
   create_and_copy_inputs(crm_input_bflxls_p, crm_input_wndls_p, crm_input_zmid_p, crm_input_zint_p, 
                          crm_input_pmid_p, crm_input_pint_p, crm_input_pdel_p, crm_input_ul_p, crm_input_vl_p, 
-<<<<<<< HEAD
                          crm_input_tl_p, crm_input_qccl_p, crm_input_qiil_p, crm_input_ql_p, crm_input_tau00_p,
 #ifdef MMF_ESMT
                          crm_input_ul_esmt_p, crm_input_vl_esmt_p,
 #endif 
-=======
-                         crm_input_tl_p, crm_input_qccl_p, crm_input_qiil_p, crm_input_ql_p, crm_input_tau00_p, 
                          crm_input_t_vt_p, crm_input_q_vt_p,
->>>>>>> 84213909
                          crm_state_u_wind_p, crm_state_v_wind_p, crm_state_w_wind_p, crm_state_temperature_p, 
                          crm_state_qt_p, crm_state_qp_p, crm_state_qn_p, crm_rad_qrad_p, crm_output_subcycle_factor_p, 
                          lat0_p, long0_p, gcolp_p, crm_output_cltot_p, crm_output_clhgh_p, crm_output_clmed_p, 
