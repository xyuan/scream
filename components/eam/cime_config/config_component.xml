--- conflicted
+++ resolved
@@ -46,33 +46,7 @@
       <value compset="_EAM%AV1C-L"   >-clubb_sgs -microphys mg2 -chem linoz_mam4_resus_mom_soag -rain_evap_to_coarse_aero -nlev 72</value>
       <value compset="_EAM%AV1C-H01A">-clubb_sgs -microphys mg2 -chem linoz_mam4_resus_mom_soag -rain_evap_to_coarse_aero -nlev 72</value>
       <value compset="_EAM%CMIP6"    >-clubb_sgs -microphys mg2 -chem linoz_mam4_resus_mom_soag -rain_evap_to_coarse_aero -nlev 72</value>
-<<<<<<< HEAD
-      <value compset="_EAM%CMIP6-HR"    >-clubb_sgs -microphys mg2 -chem linoz_mam4_resus_mom_soag -rain_evap_to_coarse_aero -nlev 72</value>
-      <value compset="_EAM%CMIP6-LR"    >-clubb_sgs -microphys mg2 -chem linoz_mam4_resus_mom_soag -rain_evap_to_coarse_aero -nlev 72</value>
-      <value compset="_EAM%CMIP6-LRtunedHR"    >-clubb_sgs -microphys mg2 -chem linoz_mam4_resus_mom_soag -rain_evap_to_coarse_aero -nlev 72</value>
-      <value compset="1950(?:SOI)?_EAM%CMIP6-[LH]R"    >-clubb_sgs -microphys mg2 -chem linoz_mam4_resus_mom_soag -rain_evap_to_coarse_aero -cppdefs -DAPPLY_POST_DECK_BUGFIXES -nlev 72</value>
       <value compset="_EAM%AR5sf"    >-clubb_sgs -microphys mg2 -chem superfast_mam4_resus_mom_soag -rain_evap_to_coarse_aero -nlev 72</value>
-      <value compset="2010(?:SOI)?_EAM%CMIP6-[LH]R"    >-clubb_sgs -microphys mg2 -chem linoz_mam4_resus_mom_soag -rain_evap_to_coarse_aero -cppdefs -DAPPLY_POST_DECK_BUGFIXES -nlev 72</value>
-      <value compset="_EAM%ATMMODCOSP">-clubb_sgs -microphys mg2 -chem linoz_mam4_resus_mom -rain_evap_to_coarse_aero -cosp</value>
-      <value compset="_EAM%COSP"     >-cosp</value>
-      <value compset="_EAM%CLB"      >-clubb_sgs</value>
-      <value compset="_EAM%MG2"      >-microphys mg2</value>
-      <value compset="_EAM%CLBMG2"   >-clubb_sgs -microphys mg2</value>
-      <value compset="_EAM%CLBMG2L72"   >-clubb_sgs -microphys mg2 -nlev 72</value>
-      <value compset="_EAM%CLBMG2BCL72" >-clubb_sgs -microphys mg2 -nlev 72</value>
-      <value compset="_EAM%CLBMG2LINMAM4RESUS" >-clubb_sgs -microphys mg2 -chem linoz_mam4_resus -rain_evap_to_coarse_aero</value>
-      <value compset="_EAM%CLBMG2LINMAM4RESUSMOM" >-clubb_sgs -microphys mg2 -chem linoz_mam4_resus_mom -rain_evap_to_coarse_aero</value>
-      <value compset="_EAM%CLBMG2MAM4"   >-clubb_sgs -microphys mg2 -chem trop_mam4</value>
-      <value compset="_EAM%CLBMG2MAM4MOM"   >-clubb_sgs -microphys mg2 -chem trop_mam4_mom</value>
-      <value compset="_EAM%CLBMG2MAM4RESUS"   >-clubb_sgs -microphys mg2 -chem trop_mam4 -rain_evap_to_coarse_aero</value>
-      <value compset="_EAM%CLBMG2MAM4RESUSMOM"   >-clubb_sgs -microphys mg2 -chem trop_mam4_resus_mom -rain_evap_to_coarse_aero</value>
-      <value compset="_EAM%CLBMG2MAM4RESUSCOSP"   >-clubb_sgs -microphys mg2 -chem trop_mam4 -rain_evap_to_coarse_aero -cosp</value>
-      <value compset="_EAM%CLBMG2MAM4RESUSMOMCOSP"   >-clubb_sgs -microphys mg2 -chem trop_mam4_resus_mom -rain_evap_to_coarse_aero -cosp</value>
-      <value compset="_EAM%CLBMG2LINMAM4RESUSMOMCOSP" >-clubb_sgs -microphys mg2 -chem linoz_mam4_resus_mom -rain_evap_to_coarse_aero -cosp</value>
-      <value compset="_EAM%UNI"      >-unicon -cppdefs -DMODIFY_ACTIVATE</value>
-=======
-      <value compset="_EAM%AR5sf"    >-clubb_sgs -microphys mg2 -chem superfast_mam4_resus_mom_soag -rain_evap_to_coarse_aero -nlev 72</value>
->>>>>>> 64846f91
       <value compset="_EAM%MOZM"     >-chem trop_mozart_mam3 -age_of_air_trcs</value>
       <value compset="_EAM%PM"       >-chem none</value>
       <value compset="_EAM%SMA3"     >-chem trop_strat_mam3 -age_of_air_trcs</value>
@@ -151,47 +125,21 @@
     <valid_values></valid_values>
     <default_value>UNSET</default_value>
     <values>
-<<<<<<< HEAD
-      <value compset="1850(?:SOI)?_EAM"        >1850_cam5</value>
-      <value compset="20TR(?:SOI)?_EAM"        >1850-2005_cam5</value>
-      <value compset="AMIP_EAM"        >1850-2005_cam5</value>
-=======
->>>>>>> 64846f91
       <value compset="RCP2_EAM"        >2006-2100_cam5_rcp26</value>
       <value compset="RCP4_EAM"        >2006-2100_cam5_rcp45</value>
       <value compset="RCP6_EAM"        >2006-2100_cam5_rcp60</value>
       <value compset="RCP8_EAM"        >2006-2100_cam5_rcp85</value>
-<<<<<<< HEAD
       <value compset="2000(?:SOI)?_EAM%MOZM"   >2000_cam5_trop_moz_mam3</value>
       <value compset="1850(?:SOI)?_EAM%PM"     >1850_cam5_pm</value>
       <value compset="2000(?:SOI)?_EAM.*PLMOD" >2000_cam5_plmod</value>
-      <value compset="2000(?:SOI)?_EAM%CLBMG2MAM4MOM">2000_cam5_plmod</value>
-      <value compset="2000(?:SOI)?_EAM%CLBMG2MAM4RESUS*">2000_cam5_plmod_plus_resus</value>
-      <value compset="2000(?:SOI)?_EAM%CLBMG2L72">2000_cam5_clubb_mg2_l72</value>
-      <value compset="2000(?:SOI)?_EAM%CLBMG2BCL72">2000_cam5_clubb_mg2_bc_l72</value>
-      <value compset="2000(?:SOI)?_EAM%CLBMG2LINMAM4RESUS*">2000_cam5_linoz_plmod_plus_resus</value>
-      <value compset="2000(?:SOI)?_EAM.*ATMMOD*">2000_cam5_atmmod</value>
       <value compset="1850(?:SOI)?_EAM.*AV1C-L" >1850_cam5_av1c-04p2</value>
       <value compset="1850(?:SOI)?_EAM.*CMIP6"  >1850_eam_CMIP6</value>
-      <value compset="1850S_EAM.*CMIP6"  >1850S_cam5_CMIP6</value>
-      <value compset="1950(?:SOI)?_EAM.*CMIP6-LR"  >1950_cam5_CMIP6-LR</value>
-      <value compset="1950(?:SOI)?_EAM.*CMIP6-HR"  >1950_cam5_CMIP6-HR</value>
-      <value compset="1950(?:SOI)?_EAM.*CMIP6-LRtunedHR"  >1950_cam5_CMIP6-LRtunedHR</value>
+      <value compset="1950(?:SOI)?_EAM.*CMIP6"  >1950_eam_CMIP6</value>
       <value compset="1850(?:SOI)?_EAM.*CMIP6.*_BGC%B"  >1850_cam5_CMIP6_bgc</value>
-=======
-      <value compset="2000_EAM%MOZM"   >2000_cam5_trop_moz_mam3</value>
-      <value compset="1850_EAM%PM"     >1850_cam5_pm</value>
-      <value compset="2000_EAM.*PLMOD" >2000_cam5_plmod</value>
-      <value compset="1850_EAM.*AV1C-L" >1850_cam5_av1c-04p2</value>
-      <value compset="1850_EAM.*CMIP6"  >1850_eam_CMIP6</value>
-      <value compset="1950_EAM.*CMIP6"  >1950_eam_CMIP6</value>
-      <value compset="1850_EAM.*CMIP6.*_BGC%B"  >1850_cam5_CMIP6_bgc</value>
->>>>>>> 64846f91
       <value compset="2010S_EAM.*CMIP6"  >2010S_cam5_CMIP6</value>
       <value compset="2010(?:SOI)?_EAM.*CMIP6"  >2010_eam_CMIP6</value>
       <value compset="1850(?:SOI)?_EAM.*AR5sf"   >1850_E3SMv1_superfast_ar5-emis</value>
       <value compset="1850S_EAM.*AR5sf"  >1850S_E3SMv1_superfast_ar5-emis</value>
-<<<<<<< HEAD
       <value compset="2000(?:SOI)?_EAM.*AV1C-L" >2000_cam5_av1c-04p2</value>
       <value compset="2000(?:SOI)?_EAM.*AV1C-L.*_BGC%B" >2000_cam5_av1c-04p2_bgc</value>
       <value compset="2000(?:SOI)?_EAM.*AV1C-H01A">2000_cam5_av1c-h01a</value>
@@ -201,30 +149,10 @@
       <value compset="20TR(?:SOI)?_EAM.*CMIP6.*_BGC%B"  >20TR_cam5_CMIP6_bgc</value>
       <value compset="SSP585(?:SOI)?_EAM.*CMIP6">SSP585_cam5_CMIP6</value>
       <value compset="SSP585(?:SOI)?_EAM.*CMIP6.*_BGC%B">SSP585_cam5_CMIP6_bgc</value>
-      <value compset="2010(?:SOI)?_EAM.*CMIP6-LR"  >2010_cam5_CMIP6-LR</value>
-      <value compset="2010(?:SOI)?_EAM.*CMIP6-HR"  >2010_cam5_CMIP6-HR</value>
       <value compset="20TR(?:SOI)?_EAM.*AR5sf" >20TR_E3SMv1_superfast_ar5-emis</value>
       <value compset="20TRS_EAM.*AR5sf">20TRS_E3SMv1_superfast_ar5-emis</value>
-
-      <value compset="2000(?:SOI)?_EAM%COSP"   >2000_cam5_cosp</value>
       <value compset="1850(?:SOI)?_EAM%WCCM"   >waccm_1850_cam5</value>
       <value compset="2000(?:SOI)?_EAM%WCCM"   >waccm_2000_cam5</value>
-=======
-      <value compset="2000_EAM.*AV1C-L" >2000_cam5_av1c-04p2</value>
-      <value compset="2000_EAM.*AV1C-L.*_BGC%B" >2000_cam5_av1c-04p2_bgc</value>
-      <value compset="2000_EAM.*AV1C-H01A">2000_cam5_av1c-h01a</value>
-      <value compset="20TR_EAM.*AV1C-L">20TR_cam5_av1c-04p2</value>
-      <value compset="20TR_EAM.*AV1C-L.*_BGC%B">20TR_cam5_av1c-04p2_bgc</value>
-      <value compset="20TR_EAM.*CMIP6"  >20TR_eam_CMIP6</value>
-      <value compset="20TR_EAM.*CMIP6.*_BGC%B"  >20TR_cam5_CMIP6_bgc</value>
-      <value compset="SSP585_EAM.*CMIP6">SSP585_cam5_CMIP6</value>
-      <value compset="SSP585_EAM.*CMIP6.*_BGC%B">SSP585_cam5_CMIP6_bgc</value>
-      <value compset="20TR_EAM.*AR5sf" >20TR_E3SMv1_superfast_ar5-emis</value>
-      <value compset="20TRS_EAM.*AR5sf">20TRS_E3SMv1_superfast_ar5-emis</value>
-
-      <value compset="1850_EAM%WCCM"   >waccm_1850_cam5</value>
-      <value compset="2000_EAM%WCCM"   >waccm_2000_cam5</value>
->>>>>>> 64846f91
       <value compset="_EAM%SMA3"       >2000_cam5_trop_strat_mam3</value>
       <value compset="_EAM%SMA7"       >2000_cam5_trop_strat_mam7</value>
       <value compset="GEOS_EAM%SMA3"   >sd_cam5_trop_strat_mam3</value>
