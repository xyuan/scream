--- conflicted
+++ resolved
@@ -105,49 +105,13 @@
   <!-- AQPFILE = SST file set by 'aquapfile' in namelist -->
 
   <compset>
-<<<<<<< HEAD
-    <alias>F-EAM-AQP1</alias>
-    <lname>2000_EAM%AQUA_SLND_SICE_DOCN%AQP1_SROF_SGLC_SWAV</lname>
-  </compset>
-  <compset>
-    <alias>F-EAM-AQP2</alias>
-    <lname>2000_EAM%AQUA_SLND_SICE_DOCN%AQP2_SROF_SGLC_SWAV</lname>
-  </compset>
-  <compset>
-    <alias>F-EAM-AQP3</alias>
-    <lname>2000_EAM%AQUA_SLND_SICE_DOCN%AQP3_SROF_SGLC_SWAV</lname>
-  </compset>
-  <compset>
-    <alias>F-EAM-AQP4</alias>
-    <lname>2000_EAM%AQUA_SLND_SICE_DOCN%AQP4_SROF_SGLC_SWAV</lname>
-  </compset>
-  <compset>
-    <alias>F-EAM-AQP5</alias>
-    <lname>2000_EAM%AQUA_SLND_SICE_DOCN%AQP5_SROF_SGLC_SWAV</lname>
-  </compset>
-  <compset>
-    <alias>F-EAM-AQP6</alias>
-    <lname>2000_EAM%AQUA_SLND_SICE_DOCN%AQP6_SROF_SGLC_SWAV</lname>
-  </compset>
-  <compset>
-    <alias>F-EAM-AQP7</alias>
-    <lname>2000_EAM%AQUA_SLND_SICE_DOCN%AQP7_SROF_SGLC_SWAV</lname>
-  </compset>
-  <compset>
-    <alias>F-EAM-AQP8</alias>
-    <lname>2000_EAM%AQUA_SLND_SICE_DOCN%AQP8_SROF_SGLC_SWAV</lname>
-  </compset>
-  <compset>
-    <alias>F-EAM-AQP9</alias>
-    <lname>2000_EAM%AQUA_SLND_SICE_DOCN%AQP9_SROF_SGLC_SWAV</lname>
-  </compset>
-  <compset>
-    <alias>F-EAM-AQP10</alias>
-    <lname>2000_EAM%AQUA_SLND_SICE_DOCN%AQP10_SROF_SGLC_SWAV</lname>
-  </compset>
-  <compset>
-    <alias>F-EAM-AQPFILE</alias>
-    <lname>2000_EAM%AQUA_SLND_SICE_DOCN%AQPFILE_SROF_SGLC_SWAV</lname>
+    <alias>FAQP</alias>
+    <lname>2000_EAM%AQP_SLND_SICE_DOCN%AQP1_SROF_SGLC_SWAV</lname>
+  </compset>
+  
+  <compset>
+    <alias>FAQP-MMF1</alias>
+    <lname>2000_EAM%AQP-MMF1_SLND_SICE_DOCN%AQP1_SROF_SGLC_SWAV</lname>
   </compset>
   
   <!-- *********************************** -->
@@ -221,25 +185,6 @@
       <lname>AR97_EAM%DPSCREAM_ELM%SP_CICE%PRES_DOCN%DOM_SROF_SGLC_SWAV</lname>
   </compset>
 
-  <!-- MMF aquaplanet compsets -->
-  <compset>
-    <alias>F-MMF1-AQP1</alias>
-    <lname>2000_EAM%MMF1-AQUA_SLND_SICE_DOCN%AQP1_SROF_SGLC_SWAV</lname>
-  </compset>
-  <compset>
-    <alias>F-MMF1-AQP2</alias>
-    <lname>2000_EAM%MMF1-AQUA_SLND_SICE_DOCN%AQP2_SROF_SGLC_SWAV</lname>
-=======
-    <alias>FAQP</alias>
-    <lname>2000_EAM%AQP_SLND_SICE_DOCN%AQP1_SROF_SGLC_SWAV</lname>
->>>>>>> 1bf3a6d7
-  </compset>
-  
-  <compset>
-    <alias>FAQP-MMF1</alias>
-    <lname>2000_EAM%AQP-MMF1_SLND_SICE_DOCN%AQP1_SROF_SGLC_SWAV</lname>
-  </compset>
-
   <!-- *********************************** -->
   <!-- Radiative-Convective Equilibrium (RCE) -->
   <!-- *********************************** -->
@@ -296,32 +241,6 @@
 
     <entry id="RUN_STARTDATE">
       <values>
-<<<<<<< HEAD
-	<value  compset="20TR_EAM">1850-01-01</value>
-	<value  compset="AMIP_EAM">1979-01-01</value>
-	<value  compset="HIST_EAM">1850-01-01</value>
-	<value  compset="PIPD_EAM">1850-01-01</value>
-	<value  compset="7905_EAM">1979-01-01</value>
-	<value  compset="5505_EAM">1955-01-01</value>
-	<value  compset="1996_EAM\d+%WCMX">1996-01-01</value>
-	<value  compset="2000_EAM\d+%WCMX">2000-01-01</value>
-	<value  compset="2000_EAM\d+%WCXI">2000-01-01</value>
-	<value  compset="GEOS_EAM\d+%WCCM">2005-01-01</value>
-	<value  compset="GEOS_EAM\d+%WTSM">1990-01-01</value>
-	<value  compset="GEOS_EAM\d+%TMOZ">2008-01-01</value>
-	<value  compset="GEOS_EAM\d+%TBAM">2008-01-01</value>
-	<value  compset="GEOS_EAM\d+%S">2005-01-01</value>
-	<value  compset="RCP[2468]_EAM\d+">2005-01-01</value>
-	<value  compset="C2R[68]_EAM">1950-01-01</value>
-	<value  compset="C2R4_EAM">2004-01-01</value>
-	<value  compset="AR95_EAM">1995-07-18</value>
-	<value  compset="AR97_EAM">1997-06-19</value>
-        <value  compset="_EAM%SCREAM-LR-DYAMOND1">2016-08-01</value>
-        <value  compset="_EAM%SCREAM-HR-DYAMOND1">2016-08-01</value>
-        <value  compset="_EAM%SCREAM-LR-DYAMOND2">2020-01-20</value>
-        <value  compset="_EAM%SCREAM-HR-DYAMOND2">2020-01-20</value>
-	<value  compset="RICO_EAM">2004-12-16</value>
-=======
         <value  compset="20TR_EAM">1850-01-01</value>
         <value  compset="AMIP_EAM">1979-01-01</value>
         <value  compset="HIST_EAM">1850-01-01</value>
@@ -333,7 +252,10 @@
         <value  compset="ARM95_EAM">1995-07-18</value>
         <value  compset="ARM97_EAM">1997-06-19</value>
         <value  compset="RICO_EAM">2004-12-16</value>
->>>>>>> 1bf3a6d7
+        <value  compset="_EAM%SCREAM-LR-DYAMOND1">2016-08-01</value>
+        <value  compset="_EAM%SCREAM-HR-DYAMOND1">2016-08-01</value>
+        <value  compset="_EAM%SCREAM-LR-DYAMOND2">2020-01-20</value>
+        <value  compset="_EAM%SCREAM-HR-DYAMOND2">2020-01-20</value>
       </values>
     </entry>
 
