--- conflicted
+++ resolved
@@ -61,17 +61,15 @@
 <entry id="clubb_do_adv" valid_values="0,1" value="0">
 Switch to turn on/off advecting CLUBB moments: 0 => no, 1 => yes
 </entry>
-<<<<<<< HEAD
-<entry id="pbl" valid_values="uw,hb,hbr,clubb_sgs,none" value="">
-=======
 <entry id="clubb_single_prec" valid_values="0,1" value="0">
 Switch to turn on/off CLUBB single : 0 => double precision, 1 => single precision
 </entry>
-<entry id="pbl" valid_values="uw,hb,hbr,clubb_sgs" value="">
->>>>>>> aa2ffcc4
+<entry id="pbl" valid_values="uw,hb,hbr,clubb_sgs,none" value="">
 PBL package: uw (University of Washington), hb (Holtslag and Boville), hbr
  (Holtslag, Boville, and Rasch), clubb_sgs.
  A value of "none" indicates no PBL parameterization is used.
+ For the MMF a "none" is set by default, but a separate version of 
+ the HB scheme is used for stability.
 </entry>
 <entry id="rad" valid_values="rrtmg,rrtmgp" value="">
 Radiative transfer calculation: 
