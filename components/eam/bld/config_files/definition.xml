--- conflicted
+++ resolved
@@ -53,29 +53,19 @@
 <entry id="clubb_sgs" valid_values="0,1" value="0">
 Switch to turn on/off CLUBB_SGS package: 0 => no, 1 => yes
 </entry>
-<<<<<<< HEAD
 <entry id="shoc_sgs" valid_values="0,1" value="0">
 Switch to turn on/off SHOC_SGS package: 0 => no, 1 => yes
 </entry>
-<entry id="unicon" valid_values="0,1" value="0">
-Switch to turn on UNICON package: 0 => off, 1 => on
-</entry>
-=======
->>>>>>> 3219b44f
 <entry id="clubb_do_deep" valid_values="0,1" value="0">
 Switch to turn on/off CLUBB_SGS using clubb to calculate deep: 0 => no, 1 => yes
 </entry>
 <entry id="clubb_do_adv" valid_values="0,1" value="0">
 Switch to turn on/off advecting CLUBB moments: 0 => no, 1 => yes
 </entry>
-<<<<<<< HEAD
-<entry id="pbl" valid_values="uw,hb,hbr,clubb_sgs,shoc_sgs" value="">
-=======
 <entry id="clubb_single_prec" valid_values="0,1" value="0">
 Switch to turn on/off CLUBB single : 0 => double precision, 1 => single precision
 </entry>
-<entry id="pbl" valid_values="uw,hb,hbr,clubb_sgs" value="">
->>>>>>> 3219b44f
+<entry id="pbl" valid_values="uw,hb,hbr,clubb_sgs,shoc_sgs" value="">
 PBL package: uw (University of Washington), hb (Holtslag and Boville), hbr
  (Holtslag, Boville, and Rasch), clubb_sgs, shoc_sgs.
 </entry>
