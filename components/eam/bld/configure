#!/usr/bin/env perl
#-----------------------------------------------------------------------------------------------
#
# configure
#
#
# This utility allows the EAM user to specify compile-time configuration
# options via a commandline interface.  The output from configure is a
# Makefile and a cache file that contains all configuration parameters
# required to produce the Makefile.  A subsequent invocation of configure
# can use the cache file as input (via the -defaults argument) to reproduce
# the EAM configuration contained in it.  Note that when a cache file is
# used to set default values only the model parameters are used.  The
# parameters that are platform dependent (e.g., compiler options, library
# locations, etc) are ignored.
#
# As the build time configurable options of EAM are changed, this script
# must also be changed.  Thus configure is maintained under revision
# control in the EAM source tree and it is assumed that only the version of
# configure in the source tree will be used to build EAM.  Thus we assume
# that the root of the source tree can be derived from the location of this
# script.
#
# configure has an optional test mode to check that the Fortran90 compiler
# works and that external references to the netCDF and MPI libraries can be
# resolved at link time.
#
#
# Date        Contributor         Modification
# -----------------------------------------------------------------------------------------------------
# 2012-09-10  Fischer             Use MCT configure script, and build as seperate library.
# 2011-08-18  Eaton               Produce a config.h file needed by the latest PIO and MCT source.
#
# 2011-08-05  Fischer             Set number of instances when running cam stand alone.  Otherwise use
#                                 values set by CESM1 scripts.
#
# 2010-01-22  Kay, Eaton          Added COSP simulator option.
#
# 2008-09-22  Edwards             Removed obsolete macros DYN_STATE_INTERFACE and LSMLON, LSMLAT
#
# 2008-08-26  Edwards             Added support for external pnetcdf library (-pnc_inc and -pnc_lib) as
#                                 well as PIO support for Spectral Element dycore
#
# 2008-07-30  Eaton               Revise the default calculation of nadv.  Add new option to specify
#                                 the number of test tracers.  Add new option to specify a non-default
#                                 microphysics option.
#
# 2007-04-13  Eaton               Restore the commandline option -phys so that it can be used with the
#                                 adiabatic and ideal physics options.
#
# 2007-03-04  Eaton               The script has been refactored to move the generic configuration file
#                                 functionality into a separate module (Build::Config).
#
# 2006-09-14  Eaton               Add support for linking to external ESMF library.
#                                 Deprecate interactive mode.
#
# 2006-02-14  Eaton               Remove -cam_cfg option and CAM_CFGDIR environment variable: require all
#                                 configuration files to be in the same directory as the configure script.
#                                 Remove -cam_root option and CAM_ROOT environment variable: require
#                                 configure to be located in the EAM src tree.
#                                 Modifications for CCSM build: delete setting of locations for all
#                                 external include/mod/lib directories.  These are only needed for the
#                                 EAM Makefile which is not produced when doing a CCSM build.
#                                 Remove -esmf_* options.  This was used with the ESMF prototype
#                                 library which is no longer supported.  Will re-implement ESMF options
#                                 when we start linking the new ESMF library.
#
# 2005-05-05  Eaton               Add -lapack_libdir option to specify directory that contains
#                                 lapack and blas libraries.  Can also set LAPACK_LIBDIR environment
#                                 variable.  Currently only used by waccm_mozart on IBM.
#
# 2004-12-01  Eaton               Add phys option waccm.  Because this must be consistent
#                                 with the -chem option, remove commandline option -phys.
#                                 phys="waccm" is needed so that WACCM specific initial files
#                                 can be present in DefaultCAMEXPNamelist.xml.
#
# 2004-11-15  Eaton               Add -chem options waccm_ghg or waccm_mozart.  Remove old code
#                                 for ccm366 and lsm options.
#
# 2002-05-03  Brian Eaton         Original version
#-----------------------------------------------------------------------------------------------

use strict;
#use warnings;
#use diagnostics;

use Cwd;
use English;
use Getopt::Long;
use IO::File;
use IO::Handle;

use FindBin qw($Bin);
use lib "$Bin/perl5lib";
use Build::ChemPreprocess qw(chem_preprocess chem_number_adv);
use File::Copy;
use Sys::Hostname;

#-----------------------------------------------------------------------------------------------

sub usage {
    die <<EOF;
SYNOPSIS
     configure [options]
OPTIONS
     User supplied values are denoted in angle brackets (<>).  Any value that contains
     white-space must be quoted.  Long option names may be supplied with either single
     or double leading dashes.  A consequence of this is that single letter options may
     NOT be bundled.

  Options used to determine the EAM model configuration.  These options will have an
  effect whether running EAM as part of CCSM or running in a EAM standalone mode:

     -[no]age_of_air_trcs Switch on [off] age of air tracers. Default: on for waccm_phys, otherwise off
     -aquaplanet        Switch on aqua-planet mode w/ SST controlled by data ocean component in CIME
     -rce               Use homogenous conditions for radiative-convective equilibrium (RCE), normally used with aquaplanet
     -chem <name>       Build EAM with specified prognostic chemistry package
                        [ waccm_mozart | waccmx_mozart | waccm_mozart_sulfur | waccm_mozart_mam3 | waccm_sc |
			  waccm_sc_mam3 | waccm_tsmlt | waccm_tsmlt_mam3 | waccm_tsmlt_sulfur |
                          trop_mozart | trop_mozart_mam3 | trop_mozart_soa | trop_strat_soa | trop_ghg | trop_bam |
                          trop_mam3 | trop_mam4 | trop_mam4_resus | trop_mam4_resus_soag | trop_mam4_mom |
			  trop_mam7 | trop_mam9 | super_fast_llnl | super_fast_llnl_mam3 |
                          linoz_mam3 | linoz_mam4_resus | linoz_mam4_resus_soag |
			  linoz_mam4_resus_mom | linoz_mam4_resus_mom_soag |
                          trop_strat_soa | trop_strat_mam3 | trop_strat_mam7 | superfast_mam4_resus_mom_soag |
			  none ].  Default: trop_mam3.
     -clubb_sgs         Turns on CLUBB_SGS
     -clubb_opts <list> Comma separated list of CLUBB options to turn on/off.  By default they are all off.  Current
                        options are: clubb_do_adv(Advect CLUBB moments), clubb_do_deep(CLUBB does the deep convection),
                        clubb_single_prec (Run CLUBB in single precision)
     -co2_cycle         This option is meant to be used with the -ccsm_seq option.  It modifies the
                        EAM configuration by increasing the number of advected constituents by 4.
     -comp_intf         Specify the component interfaces [mct | esmf] (default: mct).
     -cppdefs <string>  A string of user specified CPP defines.  Appended to
                        Makefile defaults.  E.g. -cppdefs '-DVAR1 -DVAR2'
     -dyn <name>        Build EAM with specified dynamical core [eul | sld | fv | se].
     -edit_chem_mech    Invokes CAMCHEM_EDITOR to allow the user to edit the chemistry mechanism file
     -hgrid <name>      Specify horizontal grid.  Use nlatxnlon for spectral grids;
                        dlatxdlon for fv grids (dlat and dlon are the grid cell size
			in degrees for latitude and longitude respectively); nexnp for
                        se grids.
     -mach <name>       Name of target system, for setting system-specific namelist defaults
     -max_n_rad_cnst <n> Maximum number of constituents that are either radiatively
                        active, or in any single diagnostic list for the radiation.
     -microphys <name>  Specify the microphysics option [mg1 | mg1.5 | mg2 | rk].
     -nadv <n>          Set total number of advected species to <n>.
     -nadv_tt <n>       Set number of advected test tracers <n>.
     -nlev <n>          Set number of levels to <n>.
     -offline_dyn       Switch enables the use of offline driver for FV dycore.
     -pbl <name>        Specify the PBL option [uw | hb | hbr].
     -pcols <n>         Set maximum number of columns in a chunk to <n>.
     -pergro            Switch enables building EAM for perturbation growth tests.
     -phys <name>       Physics option [ideal | adiabatic | default]
     -prog_species <list>Comma-separate list of prognostic mozart species packages.
                        Currently available: DST,SSLT,SO4,GHG,OC,BC,CARBON16
     -psubcols <n>      Maximum number of sub-columns in a run - set to 1 if not using sub-columns (default)
     -rad <name>        Specify the radiation package [rrtmg | rrtmgp]
     -res <name>        Specify horizontal grid.  ***DEPRECATED***  Use the -hgrid option.
     -usr_mech_infile   Path and file name of the user supplied chemistry mechanism file.
     -waccm_phys        Switch enables the use of WACCM physics in any chemistry configuration.
                        The user does not need to set this if one of the waccm chemistry options
                        is chosen.
     -waccmx            Build EAM/WACCM with WACCM upper Thermosphere/Ionosphere extended package


  Options relevent to SCAM mode:

     -e3smreplay        Configure E3SM to generate an IOP file that can be used to drive the SCM.
                        This switch only works with the Spectral Element dycore.
     -scam              Compiles model in single column mode.  Only works with SE dycore.

  EAM parallelization:

     -[no]smp           Switch on [off] SMP parallelism.
     -[no]spmd          Switch on [off] SPMD parallelism.

  EAM parallelization when running standalone with CICE:

     -cice_bsizex <n>   Size of cice block in first horizontal dimension.
     -cice_bsizey <n>   Size of cice block in second horizontal dimension.
     -cice_maxblocks <n> Max number of cice blocks per processor.
     -cice_decomptype <type> Either "cartesian", "spacecurve"," rake", or "roundrobin".
                        *** Note ***
                        Either set all of -cice_bsizex, -cice_bsizey, -cice_maxblocks and cice_decomptype
                        or set -ntasks and/or -nthreads which are used to determine defaults for the
                        cice decomposition.
                        ************
     -ntasks <n>        Number of MPI tasks.  Setting ntasks > 0 implies -spmd.  Use -nospmd to turn off
                        linking with an MPI library.  To configure for pure MPI specify "-ntasks N -nosmp".
                        ntasks is used to determine default grid decompositions.  Currently only used by CICE.
     -nthreads <n>      Number of OMP threads per process.  Setting nthreads > 0 implies -smp.  Use -nosmp to
                        turn off compilation of OMP directives.  For pure OMP set "-nthreads N -nospmd"
                        nthreads is used to determine default grid decompositions.  Currently only used by CICE.

  Configure options:

     -cache <file>      Name of output cache file (default: config_cache.xml).
     -cachedir <file>   Name of directory where output cache file is written (default: EAM build directory).
     -ccsm_seq          Switch to specify that EAM is being built from within sequential CCSM scripts.
     -help [or -h]      Print usage to STDOUT.
     -silent [or -s]    Turns on silent mode - only fatal messages issued.
     -test              Switch on testing of Fortran compiler and external libraries.
     -verbose [or -v]   Turn on verbose echoing of settings made by configure.
     -version           Echo the CVS tag name used to check out this EAM distribution.

  Options for surface components used in standalone EAM mode:

     -ice <name>        Build EAM with sea ice model [cice | sice | none ]. Default: cice.
     -ocn <name>        Build EAM with ocean model [docn | dom | socn | aquaplanet | pop | mpaso]. Default: docn.
     -lnd <name>        Build EAM with land model [clm | slnd | none]. Default: clm.
     -rof <name>        Build EAM with runoff model [rtm | srof | none]. Default: rtm.

  Options for building EAM via standalone scripts:

     -cam_bld <dir>     Directory where EAM will be built.  This is where configure will write the
                        output files it generates (Makefile, Filepath, etc...)
     -cam_exe <name>    Name of the EAM executable (default: cam).
     -cam_exedir <dir>  Directory where EAM executable will be created (default: EAM build directory).
     -cc <name>         User specified C compiler (linux only).  Overrides Makefile default.
     -cflags <string>   A string of user specified C compiler options.  Appended to
                        Makefile defaults.
     -cosp              Enable the COSP simulator.
     -debug             Switch to turn on building EAM with debugging compiler options.
     -bc_dep_to_snow_updates  Switch on new treatment of BC/dust deposition to ice/snoe
     -rain_evap_to_coarse_aero   Switch to turn on BC, POM and SOA in the MAM3 and MAM4 coarse mode (mam mode 3)
     -defaults <file>   Specify a configuration file which will be used to supply defaults instead of
                        one of the config_files/defaults_*.xml files.  This file is used to specify model
                        configuration parameters only.  Parameters relating to the build which
                        are system dependent will be ignored.
     -cosp_libdir <dir> Directory containing COSP library.
     -esmf_libdir <dir> Directory containing ESMF library and esmf.mk file.
     -fc <name>         User specified Fortran compiler.  Overrides Makefile default.
     -fc_type <name>    Type of Fortran compiler [pgi | intel | gnu | pathscale
                        | xlf | nag].  This argument is used in conjunction
                        with the -fc argument when the name of the fortran
                        compiler refers to a wrapper script (e.g., mpif90
                        or ftn).  In this case the user needs to specify
                        the type of Fortran compiler that is being invoked
                        by the wrapper script.  Default: pgi
     -fflags <string>   A string of user specified Fortran compiler flags.  Appended to
                        Makefile defaults.  See -fopt to override optimization flags.
     -fopt <string>     A string of user specified Fortran compiler optimization flags.
                        Overrides Makefile defaults.
     -gmake <name>      Name of the GNU make program on your system.  Supply the absolute
                        pathname if the program is not in your path (or fix your path).
     -lapack_libdir <dir>
                        Directory containing LAPACK library.
     -ldflags <string>  A string of user specified load options.  Appended to
                        Makefile defaults.
     -linker <name>     User specified linker.  Overrides Makefile default of \$(FC).
     -mct_libdir <dir>  Directory containing MCT library.  Default: build the library from source
                        in a subdirectory of \$cam_bld.
     -mpi_inc <dir>     Directory containing MPI include files.
     -mpi_lib <dir>     Directory containing MPI library.
     -nc_inc <dir>      Directory containing netCDF include files.
     -nc_lib <dir>      Directory containing netCDF library.
     -nc_mod <dir>      Directory containing netCDF module files.
     -pnc_inc <dir>     Directory containing PnetCDF include files.
     -pnc_lib <dir>     Directory containing PnetCDF library.
     -target_os         Override the os setting for cross platform compilation [aix | darwin | dec_osf |
                        irix | linux | solaris | super-ux | unicosmp | bgl | bgp | bgq].
			Default: OS on which configure is executing as defined by the
                        perl \$OSNAME variable.
     -usr_src <dir1>[,<dir2>[,<dir3>[...]]]
                        Directories containing user source code.

  Options for MMF:

     -use_MMF           Build the MMF configuration (super-parameterized EAM)
     -use_MMF_VT        enable CRM variance transport (VT)
     -crm_nx <n>        CRM's x-grid.
     -crm_ny <n>        CRM's y-grid.
     -crm_nz <n>        CRM's z-grid.
     -crm_dx <n>        CRM's horizontal grid spacing.
     -crm_dt <n>        CRM's timestep.
     -crm_nx_rad <n>    number of averaged columns for CRM radiation calculation in x direction
     -crm_ny_rad <n>    number of averaged columns for CRM radiation calculation in y direction
     -MMF_microphysics_scheme <string>   CRM microphysics package name [sam1mom | m2005 ].
     -use_ECPP          use CRM clouds for vertical transport, aqueous chemistry and wet removable of aerosols
     -crm_adv           CRM advection scheme [MPDATA | UM5]
<<<<<<< HEAD
     -crm <model>       CRM model [sam | samomp | samxx]
     -use_MAML          use multiple atmosphere and multiple land version of MMF
=======
     -crm <model>       CRM model [sam | samxx]
>>>>>>> 965eb463
EOF
}

#-----------------------------------------------------------------------------------------------
# Setting autoflush (an IO::Handle method) on STDOUT helps in debugging.  It forces the test
# descriptions to be printed to STDOUT before the error messages start.

*STDOUT->autoflush();

#-----------------------------------------------------------------------------------------------
# Set the directory that contains the EAM configuration scripts.  If the configure command was
# issued using a relative or absolute path, that path is in $ProgDir.  Otherwise assume the
# command was issued from the current working directory.

(my $ProgName = $0) =~ s!(.*)/!!;      # name of this script
my $ProgDir = $1;                      # name of directory containing this script -- may be a
                                       # relative or absolute path, or null if the script is in
                                       # the user's PATH
my $cwd = getcwd();                    # current working directory
my $cfgdir;                            # absolute pathname of directory that contains this script
if ($ProgDir) {
    $cfgdir = absolute_path($ProgDir);
} else {
    $cfgdir = $cwd;
}

#-----------------------------------------------------------------------------------------------
# Save commandline
my $commandline = "$cfgdir/configure @ARGV";

#-----------------------------------------------------------------------------------------------
# Parse command-line options.
my %opts = (
	    cache       => "config_cache.xml",
	    );
GetOptions(
    "age_of_air_trcs!"          => \$opts{'age_of_air_trcs'},
    "aquaplanet"                => \$opts{'aquaplanet'},
    "cache=s"                   => \$opts{'cache'},
    "cachedir=s"                => \$opts{'cachedir'},
    "cam_bld=s"                 => \$opts{'cam_bld'},
    "cam_exe=s"                 => \$opts{'cam_exe'},
    "cam_exedir=s"              => \$opts{'cam_exedir'},
    "caseroot=s"                => \$opts{'caseroot'},
    "e3smreplay"                => \$opts{'e3smreplay'},
    "cc=s"                      => \$opts{'cc'},
    "ccsm_seq"                  => \$opts{'ccsm_seq'},
    "cflags=s"                  => \$opts{'cflags'},
    "chem=s"                    => \$opts{'chem'},
    "cice_bsizex=s"             => \$opts{'cice_bsizex'},
    "cice_bsizey=s"             => \$opts{'cice_bsizey'},
    "cice_maxblocks=s"          => \$opts{'cice_maxblocks'},
    "cice_decomptype=s"         => \$opts{'cice_decomptype'},
    "clubb_sgs"                 => \$opts{'clubb_sgs'},
    "clubb_opts=s"              => \$opts{'clubb_opts'},
    "co2_cycle"                 => \$opts{'co2_cycle'},
    "comp_intf=s"               => \$opts{'comp_intf'},
    "cosp"                      => \$opts{'cosp'},
    "cppdefs=s"                 => \$opts{'cppdefs'},
    "use_MMF"                   => \$opts{'use_MMF'},
    "use_MMF_VT"                => \$opts{'use_MMF_VT'},
    "use_ECPP"                  => \$opts{'use_ECPP'},
    "crm_nx=s"                  => \$opts{'crm_nx'},
    "crm_ny=s"                  => \$opts{'crm_ny'},
    "crm_nz=s"                  => \$opts{'crm_nz'},
    "crm_dx=s"                  => \$opts{'crm_dx'},
    "crm_dt=s"                  => \$opts{'crm_dt'},
    "crm_nx_rad=s"              => \$opts{'crm_nx_rad'},
    "crm_ny_rad=s"              => \$opts{'crm_ny_rad'},
    "MMF_microphysics_scheme=s"     => \$opts{'MMF_microphysics_scheme'},
    "crm_adv=s"                 => \$opts{'crm_adv'},
    "crm=s"                     => \$opts{'crm'},
    "debug"                     => \$opts{'debug'},
    "rain_evap_to_coarse_aero"  => \$opts{'rain_evap_to_coarse_aero'},
    "bc_dep_to_snow_updates"    => \$opts{'bc_dep_to_snow_updates'},
    "defaults=s"                => \$opts{'defaults'},
    "dyn=s"                     => \$opts{'dyn'},
    "dyn_target=s"              => \$opts{'dyn_target'},
    "edit_chem_mech"            => \$opts{'edit_chem_mech'},
    "waccm_phys"                => \$opts{'waccm_phys'},
    "offline_dyn"               => \$opts{'offline_dyn'},
    "waccmx"                    => \$opts{'waccmx'},
    "cosp_libdir=s"             => \$opts{'cosp_libdir'},
    "esmf_libdir=s"             => \$opts{'esmf_libdir'},
    "mct_libdir=s"              => \$opts{'mct_libdir'},
    "fc=s"                      => \$opts{'fc'},
    "fc_type=s"                 => \$opts{'fc_type'},
    "fflags=s"                  => \$opts{'fflags'},
    "fopt=s"                    => \$opts{'fopt'},
    "gmake=s"                   => \$opts{'gmake'},
    "h|help"                    => \$opts{'help'},
    "hgrid=s"                   => \$opts{'hgrid'},
    "ice=s"                     => \$opts{'ice'},
    "lapack_libdir=s"           => \$opts{'lapack_libdir'},
    "ldflags=s"                 => \$opts{'ldflags'},
    "linker=s"                  => \$opts{'linker'},
    "lnd=s"                     => \$opts{'lnd'},
    "mach=s"                    => \$opts{'mach'},
    "max_n_rad_cnst=s"          => \$opts{'max_n_rad_cnst'},
    "microphys=s"               => \$opts{'microphys'},
    "mpi_inc=s"                 => \$opts{'mpi_inc'},
    "mpi_lib=s"                 => \$opts{'mpi_lib'},
    "nadv=s"                    => \$opts{'nadv'},
    "nadv_tt=s"                 => \$opts{'nadv_tt'},
    "nc_inc=s"                  => \$opts{'nc_inc'},
    "nc_lib=s"                  => \$opts{'nc_lib'},
    "nc_mod=s"                  => \$opts{'nc_mod'},
    "nlev=s"                    => \$opts{'nlev'},
    "ntasks=s"                  => \$opts{'ntasks'},
    "nthreads=s"                => \$opts{'nthreads'},
    "ocn=s"                     => \$opts{'ocn'},
    "pbl=s"                     => \$opts{'pbl'},
    "pcols=s"                   => \$opts{'pcols'},
    "p|pergro"                  => \$opts{'pergro'},
    "phys=s"                    => \$opts{'phys'},
    "pnc_inc=s"                 => \$opts{'pnc_inc'},
    "pnc_lib=s"                 => \$opts{'pnc_lib'},
    "prog_species=s"            => \$opts{'prog_species'},
    "psubcols=s"                => \$opts{'psubcols'},
    "rad=s"                     => \$opts{'rad'},
    "rce"                       => \$opts{'rce'},
    "res=s"                     => \$opts{'res'},
    "rof=s"                     => \$opts{'rof'},
    "scam"                      => \$opts{'scam'},
    "s|silent"                  => \$opts{'silent'},
    "smp!"                      => \$opts{'smp'},
    "spmd!"                     => \$opts{'spmd'},
    "target_os=s"               => \$opts{'target_os'},
    "test"                      => \$opts{'test'},
    "usr_mech_infile=s"         => \$opts{'usr_mech_infile'},
    "usr_src=s"                 => \$opts{'usr_src'},
    "v|verbose"                 => \$opts{'verbose'},
    "version"                   => \$opts{'version'},
)  or usage();

# Give usage message.
usage() if $opts{'help'};

# Echo version info.
version($cfgdir) if $opts{'version'};

# Check for unparsed argumentss
if (@ARGV) {
    print "ERROR: unrecognized arguments: @ARGV\n";
    usage();
}

# Define 3 print levels:
# 0 - only issue fatal error messages
# 1 - only informs what files are created (default)
# 2 - verbose
my $print = 1;
if ($opts{'silent'})  { $print = 0; }
if ($opts{'verbose'}) { $print = 2; }
my $eol = "\n";

my %cfg = ();           # build configuration

#-----------------------------------------------------------------------------------------------
# Make sure we can find required perl modules and configuration files.
# Look for them in the directory that contains the configure script.

# Check for the configuration definition file.
my $config_def_file = "config_files/definition.xml";
(-f "$cfgdir/$config_def_file")  or  die <<"EOF";
** Cannot find configuration definition file \"$config_def_file\" in directory \"$cfgdir\" **
EOF

# Since the chemistry package plays a role in determining the configuration
# defaults, it must be decided which chemistry package is used before
# initializing the configuration object.  But the default chemistry depends
# on the physics package.  So we start by setting the physics package.
my $phys_pkg = 'default';
if (defined $opts{'phys'}) {
    $phys_pkg = lc($opts{'phys'});
}
if ($print>=2) { print "Physics package: $phys_pkg$eol"; }

# Next set the default chemistry package.
my $chem_pkg = 'trop_mam3';

# Change the default if user has specified a non-default physics package.
if ($phys_pkg =~ m/^ideal$|^adiabatic$/) {
    $chem_pkg = 'none';
} elsif (defined $opts{'prog_species'}) {
    $chem_pkg = 'none';
}

# Allow the user to override the default chemistry via the commandline.
if (defined $opts{'chem'}) {
    $chem_pkg = lc($opts{'chem'});

    # But do some consistency checks...

    # If the user has specified adiabatic or ideal physics...
    if ($phys_pkg eq 'ideal' or $phys_pkg eq 'adiabatic') {
        # the only valid chemistry option is 'none'
        if ($chem_pkg ne 'none') {
            die "configure ERROR: -phys is set to $opts{'phys'}.\n".
                "                 -chem can only be set to 'none'.\n";
        }
    }
}

if ($print>=2) { print "Chemistry package: $chem_pkg$eol"; }

# The configuration defaults file overrides the generic defaults in the configuration
# definition file.  The -defaults argument has precedence for setting the configuration
# defaults file.  If -defaults is not used, the file is determined by the chemistry package,
# or if no chemistry, by the dynamics package.
my $config_defaults_file;
if    ($opts{'defaults'})                    {$config_defaults_file = $opts{'defaults'}}
elsif ($opts{'waccmx'})                      {$config_defaults_file = 'config_files/defaults_waccmx.xml'}
elsif ($chem_pkg =~ /waccm_/)                {$config_defaults_file = 'config_files/defaults_waccm5.xml'}
elsif ($opts{'dyn'}  eq 'eul')               {$config_defaults_file = 'config_files/defaults_eul.xml'}
elsif ($opts{'dyn'}  eq 'sld')               {$config_defaults_file = 'config_files/defaults_sld.xml'}
elsif ($opts{'dyn'}  eq 'se')                {$config_defaults_file = 'config_files/defaults_se.xml'}
else                                         {$config_defaults_file = 'config_files/defaults_fv.xml'}
(-f "$cfgdir/$config_defaults_file")  or  die <<"EOF";
** Cannot find configuration defaults file \"$config_defaults_file\" in directory \"$cfgdir\" **
EOF

# Horizontal grid and spectral resolution parameters.
my $horiz_grid_file = 'config_files/horiz_grid.xml';
(-f "$cfgdir/$horiz_grid_file")  or  die <<"EOF";
** Cannot find horizonal grid parameters file \"$horiz_grid_file\" in directory \"$cfgdir\" **
EOF

# System defaults (currently for spmd and smp settings)
my $sys_defaults_file = 'config_files/sys_defaults.xml';
(-f "$cfgdir/$sys_defaults_file")  or  die <<"EOF";
** Cannot find system defaults file \"$sys_defaults_file\" in directory \"$cfgdir\" **
EOF

# The XML::Lite module is required to parse the XML configuration files.
(-f "$cfgdir/perl5lib/XML/Lite.pm")  or  die <<"EOF";
** Cannot find perl module \"XML/Lite.pm\" in directory \"$cfgdir/perl5lib\" **
EOF

# The Build::Config module provides utilities to store and manipulate the configuration.
(-f "$cfgdir/perl5lib/Build/Config.pm")  or  die <<"EOF";
** Cannot find perl module \"Build/Config.pm\" in directory \"$cfgdir/perl5lib\" **
EOF

if ($print>=2) { print "EAM configuration script directory: $cfgdir$eol"; }
if ($print>=2) { print "Configuration defaults file: $config_defaults_file$eol"; }

#-----------------------------------------------------------------------------------------------
# Add $cfgdir/perl5lib to the list of paths that Perl searches for modules
unshift @INC, "$cfgdir/perl5lib";
unshift @INC, "$cfgdir";
require XML::Lite;
require Build::Config;    #use module file in cam/bld/perl5lib/Build/Config.pm

# Initialize the configuration.  The $config_def_file provides the definition of a EAM
# configuration, and the $config_defaults_file provides default values for a specific EAM
# configuration.   $cfg_ref is a reference to the new configuration object.
my $cfg_ref = Build::Config->new("$cfgdir/$config_def_file", "$cfgdir/$config_defaults_file");

#-----------------------------------------------------------------------------------------------
# Building from within ccsm scripts?
my $ccsm_seq = (defined $opts{'ccsm_seq'}) ? 1 : 0;
$cfg_ref->set('ccsm_seq', $ccsm_seq);

# Note that when building within the CCSM scripts the EAM Makefile is not written
# since the CCSM build does not use it.  Many of the checks to ensure that a working
# EAM Makefile is produced are disabled when the ccsm option is set.  Use the $cam_build
# variable to turn on EAM specific tests.
my $cam_build = 1;
if (($ccsm_seq)) {
    $cam_build = 0;
}

#-----------------------------------------------------------------------------------------------
# EAM root directory.
my $cam_root = absolute_path("$cfgdir/../../..");

if (-d "$cam_root/components/eam/src") {
    $cfg_ref->set('cam_root', $cam_root);
} else {
    die <<"EOF";
** Invalid EAM root directory: $cam_root
**
** The EAM root directory must contain the subdirectory components/eam/src/.
** It is derived from "config_dir/../../.." where config_dir is the
** directory in the EAM distribution that contains the configuration
** scripts.
EOF
}

if ($print>=2) { print "EAM root directory: $cam_root$eol"; }

#-----------------------------------------------------------------------------------------------
# EAM build directory.
my $cam_bld;
if (defined $opts{'cam_bld'}) {
    $cam_bld = absolute_path($opts{'cam_bld'});
}
else { # use default value
    $cam_bld = absolute_path($cfg_ref->get('cam_bld'));
}

if (-d $cam_bld or mkdirp($cam_bld)) {
    # If the build directory exists or can be made then set the value...
    $cfg_ref->set('cam_bld', $cam_bld);
}
else {
    die <<"EOF";
** Could not create the specified EAM build directory: $cam_bld
EOF
}

if ($print>=2) { print "EAM build directory: $cam_bld$eol"; }

#-----------------------------------------------------------------------------------------------
# EAM install directory.
my $cam_exedir;
if (defined $opts{'cam_exedir'}) {
    $cam_exedir = absolute_path($opts{'cam_exedir'});
}
else { # use default value
    $cam_exedir = absolute_path($cfg_ref->get('cam_exedir'));
}

if ($cam_build) {

    if (-d $cam_exedir or mkdirp($cam_exedir)) {
	# If the install directory exists or can be made then set the value...
	$cfg_ref->set('cam_exedir', $cam_exedir);
    } else {
	die <<"EOF";
** Could not create the specified EAM installation directory: $cam_exedir
EOF
    }

    if ($print>=2) { print "EAM executable will be created in: $cam_exedir$eol"; }
}

if (defined $opts{'caseroot'}) {
    $cfg_ref->set('caseroot', $opts{'caseroot'})
}

#-----------------------------------------------------------------------------------------------
# User source directories.
my $usr_src = '';
if (defined $opts{'usr_src'}) {
    my @dirs = split ',', $opts{'usr_src'};
    my @adirs;
    while ( my $dir = shift @dirs ) {
	if (-d "$dir") {
	    push @adirs, absolute_path($dir);
	} else {
	    die "** User source directory does not exist: $dir\n";
	}
    }
    $usr_src = join ',', @adirs;
    $cfg_ref->set('usr_src', $usr_src);
}

if ($print>=2) { print "User source directories: $usr_src$eol"; }

#-----------------------------------------------------------------------------------------------
# configuration cache directory and file.
my $config_cache_dir;
my $config_cache_file;
if (defined $opts{'cachedir'}) {
    $config_cache_dir = absolute_path($opts{'cachedir'});
}
else {
    $config_cache_dir = $cfg_ref->get('cam_bld');
}

if (-d $config_cache_dir or mkdirp($config_cache_dir)) {
    $config_cache_file = "$config_cache_dir/$opts{'cache'}";
} else {
    die <<"EOF";
** Could not create the specified directory for configuration cache file: $config_cache_dir
EOF
}

if ($print>=2) { print "Configuration cache file: $config_cache_file$eol"; }

#-----------------------------------------------------------------------------------------------
# Platform properties ##########################################################################
#-----------------------------------------------------------------------------------------------

#-----------------------------------------------------------------------------------------------
# Determine target system name, using hostname if not otherwsie specified
my ($mach) = split /\./, hostname();
if (defined $opts{'mach'}) {
    $mach = $opts{'mach'};
}
$cfg_ref->set('mach', $mach);

if ($print>=2) { print "MACH: $mach$eol"; }

#-----------------------------------------------------------------------------------------------
# Determine target OS -- allow cross compilation only if target_os is specified on commandline.
my $target_os = $OSNAME;
if (defined $opts{'target_os'}) {
    $target_os = $opts{'target_os'};
}
$cfg_ref->set('target_os', $target_os);

if ($print>=2) { print "Target OS: $target_os$eol"; }

#-----------------------------------------------------------------------------------------------
# Read system defaults file.
my %sys_defaults = get_sys_defaults("$cfgdir/$sys_defaults_file", $target_os);

#-----------------------------------------------------------------------------------------------
# SPMD
my $spmd_val = (defined $opts{'spmd'}) ? $opts{'spmd'} : $sys_defaults{'spmd'};

# Check whether ntasks specified.
my $ntasks;
if (defined $opts{'ntasks'}) {
    $cfg_ref->set('ntasks', $opts{'ntasks'});
    $ntasks = $opts{'ntasks'};

    # Check for legal ntasks value
    if ($ntasks < 1) {
	die "ERROR: ntasks value < 1: ntasks= $ntasks $eol";
    }
    else {
	# a positive value of ntasks implies -spmd
	$spmd_val = 1;
    }
}

$cfg_ref->set('spmd', $spmd_val);
my $spmd = $spmd_val ? 'ON': 'OFF';

if ($print>=2) { print "SPMD parallelism: $spmd$eol";}
if ($print>=2 and $ntasks) { print "Number of MPI tasks: $ntasks$eol";}

#-----------------------------------------------------------------------------------------------
# SMP
my $smp_val = (defined $opts{'smp'}) ? $opts{'smp'} : $sys_defaults{'smp'};

# Check whether nthreads specified.
my $nthreads;
if (defined $opts{'nthreads'}) {
    $cfg_ref->set('nthreads', $opts{'nthreads'});
    $nthreads = $opts{'nthreads'};

    # Check for legal nthreads value
    if ($nthreads < 1) {
	die "ERROR: nthreads value < 1: nthreads= $nthreads $eol";
    }
    else {
	# a positive value of nthreads implies -smp
	$smp_val = 1;
    }
}

$cfg_ref->set('smp', $smp_val);
my $smp = $smp_val ? 'ON': 'OFF';

if ($print>=2) { print "SMP parallelism: $smp$eol";}
if ($print>=2 and $nthreads) { print "Number of OMP threads: $nthreads$eol";}

#-----------------------------------------------------------------------------------------------
# Determine which packages/component to include  ###############################################
#-----------------------------------------------------------------------------------------------

#-----------------------------------------------------------------------------------------------
# Component interfaces
if (defined $opts{'comp_intf'}) {
    $cfg_ref->set('comp_intf', lc($opts{'comp_intf'}) );
}
my $comp_intf = $cfg_ref->get('comp_intf');

if ($print>=2) { print "Component interface: $comp_intf$eol"; }

#-----------------------------------------------------------------------------------------------
# Physics package
# The physics package is determined before the configuration object is initialized.
# So add it to the config object now.
$cfg_ref->set('phys', $phys_pkg);

#-----------------------------------------------------------------------------------------------
# Dynamics package, override homme and set to se
if (defined $opts{'dyn'}) {
    if ($opts{'dyn'} eq "homme"){
      $cfg_ref->set('dyn', "se" );
      print "+------------------------------------------------+\n";
      print  "|                                               |\n";
      print  "|WARNING: -dyn homme is no longer valid, please |\n";
      print  "|          use -dyn se instead.                 |\n";
      print  "|                                               |\n";
      print  "|       Automatically switching to se.          |\n";
      print  "|                                               |\n";
      print "+------------------------------------------------+\n";
    } else {
      $cfg_ref->set('dyn', lc($opts{'dyn'}) );
    }
    if (defined $opts{'dyn_target'}) {
        #$cfg_ref->set('dyn_target', $opts{'dyn_target'});
        if (substr($opts{'dyn_target'},0,5) eq 'preqx') {
            # preqx, preqx_acc, preqx_kokkos use 'preqx' namelist defaults
            $cfg_ref->set('dyn_target', 'preqx');
        }
        if (substr($opts{'dyn_target'},0,5) eq 'theta') {
            # theta_* uses 'theta-l' namelist defaults
            $cfg_ref->set('dyn_target', 'theta-l');
        }
        print  "SE dycore target options:\n";
        print  "  build target:    $opts{'dyn_target'}\n";
        my $temp = $cfg_ref->get('dyn_target');
        print  "  namelist target: $temp\n";
    }
}

my $dyn_pkg = $cfg_ref->get('dyn');

if ($print>=2) { print "Dynamics package: $dyn_pkg$eol"; }


# offline driver
if (defined $opts{'offline_dyn'}) {
    $cfg_ref->set('offline_dyn', $opts{'offline_dyn'});
}
my $offline_dyn = $cfg_ref->get('offline_dyn');

# offline driver only runs with FV dycore
if ( ($offline_dyn) and ($dyn_pkg ne 'fv') ) {
    die <<"EOF";
** ERROR: Offline driver only applicable to the FV dycore.
EOF
}

#-----------------------------------------------------------------------------------------------
# Test tracer package
if (defined $opts{'nadv_tt'}) {
    $cfg_ref->set('nadv_tt', $opts{'nadv_tt'});
}
my $ttrac_nadv = $cfg_ref->get('nadv_tt');

if ($print>=2) { print "Number of user requested test tracers: $ttrac_nadv$eol"; }


#-----------------------------------------------------------------------------------------------
# Radiatively active constituents.
if (defined $opts{'max_n_rad_cnst'}) {
    $cfg_ref->set('max_n_rad_cnst', $opts{'max_n_rad_cnst'});
}
my $max_n_rad_cnst = $cfg_ref->get('max_n_rad_cnst');

if ($print>=2) { print "Maximum radiatively active tracers: $max_n_rad_cnst$eol"; }

#-----------------------------------------------------------------------------------------------
# Chemistry package
# The chemistry package is determined before the configuration object is initialized.
# So add it to the config object now.
$cfg_ref->set('chem', $chem_pkg);

# waccm physics
if (defined $opts{'waccm_phys'}) {
    $cfg_ref->set('waccm_phys', $opts{'waccm_phys'});
}
my $waccm_phys = $cfg_ref->get('waccm_phys');


# WACCM only runs with FV dycore
if ( ($waccm_phys) and ($dyn_pkg ne 'fv') and ($dyn_pkg ne 'se') ) {
    die <<"EOF";
** ERROR: WACCM physics only runs with FV or Spectral Element as the dycore.
EOF
}

# WACCM includes 4 age of air tracers by default
if ($chem_pkg =~ /waccm_mozart/ or $chem_pkg =~ /waccmx_mozart/ or $chem_pkg =~ /waccm_tsmlt/) {
    $cfg_ref->set('age_of_air_trcs', 1);
}

# Allow user to override WACCM default, or turn on the age of air tracers
# in non-WACCM runs.
if (defined $opts{'age_of_air_trcs'}) {
    $cfg_ref->set('age_of_air_trcs', $opts{'age_of_air_trcs'});
}
my $age_of_air_trcs = $cfg_ref->get('age_of_air_trcs') ? "ON" : "OFF";

if ($print>=2) { print "Age of air tracer package: $age_of_air_trcs$eol"; }

# waccmx option
if (defined $opts{'waccmx'}) {
    $cfg_ref->set('waccmx', $opts{'waccmx'});
}
my $waccmx = $cfg_ref->get('waccmx');

# Use new treatment of BC/dust deposition to ice/snow?
my $bc_dep_to_snow_updates_opt = (defined $opts{'bc_dep_to_snow_updates'}) ? 1 : 0;
$cfg_ref->set('bc_dep_to_snow_updates', $bc_dep_to_snow_updates_opt);
my $bc_dep_to_snow_updates = $bc_dep_to_snow_updates_opt ? 1:0;

if ($print>=2) { print "Is bc_dep_to_snow_updates active (0-NO; 1-YES)?: $bc_dep_to_snow_updates$eol"; }

# Use "rain_evap_to_coarse_aero" in MAM3 or MAM4? [BSINGH -  For extra coarse mode species for BC, POM and SOA]
my $rain_evap_to_coarse_aero_opt = (defined $opts{'rain_evap_to_coarse_aero'}) ? 1 : 0;
$cfg_ref->set('rain_evap_to_coarse_aero', $rain_evap_to_coarse_aero_opt);
my $rain_evap_to_coarse_aero = $rain_evap_to_coarse_aero_opt ? 1:0;

if ($print>=2) { print "Is rain_evap_to_coarse_aero active (0-NO; 1-YES)?: $rain_evap_to_coarse_aero$eol"; }


#-----------------------------------------------------------------------------------------------

# Prognostic species package(s)
if (defined $opts{'prog_species'}) {
    $cfg_ref->set('prog_species', $opts{'prog_species'});
    if ($chem_pkg ne 'none'){
	die "ERROR: chem and prog_species cannot be both specified.\n";
      }
}
if (defined $opts{'edit_chem_mech'}) {
    $cfg_ref->set('edit_chem_mech', $opts{'edit_chem_mech'});
}
if (defined $opts{'usr_mech_infile'}) {
    $cfg_ref->set('usr_mech_infile', $opts{'usr_mech_infile'});
}

#-----------------------------------------------------------------------------------------------
# Prognostic aerosol/GHG package(s)
my $prog_species = $cfg_ref->get('prog_species');

if (($waccm_phys) and ($chem_pkg eq 'none') and !($prog_species)) {
    die <<"EOF";
** ERROR: WACCM physics only runs with chemistry.
EOF
}

#-----------------------------------------------------------------------------------------------
# Biogeochemistry option
if (defined $opts{'co2_cycle'}) {
    $cfg_ref->set('co2_cycle', $opts{'co2_cycle'});
}
my $co2_cycle = $cfg_ref->get('co2_cycle');

if ($co2_cycle and $print>=2) { print "co2_cycle option: ON$eol"; }

#-----------------------------------------------------------------------------------------------
# Micro-physics package

# The default for the current physics package is:
my $microphys_pkg = 'mg1';

#Set the default microphysics package for CLUBB to mg2
if (defined $opts{'clubb_sgs'}) {
    $microphys_pkg = 'mg2';
}

# But if the physics package is adiabatic, ideal, change the default
if ($phys_pkg =~ m/^ideal$|^adiabatic$/) {
    $microphys_pkg = 'rk';
} elsif ($phys_pkg eq 'default' and !defined $opts{'clubb_sgs'}) {
    $microphys_pkg = 'mg1';
}

# Allow the user to override the default via the commandline.
if (defined $opts{'microphys'}) {
    $microphys_pkg = lc($opts{'microphys'});

    # Alias mg -> mg1 for backwards compatibility
    if ($microphys_pkg eq 'mg') {
        $microphys_pkg = 'mg1';
    }
}

$cfg_ref->set('microphys', $microphys_pkg);

if ($print>=2) { print "Microphysics package: $microphys_pkg$eol"; }

#-----------------------------------------------------------------------------------------------
# CLUBB

if (defined $opts{'clubb_sgs'}) {
    $cfg_ref->set('clubb_sgs', $opts{'clubb_sgs'});
}
my $clubb_sgs = $cfg_ref->get('clubb_sgs');

# consistency checks...

# CLUBB_SGS only works with mg microphysics
if ($clubb_sgs and $microphys_pkg !~ m/^mg/) {
    die <<"EOF";
**    ERROR: microphysics package set to: $microphys_pkg
**    CLUBB_SGS only works with MG microphysics.
EOF
}

#-----------------------------------------------------------------------------------------------
# Break apart CLUBB options into separate fields

if (defined $opts{'clubb_opts'}) {
     my @clubb_temp_opts = split /,/, $opts{'clubb_opts'};
     foreach (@clubb_temp_opts) {
        $cfg_ref->set("$_", '1');
     }
}
my $clubb_do_deep = $cfg_ref->get('clubb_do_deep');
my $clubb_do_adv = $cfg_ref->get('clubb_do_adv');
my $clubb_single_prec = $cfg_ref->get('clubb_single_prec');
if ($print>=2) { print "clubb_do_deep=',$clubb_do_deep,$eol"; }
if ($print>=2) { print "clubb_do_adv=',$clubb_do_adv,$eol"; }
if ($print>=2) { print "clubb_single_prec=',$clubb_single_prec,$eol"; }

#-----------------------------------------------------------------------------------------------
# Macro-physics package

my $macrophys_pkg = 'park';
if ($phys_pkg =~ /ideal|adiabatic/) { $macrophys_pkg = 'none'; }
if ($clubb_sgs == 1) { $macrophys_pkg = 'clubb_sgs'; }
$cfg_ref->set('macrophys', $macrophys_pkg);
if ($print>=2) { print "Macrophysics package: $macrophys_pkg$eol"; }

#-----------------------------------------------------------------------------------------------
# PBL package

# Set default:
my $pbl_pkg = 'uw';
if ($phys_pkg =~ m/ideal|adiabatic/) {
    $pbl_pkg = 'hb';
}

# Override if using CLUBB
if ($clubb_sgs == 1) { $pbl_pkg = 'clubb_sgs'; }

# Allow the user to override the default via the commandline.
if (defined $opts{'pbl'}) { $pbl_pkg = lc($opts{'pbl'}); }

# consistency checks...

# UW PBL only works with mg microphysics
if ($pbl_pkg =~ m/uw/i) {
    unless ($microphys_pkg =~ /^mg/) {
	die <<"EOF";
**    ERROR: microphysics package set to: $microphys_pkg
**    The UW PBL scheme only works with MG microphysics.
EOF
    }
}

$cfg_ref->set('pbl', $pbl_pkg);

if ($print>=2) { print "Using $pbl_pkg PBL scheme.$eol"; }

#-----------------------------------------------------------------------------------------------
# Radiation package

# Allow the user to override the default via the commandline.
my $rad_pkg = 'rrtmg';
if (defined $opts{'rad'}) {
    $rad_pkg = lc($opts{'rad'});
}
$cfg_ref->set('rad', $rad_pkg);

if ($print>=2) { print "Radiation package: $rad_pkg$eol"; }

#-----------------------------------------------------------------------------------------------
# Option to build the COSP simulator
if (defined $opts{'cosp'}) {
    $cfg_ref->set('cosp', $opts{'cosp'});
}
my $cosp = $cfg_ref->get('cosp');

if ($cosp and $print>=2) { print "COSP simulator enabled$eol"; }

#-----------------------------------------------------------------------------------------------
# Aquaplanet mode
# This provides a flag to the atmosphere to let it know that it's running in aquaplanet mode.
# This flag is mainly used by the dycore to set the fixed dry mass of the atmosphere.
# It is independent of which model is used to specify the aquaplanet surface properties.
my $aquaplanet = 0;
# user override
if (defined $opts{'aquaplanet'}) {
    $aquaplanet = 1;
}
$cfg_ref->set('aquaplanet', $aquaplanet);
my $aqua_mode = $aquaplanet ? "ON" : "OFF";
if ($print>=2) { print "Aqua-planet mode: $aqua_mode$eol"; }

#-----------------------------------------------------------------------------------------------
# RCE mode (radiative-convective equilibrium)
# This provides a flag to indicate that we are running an RCE case. This is normally used
# along with the aquaplanet flag, but could be used with an idealized land surface.
# This flag is mainly used to set the initial condition files that matches the grid.
# this flag is not sufficient to run an RCE case, as many namelist variables need to be set
# by the use case file to use idleaized ozone, disable rotation, and homogenize
# radiation, albedo, SST, and solar zenith angle.
my $rce = 0;
# user override
if (defined $opts{'rce'}) {
    $rce = 1;
}
$cfg_ref->set('rce', $rce);
my $rce_mode = $rce ? "ON" : "OFF";
if ($print>=2) { print "Radiative-Convctive Equilibrium mode: $rce_mode$eol"; }

#-----------------------------------------------------------------------------------------------
# Ocean model
my $ocn_pkg = 'docn';
# If the physics package is adiabatic, or ideal, change the default
if ($phys_pkg =~ m/ideal|adiabatic/) {
    $ocn_pkg = 'socn';
}

# Allow the user to override the default via the commandline.
if (defined $opts{'ocn'}) {
    $ocn_pkg = lc($opts{'ocn'});
}

$cfg_ref->set('ocn', $ocn_pkg);

if ($print>=2) { print "Ocean package: $ocn_pkg$eol"; }

#-----------------------------------------------------------------------------------------------
# Land model
my $lnd_pkg = 'clm';
# If the physics package is adiabatic, or ideal, change the default
if ($phys_pkg =~ m/ideal|adiabatic/) {
    $lnd_pkg = 'slnd';
}
elsif ($ocn_pkg eq 'aquaplanet') {
    $lnd_pkg = 'slnd';
}

# If building for CESM then do nothing for land component
if ($ccsm_seq) {
    $lnd_pkg = 'none';
}

# Allow the user to override the default via the commandline.
if (defined $opts{'lnd'}) {
    $lnd_pkg = lc($opts{'lnd'});
}


$cfg_ref->set('lnd', $lnd_pkg);

if ($print>=2) { print "Land package: $lnd_pkg$eol"; }

#-----------------------------------------------------------------------------------------------
# Sea ice model
my $ice_pkg = 'cice';
# If the physics package is adiabatic or ideal, change the default
if ($phys_pkg =~ m/ideal|adiabatic/) {
    $ice_pkg = 'sice';
} elsif ($ocn_pkg eq 'aquaplanet') {
    $ice_pkg = 'sice';
}

# If building for CESM then do nothing for sea ice component
if ($ccsm_seq) {
    $ice_pkg = 'none';
}

# Allow the user to override the default via the commandline.
if (defined $opts{'ice'}) {
    $ice_pkg = lc($opts{'ice'});
}

$cfg_ref->set('ice', $ice_pkg);

if ($print>=2) { print "Sea ice package: $ice_pkg$eol"; }

#-----------------------------------------------------------------------------------------------
# Runoff model
my $rof_pkg = 'rtm';
# If the physics package is adiabatic, or ideal, change the default
if ($phys_pkg =~ m/ideal|adiabatic/) {
    $rof_pkg = 'srof';
}
elsif ($ocn_pkg eq 'aquaplanet') {
    $rof_pkg = 'srof';
}
# If building for CESM then do nothing for runoff component
if ($ccsm_seq) {
    $rof_pkg = 'none';
}

# Allow the user to override the default via the commandline.
if (defined $opts{'rof'}) {
    $rof_pkg = lc($opts{'rof'});
}


$cfg_ref->set('rof', $rof_pkg);

if ($print>=2) { print "Runoff package: $rof_pkg$eol"; }

#-----------------------------------------------------------------------------------------------
# Use modifications for perturbation growth testing?
if (defined $opts{'pergro'}) {
    $cfg_ref->set('pergro', $opts{'pergro'});
}
my $pergro = $cfg_ref->get('pergro') ? "ON" : "OFF";

if ($print>=2) { print "Perturbation growth testing: $pergro$eol"; }

#-----------------------------------------------------------------------------------------------
# Single column mode
if (defined $opts{'scam'}) {
    $cfg_ref->set('scam', 1);
}
my $scam = $cfg_ref->get('scam') ? "ON" : "OFF";

# Currently only Spectral Element dycore supports SCM
if ($scam eq 'ON' and $dyn_pkg ne 'se') {
    die <<"EOF";
**  ERROR: The Single Column Model only works with Spectral Element dycore.
**         Requested dycore is: $dyn_pkg
EOF
}

if ($print>=2) { print "EAM single column mode (SCAM): $scam$eol"; }

#-----------------------------------------------------------------------------------------------
# Generate IOP
if (defined $opts{'e3smreplay'}) {
    $cfg_ref->set('e3smreplay', 1);
}

my $e3smreplay = $cfg_ref->get('e3smreplay') ? "ON" : "OFF";

# The only dycore supported in REPLAY mode is Spectral Element
if ($e3smreplay eq 'ON'  and $dyn_pkg ne 'se') {
    die <<"EOF";
**  ERROR: REPLAY mode only works with Spectral Element dycore.
**         Requested dycore is: $dyn_pkg
EOF
}

if ($print>=2) { print "Produce IOP file for SCAM: $e3smreplay$eol"; }

#-----------------------------------------------------------------------------------------------
# Multiscale Modelling Framework mode (MMF)
if (defined $opts{'use_MMF'}) {
    # disable other scheme options
    $pbl_pkg = 'none';
    $microphys_pkg = 'none';
    $cfg_ref->set('pbl', $pbl_pkg);
    $cfg_ref->set('microphys', $microphys_pkg);
    $cfg_ref->set('macrophys', 'none');
    if (defined $opts{'use_ECPP'})            { $cfg_ref->set('use_ECPP', 1); }
    if (defined $opts{'use_MMF_VT'})          { $cfg_ref->set('use_MMF_VT', 1); }
    $cfg_ref->set('use_MMF', 1);
    $cfg_ref->set('crm_nx', $opts{'crm_nx'});
    $cfg_ref->set('crm_ny', $opts{'crm_ny'});
    $cfg_ref->set('crm_nz', $opts{'crm_nz'});
    $cfg_ref->set('crm_dx', $opts{'crm_dx'});
    $cfg_ref->set('crm_dt', $opts{'crm_dt'});
    if (defined $opts{'crm_nx_rad'}) { $cfg_ref->set('crm_nx_rad', $opts{'crm_nx_rad'}); }
    if (defined $opts{'crm_ny_rad'}) { $cfg_ref->set('crm_ny_rad', $opts{'crm_ny_rad'}); }
    $cfg_ref->set('MMF_microphysics_scheme', $opts{'MMF_microphysics_scheme'});
    $cfg_ref->set('crm_adv', $opts{'crm_adv'});
    $cfg_ref->set('crm', $opts{'crm'});
    # Check that model is not using threading for the MMF
    if ($nthreads > 1) {
     die <<"EOF";
**  ERROR: MMF mode may only use single thread
**         nthreads set to $nthreads
**
EOF
    }
}

#-----------------------------------------------------------------------------------------------
# Horizontal grid parameters
if (defined $opts{'hgrid'}) {
    $cfg_ref->set('hgrid', $opts{'hgrid'});
}
elsif (defined $opts{'res'}) {
    $cfg_ref->set('hgrid', $opts{'res'});
}
my $hgrid = $cfg_ref->get('hgrid');

# set_horiz_grid sets the parameters for specific dycore/hgrid combinations.
set_horiz_grid("$cfgdir/$horiz_grid_file", $cfg_ref);

if ($print>=2) { print "Horizontal grid specifier: $hgrid$eol"; }

#-----------------------------------------------------------------------------------------------
# Maximum number of columns in a chunk. If set as an option, then it is a compile-time parameter
# (ppcols == 'TRUE'). Otherwise, pcols is a runtime parameter set by the namelist parameter
# phys_chnk_fdim.
if (defined $opts{'pcols'}) {
    $cfg_ref->set('pcols', $opts{'pcols'});
    $cfg_ref->set('ppcols', 'TRUE');
} else {
    $cfg_ref->set('ppcols', 'FALSE');
}
my $pcols = $cfg_ref->get('pcols');

# Override PCOLS setting if configuring for SCAM. Also make it a compile-time parameter.
if ($scam eq 'ON') {
    $pcols = 1;
    $cfg_ref->set('pcols', $pcols);
    $cfg_ref->set('ppcols', 'TRUE');
}

# Check valid value of pcols
unless ( $pcols >= 1 ) {
    die <<"EOF";
** ERROR: invalid chunk size: $pcols
EOF
}

if ($print>=2) { print "Maximum number of columns in a chunk: $pcols$eol"; }

#-----------------------------------------------------------------------------------------------
# Maximum number of sub-columns in a chunk.
if (defined $opts{'psubcols'}) {
    $cfg_ref->set('psubcols', $opts{'psubcols'});
}
my $psubcols = $cfg_ref->get('psubcols');

# Check valid value of psubcols
unless ( $psubcols >= 1 ) {
    die <<"EOF";
** ERROR: invalid size for sub-columns: $psubcols
EOF
}

if ($print>=2) { print "Maximum number of sub-columns per column: $psubcols$eol"; }
#-----------------------------------------------------------------------------------------------
# Number of vertical levels
if (defined $opts{'nlev'}) {
    $cfg_ref->set('nlev', $opts{'nlev'});
}
my $nlev = $cfg_ref->get('nlev');

# Check valid value of nlev
unless ( $nlev >= 1 ) {
    die <<"EOF";
** ERROR: invalid number of vertical levels: $nlev
EOF
}

if ($print>=2) { print "Number of vertical levels: $nlev$eol"; }

#------------------------------------------------------------------------------------------------
# chemistry preprocessor....
#  -- avoid using the chem_preprocessor unless it's required
#------------------------------------------------------------------------------------------------
my $chem_nadv = 0;
my $chem_cppdefs = '';
my $chem_src_dir = '';

if (($rain_evap_to_coarse_aero == 1) && ($chem_pkg eq 'trop_mam4')) {
    $chem_pkg = 'trop_mam4_resus'
}
if ($rain_evap_to_coarse_aero == 1 && ($chem_pkg eq 'trop_mam4_mom')) {
    $chem_pkg = 'trop_mam4_resus_mom'
}

if (!$prog_species) {
  $chem_src_dir = "$cam_root/components/eam/src/chemistry/pp_$chem_pkg";
  $cfg_ref->set('chem_src_dir', $chem_src_dir);
}

if (($chem_pkg ne 'none') || ($prog_species)) {

    # customize chemistry
    my $edit_chem_mech = $cfg_ref->get('edit_chem_mech');
    my $usr_mech_infile = $cfg_ref->get('usr_mech_infile');
    my $prog_species = $cfg_ref->get('prog_species');

    my $customize = $prog_species || $edit_chem_mech || $usr_mech_infile;

    if ($customize) {
        my $chem_proc_src ;
        $chem_proc_src = "$cam_bld/chem_proc/source";
	$cfg_ref->set('chem_proc_src', $chem_proc_src) ;
	my $fc_type;
        if (defined $ENV{COMPILER}) {
	    $fc_type = $ENV{COMPILER};
	} elsif (defined $opts{'fc_type'}) {
	    $fc_type = $opts{'fc_type'};
	}
	($chem_nadv) = chem_preprocess($cfg_ref,$print,$fc_type);
    } else {
       # copy over chem docs
	copy("$chem_src_dir/chem_mech.doc",$cam_bld) or die "copy failed $! \n";
	copy("$chem_src_dir/chem_mech.in" ,$cam_bld) or die "copy failed $! \n";
        ($chem_nadv) = chem_number_adv($chem_src_dir);
    }

}
if ($chem_pkg =~ '_mam3') {
    $chem_cppdefs = ' -DMODAL_AERO -DMODAL_AERO_3MODE ';
} elsif ($chem_pkg =~ '_mam4_mom' || $chem_pkg =~ '_mam4_resus_mom' ) {
    $chem_cppdefs = ' -DMODAL_AERO -DMODAL_AERO_4MODE_MOM ';
} elsif ($chem_pkg =~ '_mam4' ) {
    $chem_cppdefs = ' -DMODAL_AERO -DMODAL_AERO_4MODE ';
} elsif ($chem_pkg =~ '_mam7') {
    $chem_cppdefs = ' -DMODAL_AERO -DMODAL_AERO_7MODE ';
} elsif ($chem_pkg =~ '_mam9') {
    $chem_cppdefs = ' -DMODAL_AERO -DMODAL_AERO_9MODE ';
}

if ($bc_dep_to_snow_updates == 1) {
    $chem_cppdefs = "$chem_cppdefs  -DMODAL_AER"
}

if ($rain_evap_to_coarse_aero == 1 && ($chem_pkg =~ '_mam3' || $chem_pkg =~ '_mam4' || $chem_pkg eq 'trop_mam4_resus' || $chem_pkg eq 'trop_mam4_resus_soag' || $chem_pkg eq 'trop_mam4_resus_mom')) {
    $chem_cppdefs = "$chem_cppdefs  -DRAIN_EVAP_TO_COARSE_AERO "
}

#-----------------------------------------------------------------------------------------------
# Number of advected constituents
my $nadv;
if (defined $opts{'nadv'}) {
    $cfg_ref->set('nadv', $opts{'nadv'});
}
else {

    # If the user hasn't specified the number of advected constituents via the -nadv
    # commandline arg, then determine the default number.

    # There is always at least one advected constituent, the specific humidity, even
    # if it's set to zero which is the case for adiabatic or ideal physics.
    $nadv = 1;

    # If neither adiabatic nor ideal physics are used, then accumulate advected constituents
    # from the moist physics and chemistry processes.

    unless ($phys_pkg eq 'ideal' or $phys_pkg eq 'adiabatic') {

        # Microphysics parameterization
        if ($microphys_pkg eq 'rk') {
            $nadv += 2;
            if ($print>=2) { print "Advected constituents added by $microphys_pkg microphysics: 2$eol"; }
        }
        elsif ($microphys_pkg =~ /^mg1/) {
            $nadv += 4;
            if ($print>=2) { print "Advected constituents added by $microphys_pkg microphysics: 4$eol"; }
        }
        elsif ($microphys_pkg =~/^mg2/) {
            $nadv += 8;
            if ($print>=2) { print "Advected constituents added by $microphys_pkg microphysics: 8$eol"; }
        }

        if ($clubb_do_adv) {
            $nadv += 9;
                if ($print>=2) { print "Advected constituents added by $microphys_pkg microphysics: 8$eol"; }
        }

        # co2_cycle
        if ($co2_cycle) {
            $nadv += 4;
            if ($print>=2) { print "Advected constituents added by co2_cycle: 4$eol"; }
        }

        # Chemistry package:
        $nadv += $chem_nadv;
        if ($print>=2) { print "Advected constituents added by chemistry $chem_pkg: $chem_nadv$eol"; }

        # Advected tracers for MMF - same for 1-mom and 2-mom (1-mom ignores number concentration)
        # - cloud liquid amount
        # - cloud ice amount
        # - cloud liquid number
        # - cloud ice number
        # - precipitating rain amount
        # - precipitating snow amount
        # - precipitating rain number
        # - precipitating snow number
        if (defined $opts{'use_MMF'}) {
            $nadv += 8;
            if ($print>=2) { print "Advected constituents added for MMF physics package: 8$eol"; }
        }

        # MMF variance transport tracers
        if (defined $opts{'use_MMF_VT'}) {
            $nadv += 2; # add tracers for CRM t and q variance transport
            if ($print>=2) { print "Advected variance constituent added for MMF: 2$eol"; }
        }

    }

    # Add in specified test tracers.  These may be present with adiabatic or ideal physics.
    $nadv += $ttrac_nadv;
    if ($print>=2 and $ttrac_nadv) { print "Advected constituents added by test tracer package: $ttrac_nadv$eol"; }

    if ($age_of_air_trcs eq "ON") {
	$nadv += 4;
        if ($print>=2) { print "Advected constituents added by the age of air tracer package: 4$eol"; }
    }

    $cfg_ref->set('nadv', $nadv);
}

$nadv = $cfg_ref->get('nadv');
if ($print>=2) { print "Total advected constituents: $nadv$eol"; }

#-----------------------------------------------------------------------------------------------
# Setup the CICE build
# cice setup is controlled by cime. The block in eam's configure is remove

#-----------------------------------------------------------------------------------------------
# Makefile configuration #######################################################################
#-----------------------------------------------------------------------------------------------

#-----------------------------------------------------------------------------------------------
# Name of EAM executable.
if (defined $opts{'cam_exe'}) {
    $cfg_ref->set('cam_exe', $opts{'cam_exe'});
}
my $cam_exe = $cfg_ref->get('cam_exe');

if ($print>=2) { print "Name of EAM executable: $cam_exe$eol"; }

#-----------------------------------------------------------------------------------------------
# Set default Fortran and C compilers
my $fc = '';
my $fc_type = '';
my $cc = '';

if ($target_os eq 'aix') {
    if ($spmd eq 'ON') {
	$fc = 'mpxlf95_r';
    }
    else {
	$fc = 'xlf95_r';
    }
    $fc_type = 'xlf';
    $cc = 'mpcc_r';
}
elsif ($target_os eq 'linux') {
    $fc='pgf95';
}
elsif ($target_os eq 'darwin') {

    my $uname_m = `uname -m`;
    if ($uname_m =~ /ppc/) {

	if ($spmd eq 'ON') {
	    $fc = 'mpxlf95_r;'
	}
	else {
	    $fc = 'xlf95_r';
	}
	$fc_type = 'xlf';
	$cc = 'xlc';
    }
    else {
	$fc = 'ifort';
	$cc = 'gcc';
    }
}
elsif ($target_os eq 'bgl') {
    $fc = 'blrts_xlf95';
    $cc = 'blrts_xlc';
}
elsif ($target_os eq 'bgp') {
    $fc = 'mpixlf95_r';
    $cc = 'mpixlc_r';
}
elsif ($target_os eq 'bgq') {
    $fc = 'mpixlf2003_r';
    $cc = 'mpixlc_r';
}

# User override for Fortran compiler
if (defined $opts{'fc'}) { $fc = $opts{'fc'}; }

if ($fc) {
    $cfg_ref->set('fc', $fc);
    if ($print>=2) { print "Fortran compiler: $fc$eol"; }
}
else {
    # If no default or user specification for Fortran compiler then die.
    die "Default for Fortran compiler not found.  Specify using the '-fc' argument.$eol";
}

# fc_type is used to identify the type of fortran compiler when it is being invoked
# using a generic name such as mpif90 or ftn.  This is currently only used in the Linux
# section of the Makefile.

if    ($fc =~ /pgf/)    { $fc_type = 'pgi'; }
elsif ($fc =~ /ifort/)  { $fc_type = 'intel'; }
elsif ($fc =~ /^nag/)    { $fc_type = 'nag'; }
elsif ($fc =~ /path/)   { $fc_type = 'pathscale'; }
elsif ($fc =~ /gfort/)  { $fc_type = 'gnu'; }
elsif ($fc =~ /xlf/)    { $fc_type = 'xlf'; }

# User override for Fortran compiler type
if (defined $opts{'fc_type'}) { $fc_type = $opts{'fc_type'}; }

if ($fc_type) {
    $cfg_ref->set('fc_type', $fc_type);
    if ($print>=2) { print "Fortran compiler type: $fc_type$eol"; }
}
else {

    # The Linux section of the Makefile depends on the FC_TYPE macro.  Fail if
    # target_os is linux and fc_type hasn't been set.
    if ($target_os eq 'linux') {
	die "Fortran compiler type must be set on Linux platform.  Specify using the '-fc_type' argument.$eol";
    }
}

# If a default hasn't been set yet for CC then set one now.
if ($cc eq '') {

    # On platforms where the programming environment is set up using a package managing
    # tool like "module" or "dotkit" then the compilers are invoked using scripts with
    # generic names like "ftn" and "cc".  The following code to set the default CC
    # compiler recognizes this special case:

    if ($fc eq 'ftn') {

	$cc = 'cc';

    }
    elsif ($fc eq 'mpif90') {

	$cc = 'mpicc';

    }
    else {

	# Set default C compiler based on fc_type
	if    ($fc_type eq 'pgi')       { $cc = 'pgcc'; }
	elsif ($fc_type eq 'intel')     { $cc = 'icc'; }
        elsif ($fc_type eq 'nag')       { $cc = 'gcc'; }
	elsif ($fc_type eq 'pathscale') { $cc = 'pathcc'; }
	elsif ($fc_type eq 'gnu')       { $cc = 'gcc'; }
	elsif ($fc_type eq 'xlf')       { $cc = 'xlc'; }
    }
}

# User override for C compiler
if (defined $opts{'cc'}) { $cc = $opts{'cc'}; }

# If the C compiler has not been set yet...
unless ($cc) { $cc = 'cc';}

$cfg_ref->set('cc', $cc);
if ($print>=2) { print "C compiler: $cc$eol"; }


#-----------------------------------------------------------------------------------------------
# Allow override of Makefile default linker
my $linker = '';
if (defined $opts{'linker'}) {
    $linker = $opts{'linker'};
}
$cfg_ref->set('linker', $linker);

if ($linker and $print>=2) { print "Setting linker to: $linker$eol"; }

#-----------------------------------------------------------------------------------------------
# Use compiler debugging options?
my $debug_opt = (defined $opts{'debug'}) ? 1 : 0;
$cfg_ref->set('debug', $debug_opt);
my $debug = $debug_opt ? 'ON': 'OFF';

if ($print>=2) { print "Compiler debugging options: $debug$eol"; }

#-----------------------------------------------------------------------------------------------
# Append to Makefile default C compiler options
my $cflags = '';
if (defined $opts{'cflags'}) {
    $cflags = $opts{'cflags'};
}
$cfg_ref->set('cflags', $cflags);

if ($cflags and $print>=2) { print "Setting additional C compiler options: \'$cflags\'$eol"; }

#-----------------------------------------------------------------------------------------------
# Append to Makefile default Fortran compiler options
my $fflags = '';
if (defined $opts{'fflags'}) {
    $fflags = $opts{'fflags'};
}
$cfg_ref->set('fflags', $fflags);

if ($fflags and $print>=2) { print "Setting additional Fortran compiler options: \'$fflags\'$eol"; }

#-----------------------------------------------------------------------------------------------
# Fortran compiler optimization overrides Makefile defaults
my $fopt = '';
if (defined $opts{'fopt'}) {
    $fopt = $opts{'fopt'};
}
$cfg_ref->set('fopt', $fopt);

if ($fopt and $print>=2) { print "Override default Fortran optimization flags with: \'$fopt\'$eol"; }

#-----------------------------------------------------------------------------------------------
# Load options appended to Makefile defaults
my $ldflags = '';
my $usr_ldflags = '';
if (defined $opts{'ldflags'}) {
    $ldflags     = $opts{'ldflags'};
    # Save off the user specification to pass to the MCT configure
    $usr_ldflags = $opts{'ldflags'};
}
$cfg_ref->set('ldflags', $ldflags);

if ($ldflags and $print>=2) { print "Load options appended to Makefile defaults: \'$ldflags\'$eol"; }

#-----------------------------------------------------------------------------------------------
# For the CPP tokens, start with the defaults (from defaults file) and append the specifications
# from the commandline.  That way the user can override defaults since the commandline versions
# occur last.
my $usr_cppdefs = $cfg_ref->get('cppdefs');
if (defined $opts{'cppdefs'}) {
    $usr_cppdefs .= " $opts{'cppdefs'}";
}
$cfg_ref->set('cppdefs', $usr_cppdefs);

if ($usr_cppdefs and $print>=2) { print "Default and user CPP definitions: \'$usr_cppdefs\'$eol";}

# The following CPP macro definitions are used to implement the compile-time options.  They are
# determined by the configuration parameters that have been set above.  They will be appended to
# the CPP definitions that were explicitly set in the defaults file or by the user on the commandline.
my $cfg_cppdefs = ' ';

# Fortran name mangling
if ($cam_build) {
    if ( $fc_type eq 'xlf') {
	$cfg_cppdefs .= " -DFORTRAN_SAME";
    }
    else {
	$cfg_cppdefs .= " -DFORTRANUNDERSCORE";
    }
}

# cpl7 defines
# currently the only BGC scenario implemented is CO2A.  This must be set to
# allocate fields so that the land listens to the atmosphere to recieve the
# surface layer CO2 value.
$cfg_cppdefs .= " -DCO2A";

# Building for CLM
$cfg_cppdefs .= " -DMAXPATCH_PFT=numpft+1 -DLSMLAT=1 -DLSMLON=1";

# Building for perturbation growth tests
if ($pergro eq "ON") { $cfg_cppdefs .= " -DPERGRO"; }

# Building for MMF/super-parameterization
if (defined $opts{'use_MMF'}) {
    my $crm_nx = $cfg_ref->get('crm_nx');
    my $crm_ny = $cfg_ref->get('crm_ny');
    my $crm_nz = $cfg_ref->get('crm_nz');
    my $crm_dx = $cfg_ref->get('crm_dx');
    my $crm_dt = $cfg_ref->get('crm_dt');
    my $crm_nx_rad = $cfg_ref->get('crm_nx_rad');
    my $crm_ny_rad = $cfg_ref->get('crm_ny_rad');
    my $crm = $cfg_ref->get('crm');
    my $MMF_microphysics_scheme = $cfg_ref->get('MMF_microphysics_scheme');
    my $crm_adv = $cfg_ref->get('crm_adv');
    my $yes3Dval = 1;
    if ($crm_ny eq 1) {$yes3Dval = 0;}
    $cfg_cppdefs .= " -D_$crm_adv -D$MMF_microphysics_scheme -DYES3DVAL=$yes3Dval";
    $cfg_cppdefs .= " -DCRM_NX=$crm_nx -DCRM_NY=$crm_ny -DCRM_NZ=$crm_nz ";
    $cfg_cppdefs .= " -DCRM_DX=$crm_dx -DCRM_DT=$crm_dt ";
    if (defined $opts{'use_ECPP'}) { $cfg_cppdefs .= " -DECPP " }
    if (defined $opts{'crm_nx_rad'}) {
        $cfg_cppdefs .= " -DCRM_NX_RAD=$crm_nx_rad "
    } else {
        $cfg_cppdefs .= " -DCRM_NX_RAD=$crm_nx "
    }
    if (defined $opts{'crm_ny_rad'}) {
        $cfg_cppdefs .= " -DCRM_NY_RAD=$crm_ny_rad "
    } else {
        $cfg_cppdefs .= " -DCRM_NY_RAD=$crm_ny "
    }
    if ($crm_ny eq 1) {$yes3Dval = 0;}
    my $crm = $cfg_ref->get('crm');
    if    ($crm eq 'sam') {
        $cfg_cppdefs .= " -DMMF_SAM "
    } elsif ($crm eq 'samomp') {
        $cfg_cppdefs .= " -DMMF_SAMOMP"
    } elsif ($crm eq 'samxx') {
        $cfg_cppdefs .= " -DMMF_SAMXX "
    }
    if (defined $opts{'use_MMF_VT'}) {
        $cfg_cppdefs .= " -DMMF_VT "
    }

}

# Configure CAM to produce IOP files for SCAM
if ($e3smreplay eq 'ON') { $cfg_cppdefs .= " -DE3SM_SCM_REPLAY"; }

# Resolution parameters for rectangular lat/lon grids
my $nlon = $cfg_ref->get('nlon');
my $nlat = $cfg_ref->get('nlat');
$cfg_cppdefs .= " -DPLON=$nlon -DPLAT=$nlat";


# Parameters for multiple instances
if (!$ccsm_seq){
    $cfg_cppdefs .= " -DNUM_COMP_INST_ATM=1 -DNUM_COMP_INST_LND=1 -DNUM_COMP_INST_OCN=1 -DNUM_COMP_INST_ICE=1 -DNUM_COMP_INST_GLC=1 -DNUM_COMP_INST_ROF=1 -DNUM_COMP_INST_WAV=1";
}

# Resolution parameters for spectral element cubed sphere grids.
# F2003 definition turns on standard-conforming method of causing edge
# buffers to overlap. This method works in all EAM compilers, but fails
# on some older compilers used by HOMME standalone.
if ($dyn_pkg eq 'se') {
    my $csnp = $cfg_ref->get('csnp');
    $cfg_cppdefs .= " -DNP=$csnp -DNC=4 -DHAVE_F2003_PTR_BND_REMAP";
    if ($smp eq 'ON') {
      $cfg_cppdefs .= " -DHORIZ_OPENMP"
    }
    # use FV physics grid if npg>0
    my $npg = $cfg_ref->get('npg');
    $cfg_cppdefs .= " -DNPG=$npg "
}

# Resolution parameters for vertical grid, number of constituents, chunk size
my $nlev = $cfg_ref->get('nlev');
my $nadv = $cfg_ref->get('nadv');
my $pcols = $cfg_ref->get('pcols');
my $psubcols = $cfg_ref->get('psubcols');
$cfg_cppdefs .= " -DPLEV=$nlev -DPCNST=$nadv -DPCOLS=$pcols -DPSUBCOLS=$psubcols";

# PCOLS is a compile-time parameter if set in CAM_CONFIG_OPTS. Otherwise it is a runtime parameter
# and PCOLS just specifies the default for the runtime parameter.
my $ppcols = $cfg_ref->get('ppcols');
if ($ppcols eq 'TRUE') { $cfg_cppdefs .= " -DPPCOLS"; }

# Radiatively active constituent number
$cfg_cppdefs .= " -DN_RAD_CNST=$max_n_rad_cnst";

# Spectral truncation parameters
my $trm = $cfg_ref->get('trm');
my $trn = $cfg_ref->get('trn');
my $trk = $cfg_ref->get('trk');
$cfg_cppdefs .= " -DPTRM=$trm -DPTRN=$trn -DPTRK=$trk";

# FV dycore
if ($dyn_pkg eq 'fv') { $cfg_cppdefs .= " -DSTAGGERED "; }

# offline driver for FV dycore
if ($offline_dyn) { $cfg_cppdefs .= ' -DOFFLINE_DYN'; }

# Spectral Element dycore
if($dyn_pkg eq 'se'){
    if ($spmd eq 'ON'){	$cfg_cppdefs .=" -D_MPI"; }
    $cfg_cppdefs .= " -DCAM -D_PRIM ";
}

# -DSPMD only added for CESM build.  The EAM Makefile has a separate SPMD macro.
if ( ($ccsm_seq) and ($spmd eq 'ON') ) { $cfg_cppdefs .= " -DSPMD"; }

# Chem CPP defs
$cfg_cppdefs .= $chem_cppdefs;

#WACCM-X extended thermosphere/ionosphere model
if ($waccmx) { $cfg_cppdefs .= ' -DWACCMX'; }

# PIO
if ($cam_build) {
    $cfg_cppdefs .= " -D_USEBOX";
}

# COSP simulator
if ($cosp) { $cfg_cppdefs .= ' -DUSE_COSP'; }

# CLUBB, hardcode CLUBB precision to kind=8
if ($clubb_sgs == 1) {
    $cfg_cppdefs .= ' -DCLUBB_SGS';
    $cfg_cppdefs .= ' -DCLUBB_CAM';
    $cfg_cppdefs .= ' -DNO_LAPACK_ISNAN';
    if ($clubb_single_prec == 1 ){
        $cfg_cppdefs .= " -DCLUBB_REAL_TYPE=sp";
        if($print>=2) { print "CLUBB parameterization will be run in Single Precision $eol";}
    }
    else{
        $cfg_cppdefs .= " -DCLUBB_REAL_TYPE=dp";
    }
}

# GPTL Timing library
# The GPTL configure script in timing/gptl/suggestions may help
# if modifications are needed here.
$cfg_cppdefs .= ' -DHAVE_VPRINTF -DHAVE_TIMES -DHAVE_GETTIMEOFDAY -DHAVE_COMM_F2C';
unless ($target_os eq 'aix' or $target_os =~ 'bg' or $target_os eq 'darwin') {
    $cfg_cppdefs .= ' -DHAVE_NANOTIME -DBIT64 -DHAVE_SLASHPROC';
}
if ($clubb_do_deep == 1) {
  $cfg_cppdefs .= ' -DCLUBBND_CAM';
}

#-----------------------------------------------------------------------------------------------
# External libraries ###########################################################################
#-----------------------------------------------------------------------------------------------

#-----------------------------------------------------------------------------------------------
# NetCDF include
my $nc_inc = '';
if ($cam_build) {
    if (defined $opts{'nc_inc'}) {
	$nc_inc = $opts{'nc_inc'};
    }
    elsif (defined $ENV{INC_NETCDF}) {
	$nc_inc = $ENV{INC_NETCDF};
    }

    $cfg_ref->set('nc_inc', $nc_inc);

    if ($nc_inc and $print>=2) { print "Will look for NetCDF include file in: $nc_inc$eol"; }
}

# NetCDF library
my $nc_lib = '';
my $nc_ldflags = '';
if ($cam_build) {
    if (defined $opts{'nc_lib'}) {
	$nc_lib = $opts{'nc_lib'};
    }
    elsif (defined $ENV{LIB_NETCDF}) {
	$nc_lib = $ENV{LIB_NETCDF};
    }

    $cfg_ref->set('nc_lib', $nc_lib);
    if ($nc_lib and $print>=2) { print "Will look for netCDF library in: $nc_lib$eol"; }

    # If the location of the NetCDF libraries has not been specified, then
    # assume the compiler wrapper script is providing the information.
    # Otherwise we attempt to set the necessary link arguments in the
    # nc_ldflags variable.  To deal with the case where nf-config is present
    # but returns incorrect settings, one option is to *not* set nc_lib (so
    # the code below does not try to invoke nf-config or nc-config)
    # and just use the generic ldflags from the commandline.

    if ($nc_lib ne '') {
	if (-f "$nc_lib/../bin/nf-config") {
	    $nc_ldflags = `$nc_lib/../bin/nf-config --flibs`;
	    chomp $nc_ldflags;
	    if ($?) {
		print "Encountered error in nf-config --flibs call.\n";
		$nc_ldflags = '';
	    }
	}
	elsif (-f "$nc_lib/../bin/nc-config") {
	    $nc_ldflags = `$nc_lib/../bin/nc-config --flibs`;
	    chomp $nc_ldflags;
	    if ($?) {
		print "Encountered error in nc-config --flibs call.\n";
		$nc_ldflags = '';
	    }
	}

	# If the nf-config or nc-config scripts were not found, or if they
	# returned an error status, then try default link args.
	unless ($nc_ldflags) {
	    $nc_ldflags = "-L$nc_lib -lnetcdf -lnetcdff";
	}

	# Set rpath for shared libs.  First check whether the nf-config or
	# nc-config script has already set an arg to be passed to the linker.
	if ($nc_ldflags !~ m/-Wl/) {
	    if ($fc_type eq 'nag') {
		$nc_ldflags .= " -Wl,-Wl,,-rpath -Wl,-Wl,,$nc_lib";
	    }
	    else {
		$nc_ldflags .= " -Wl,-rpath -Wl,$nc_lib";
	    }
	}

    }

    $cfg_ref->set('nc_ldflags', $nc_ldflags);
    if ($nc_ldflags and $print>=2) { print "Link flags for netCDF library: $nc_ldflags$eol"; }

    # PIO Support
    $cfg_cppdefs .= " -D_NETCDF  ";
}

# NetCDF module files
my $nc_mod = '';
if ($cam_build) {
    if (defined $opts{'nc_mod'}) {
	$nc_mod = $opts{'nc_mod'};
    }
    elsif (defined $ENV{MOD_NETCDF}) {
	$nc_mod = $ENV{MOD_NETCDF};
    }

    # check for the mod files in the user specified location
    if ($nc_mod and (-f "$nc_mod/netcdf.mod"    or -f "$nc_mod/NETCDF.mod")
                and (-f "$nc_mod/typesizes.mod" or -f "$nc_mod/TYPESIZES.mod") ) {
    }
    # if not there check in the netcdf lib directory
    elsif ($nc_lib and (-f "$nc_lib/netcdf.mod"    or -f "$nc_lib/NETCDF.mod")
                   and (-f "$nc_lib/typesizes.mod" or -f "$nc_lib/TYPESIZES.mod") ) {
	$nc_mod = $nc_lib;
    }
    # then check in the netcdf include directory
    elsif ($nc_inc and (-f "$nc_inc/netcdf.mod"    or -f "$nc_inc/NETCDF.mod")
                   and (-f "$nc_inc/typesizes.mod" or -f "$nc_inc/TYPESIZES.mod") ) {
	$nc_mod = $nc_inc;
    }
    else {
	$nc_mod = '';
    }
    $cfg_ref->set('nc_mod', $nc_mod);

    if ($nc_mod and $print>=2) { print "Found netCDF module files in: $nc_mod$eol"; }
}

# PNetCDF include
my $pnc_inc = '';
if ($cam_build) {
    if (defined $opts{'pnc_inc'}) {
      $pnc_inc = $opts{'pnc_inc'};
    }
    elsif (defined $ENV{INC_PNETCDF}) {
      $pnc_inc = $ENV{INC_PNETCDF};
    }
    else {
      $pnc_inc = '/usr/local/include';
    }

    if (-f "$pnc_inc/pnetcdf.inc") {
      $cfg_ref->set('pnc_inc', $pnc_inc);
      if ($print>=2) { print "Found PnetCDF include file in: $pnc_inc$eol"; }
    }else{
      undef $pnc_inc;
    }
}

# PNetCDF library
my $pnc_lib = '';
if ($cam_build) {
    if (defined $opts{'pnc_lib'}) {
      $pnc_lib = $opts{'pnc_lib'};
    }
    elsif (defined $ENV{LIB_PNETCDF}) {
      $pnc_lib = $ENV{LIB_PNETCDF};
    }
    else {
      $pnc_lib = '/usr/local/lib';
    }

    if (-f "$pnc_lib/libpnetcdf.a" and $spmd eq 'ON') {
      $cfg_ref->set('pnc_lib', $pnc_lib);
      if ($print>=2) { print "Found PnetCDF library in: $pnc_lib$eol"; }
      # PIO Support
      $cfg_cppdefs .= " -D_PNETCDF ";
    }else{
      undef $pnc_lib;
    }
}

#-----------------------------------------------------------------------------------------------
# LAPACK library
my $lapack_libdir = '';
if ($cam_build) {
    if (defined $opts{'lapack_libdir'}) {
	$lapack_libdir = $opts{'lapack_libdir'};
    }
    elsif (defined $ENV{LAPACK_LIBDIR}) {
	$lapack_libdir = $ENV{LAPACK_LIBDIR};
    }

    if ($lapack_libdir ne '') {
        if (-f "$lapack_libdir/liblapack.a") {
            $cfg_ref->set('lapack_libdir', $lapack_libdir);
        }
        elsif (-f "$lapack_libdir/liblapack.so") {
            $cfg_ref->set('lapack_libdir', $lapack_libdir);
        }
        elsif (-f "$lapack_libdir/liblapack.dylib") {
            $cfg_ref->set('lapack_libdir', $lapack_libdir);
        }
	else {
	    die <<"EOF";
** Cannot find liblapack.a in specified directory: $lapack_libdir
**
** The LAPACK library directory is determined from the following set of options listed
** from highest to lowest precedence:
** * by the command-line option -lapack_libdir
** * by the environment variable LAPACK_LIBDIR
EOF
        }
    }

    if ($lapack_libdir and $print>=2) { print "Found LAPACK library in: $lapack_libdir$eol"; }
}

#-----------------------------------------------------------------------------------------------
# ESSL library -- add this library to the LDFLAGS for CAMChem when we're on an AIX system.
#                 Assume that the xlf compiler is used to link.
if ($cam_build) {
    if ($chem_pkg and $target_os eq 'aix') {
	my $ldflags = $cfg_ref->get('ldflags');
	$ldflags .= " -lessl";
	$cfg_ref->set('ldflags', $ldflags);
    }
}

#-----------------------------------------------------------------------------------------------
# MPI
# Only check for the MPI include or library files if the user has explicitly specified
# where to look.  Often the Fortran compiler knows where to look for these files and so
# not specifying them is the best strategy.
my $mpi_inc = '';
my $mpi_lib = '';
my $mpi_lib_name = '';
if ($cam_build and $spmd eq 'ON') {

    # MPI include
    if (defined $opts{'mpi_inc'}) {
	$mpi_inc = $opts{'mpi_inc'};
    }
    elsif (defined $ENV{INC_MPI}) {
	$mpi_inc = $ENV{INC_MPI};
    }

    if ($mpi_inc eq '' or -f "$mpi_inc/mpif.h") {
	$cfg_ref->set('mpi_inc', $mpi_inc);
    }
    else {
	die <<"EOF";
** Cannot find mpif.h in specified directory: $mpi_inc
**
** The MPI include directory is determined from the following set of options listed
** from highest to lowest precedence:
** * by the command-line option -mpi_inc
** * by the environment variable INC_MPI
EOF
    }

    if ($mpi_inc and $print>=2) { print "Found MPI include file in: $mpi_inc$eol"; }

    # MPI library
    if (defined $opts{'mpi_lib'}) {
	$mpi_lib = $opts{'mpi_lib'};
    }
    elsif (defined $ENV{LIB_MPI}) {
	$mpi_lib = $ENV{LIB_MPI};
    }

    if ($mpi_lib eq '') {
	$cfg_ref->set('mpi_lib', $mpi_lib);
	$cfg_ref->set('mpi_lib_name', '');
    }
    elsif (-f "$mpi_lib/libmpi.a" or -f "$mpi_lib/libmpi.so") {
	$cfg_ref->set('mpi_lib', $mpi_lib);
	$cfg_ref->set('mpi_lib_name', 'mpi');
    }
    elsif (-f "$mpi_lib/libmpich.a") {
	$cfg_ref->set('mpi_lib', $mpi_lib);
	$cfg_ref->set('mpi_lib_name', 'mpich');
	if (-f  "$mpi_lib/../bin/mpich2version") {
	    $cfg_cppdefs .= " -DNO_SIZEOF";
	} else {
	    $cfg_cppdefs .= " -DNO_MPI2 -DNO_MPIMOD -DNO_SIZEOF";
	}
    }
    else {
	die <<"EOF";
** Cannot find libmpi.a, libmpi.so or libmpich.a in specified directory: $mpi_lib
**
** The MPI library directory is determined from the following set of options listed
** from highest to lowest precedence:
** * by the command-line option -mpi_lib
** * by the environment variable LIB_MPI
EOF
    }

    if ($mpi_lib and $print>=2) { print "Found MPI library in: $mpi_lib$eol"; }

}

#-----------------------------------------------------------------------------------------------
# ESMF library.

my $esmf_libdir = '';
if (defined $opts{'esmf_libdir'}) {
    $esmf_libdir = $opts{'esmf_libdir'};
}
elsif (defined $ENV{ESMF_LIBDIR}) {
    $esmf_libdir = $ENV{ESMF_LIBDIR};
}

if ($cam_build and $esmf_libdir) {

    # Check that both the library and the esmf.mk file are found.  Makefile macros
    # defined in esmf.mk are referenced by the Makefile.
    if ( (-f "$esmf_libdir/libesmf.a" or -f "$esmf_libdir/libesmf.so") and -f "$esmf_libdir/esmf.mk" ) {
	$cfg_ref->set('esmf_libdir', $esmf_libdir);

        $cfg_cppdefs .= " -DUSE_ESMF_LIB";

	if ($print>=2 ) { print "Found ESMF library in: $esmf_libdir$eol"; }
    }
    else {
	die <<"EOF";
** Cannot find libesmf.a, libesmf.so, or esmf.mk in specified directory: $esmf_libdir
**
** The ESMF library directory is determined from the following set of options listed
** from highest to lowest precedence:
** * by the command-line option -esmf_libdir
** * by the environment variable ESMF_LIBDIR
EOF
    }

}

#-----------------------------------------------------------------------------------------------
# CPP defines to put on Makefile

my $make_cppdefs = "$usr_cppdefs $cfg_cppdefs";

if ($print>=2) { print "CPP definitions set by configure: \'$cfg_cppdefs\'$eol"; }


#-----------------------------------------------------------------------------------------------
# COSP library.
# JGF: We can get rid of this stuff once the legacy build system is removed
if ($cosp) {

    # Set the directory used to build cosp.  Add location and library name
    # to the user specified load flags.
    my $cosp_libdir = '';
    if (defined $opts{'cosp_libdir'}) {
      $cosp_libdir = $opts{'cosp_libdir'};
    } else
    {
	$cosp_libdir = "$cam_bld/cosp";
    }

    $cfg_ref->set('cosp_libdir', "$cosp_libdir");

    my $ldflags = $cfg_ref->get('ldflags');
    $ldflags .= " -L$cosp_libdir -lcosp ";
    $cfg_ref->set('ldflags', $ldflags);

    # create the build directory for cosp
    my $bld_dir = $cosp_libdir;
    unless (-d $bld_dir or mkdirp($bld_dir)) {
        die "** Could not create the cosp build directory: $bld_dir\n";
    }

    # Create the COSP Makefile from a template and copy it into the cosp bld directory
    write_cosp_makefile("$cfgdir/../src/physics/cosp2/Makefile.cospinline.in", "$cosp_libdir/Makefile");
    if ($print) { print "creating $cosp_libdir/Makefile\n"; }
}


#-----------------------------------------------------------------------------------------------
# MCT library.
# Only build MCT as a separate library if doing a EAM standalone build.
# If -mct_libdir is specified, then check for existing libs and build
# only if necessary.  Note that separate versions of the lib must be built
# for parallel and serial use.

if ($cam_build) {

    my $mct_libdir = "$cam_bld/mct";
    if (defined $opts{'mct_libdir'}) {
        $mct_libdir = $opts{'mct_libdir'};
    }
    elsif (defined $ENV{MCT_LIBDIR}) {
        $mct_libdir = $ENV{MCT_LIBDIR};
    }

    # strip a trailing slash
    $mct_libdir =~ s!/$!!;

    # modify the name of the serial version so it can be made in the same
    # directory as the parallel version
    if ($spmd eq 'OFF') {
	$mct_libdir .= '-serial';
    }
    $cfg_ref->set('mct_libdir', $mct_libdir);

    my $ldflags = $cfg_ref->get('ldflags');
    $ldflags .= " -L$mct_libdir/mct -lmct -L$mct_libdir/mpeu -lmpeu ";
    if ($spmd eq 'OFF') {
      $ldflags .= " -L$mct_libdir/mpi-serial -lmpi-serial ";
    }
    $cfg_ref->set('ldflags', $ldflags);

    # Check whether the MCT libs already exist.  The MCT configuration here is
    # set up to build mct, mpeu, and mpi-serial libs.  So either they all should
    # exist, or non of them should exist.  Otherwise it's an error.
    my $libs_exist = 0;
    my $libs_expected = 2;
    if (-f "$mct_libdir/mct/libmct.a" or
	-f "$mct_libdir/mct/libmct.so") {++$libs_exist;}
    if (-f "$mct_libdir/mpeu/libmpeu.a" or
	-f "$mct_libdir/mpeu/libmpeu.so") {++$libs_exist;}
    if ($spmd eq 'OFF') {
	$libs_expected = 3;
	if (-f "$mct_libdir/mpi-serial/libmpi-serial.a" or
	    -f "$mct_libdir/mpi-serial/libmpi-serial.so") {++$libs_exist;}
    }

    my $build_mct;
    if ($libs_exist == 0) {
	$build_mct = 1;
    }
    elsif ($libs_exist == $libs_expected) {
	$build_mct = 0;
    }
    else {
	die <<"EOF";
** The MCT build in $mct_libdir is incomplete.  Remove the contents of
   $mct_libdir and run the EAM configure script again. **
EOF
    }


    if ($build_mct) {

	# If the libdirs do not exist then create them.
	if (! -d "$mct_libdir/mct") {
	    mkdirp("$mct_libdir/mct") or
		die "** Could not create the mct build directory: $mct_libdir/mct\n";
	}
	if (! -d "$mct_libdir/mpeu") {
	    mkdirp("$mct_libdir/mpeu") or
		die "** Could not create the mct build directory: $mct_libdir/mpeu\n";
	}

	if ($spmd eq 'OFF') {
	    # The mpi-serial lib is only built when the mct and mpeu libs are configured
	    # to run in a serial mode (with the --enable-mpiserial option).
	    if (! -d "$mct_libdir/mpi-serial") {
		mkdirp("$mct_libdir/mpi-serial") or
		    die "** Could not create the mct build directory: $mct_libdir/mpi-serial\n";
	    }
	}

	system("cp $cam_root/cime/src/externals/mct/Makefile $mct_libdir/.") == 0
	    or die "Unable to copy mct top level Makefile\n";
	system("cp $cam_root/cime/src/externals/mct/mct/Makefile $mct_libdir/mct/.") == 0
	    or die "Unable to copy mct Makefile\n";
	system("cp $cam_root/cime/src/externals/mct/mpeu/Makefile $mct_libdir/mpeu/.") == 0
	    or die "Unable to copy mpeu Makefile\n";
	if ($spmd eq 'OFF') {
	    system("cp $cam_root/cime/src/externals/mct/mpi-serial/Makefile $mct_libdir/mpi-serial/.") == 0
		or die "Unable to copy mpi-serial Makefile\n";
	    system("cp $cam_root/cime/src/externals/mct/mpi-serial/mpif.h $mct_libdir/mpi-serial/.") == 0
		or die "Unable to copy mpi-serial/mpif.h \n";
	    system("cp $cam_root/cime/src/externals/mct/mpi-serial/mpi.h $mct_libdir/mpi-serial/.") == 0
		or die "Unable to copy mpi-serial/mpi.h\n";
	}

	my $mct_quiet = '> /dev/null 2>&1';
	if ($print >= 2) {$mct_quiet = '';}

	my $mct_debug = '';
	if ($debug eq 'ON') {$mct_debug = '--enable-debugging';}

	my $mpi_serial = '--enable-mpiserial';
	if ($spmd eq 'ON') {$mpi_serial = '';}

	my $mpi_hdr = '';
	if ($spmd eq 'ON') {
	    if ($mpi_inc) {$mpi_hdr = "MPIHEADER=-I$mpi_inc"; }
	}

	# Set F[C]FLAGS for MCT for compilers where the defaults won't work.
	# Blank string does nothing, letting MCT's configure decide.
	my $mct_flags_str = " ";
	my $mct_ldflags   = " ";
	if ($fc_type eq "nag") {
	    # Take options from CESM's Machines directory.
	    $mct_flags_str = " -O2 -kind=byte -wmismatch=mpi_send,mpi_recv,mpi_bcast,".
		"mpi_allreduce,mpi_reduce,mpi_isend,mpi_irecv,mpi_irsend,mpi_rsend,mpi_gatherv,".
		"mpi_gather,mpi_scatterv,mpi_allgather,mpi_alltoallv,mpi_file_read_all,".
		"mpi_file_write_all,mpibcast,mpiscatterv ";
	    if ($debug eq 'ON') { $mct_flags_str .= " -g -gline -time -f95 -C=all "; }

	    # Set to both FFLAGS and FCFLAGS to ensure all files use this.
	    $mct_flags_str = " FFLAGS=\"$mct_flags_str\" ".
                             "FCFLAGS=\"$mct_flags_str\" ";

	    # This workaround tells gcc how to link to the NAG runtime,
	    # which is the only way to run MCT's configure with runtime
	    # checks enabled.
	    # Note that this hard-codes the NAG path, and libf53, for NAG 5.3.1.
	    if ($debug eq 'ON') {
		$mct_flags_str .= " CFLAGS=\" -g -Wl,--as-needed,--allow-shlib-undefined\" ";
		$mct_flags_str .= " LIBS=\" -L/usr/local/nag/lib/NAG_Fortran -lf53 \" ";
	    }
	}
	elsif ($fc_type eq "pgi") {

	    # 11 Feb 2014: This is a workaround for a problem with PGI-13
	    # on the CGD cluster when pgf90 is invoked by the openmpi
	    # version of mpif90 (undefined omp_set_schedule in pgf90rtl lib)
	    $mct_ldflags = "-Wl,--allow-shlib-undefined ";
	}

	$mct_ldflags = "LDFLAGS=\'$mct_ldflags\' ";

	my $cfg_cmnd = "$cam_root/cime/src/externals/mct/configure FC=$fc CC=$cc ".
	    "$mct_flags_str --srcdir=$cam_root/cime/src/externals/mct $mpi_hdr ".
	    "$mpi_serial $mct_debug $mct_quiet $mct_ldflags ";

	chdir $mct_libdir      or die "FAILURE: cd to $mct_libdir\n";
	system($cfg_cmnd) == 0 or die "FAILURE: MCT configure\n";
        chdir $cam_bld         or die "FAILURE: cd to $cam_bld\n";

	if ($print) {print "MCT configure is done.\n";}
    }
    else {
	if ($print) {print "Using MCT libs in $mct_libdir.\n";}
    }
}


#-----------------------------------------------------------------------------------------------
# Write configuration files ####################################################################
#-----------------------------------------------------------------------------------------------

my $fp_filename      = 'Filepath';             # name of output filepath file
my $cpp_filename     = 'CIME_cppdefs';         # name of output file for eam's cppdefs in cime

# Write the filepath file.
write_filepath("$cam_bld/$fp_filename", $cfg_ref);
if ($print) { print "creating $cam_bld/$fp_filename\n"; }

if (($ccsm_seq)) {

    # Write the file for cam's cppdefs needed in cime.
    write_cppdefs("$cam_bld/$cpp_filename", $make_cppdefs, $cfg_ref);
    if ($print) { print "creating $cam_bld/$cpp_filename\n"; }

} else {

    # Write the config.h file for PIO and MCT
    write_config_h("$cam_bld/config.h");
    if ($print) { print "creating $cam_bld/config.h\n"; }

}

# Write the configuration cache file.
$cfg_ref->write_file($config_cache_file, $commandline);
if ($print) { print "creating $config_cache_file\n"; }

#-----------------------------------------------------------------------------------------------
# Finished unless testing requested ############################################################
#-----------------------------------------------------------------------------------------------
unless ($cam_build and $opts{'test'}) {
    if ($print) { print "EAM configure done.\n"; }
    exit;
}

# remove the codes and subroutines for checking of required libs (fc, netcdf, mpi, esmf)

chdir( $cwd ) || die <<"EOF";
** Trouble changing directory back to $cwd
**
EOF
if ($print) { print "EAM configure done.\n"; }
exit;

#-----------------------------------------------------------------------------------------------
# REALLY FINISHED ##############################################################################
#-----------------------------------------------------------------------------------------------

sub write_filepath
{
    my ($file, $cfg_ref) = @_;
    my  $fh = new IO::File;

    $fh->open(">$file") or die "** can't open filepath file: $file\n";

    # configuration parameters used to determine paths
    my $cam_root      = $cfg_ref->get('cam_root');
    my $usr_src       = $cfg_ref->get('usr_src');
    my $chem_proc_src = $cfg_ref->get('chem_proc_src');
    my $chem_src_dir  = $cfg_ref->get('chem_src_dir');
    my $chem          = $cfg_ref->get('chem');
    my $waccm_phys    = $cfg_ref->get('waccm_phys');
    my $waccmx        = $cfg_ref->get('waccmx');
    my $rad           = $cfg_ref->get('rad');
    my $dyn           = $cfg_ref->get('dyn');
    my $cppdefs       = $cfg_ref->get('cppdefs');
    my $cosp          = $cfg_ref->get('cosp');
    my $spmd          = $cfg_ref->get('spmd');
    my $esmf_libdir   = $cfg_ref->get('esmf_libdir');
    my $ocn           = $cfg_ref->get('ocn');
    my $lnd           = $cfg_ref->get('lnd');
    my $ice           = $cfg_ref->get('ice');
    my $rof           = $cfg_ref->get('rof');
    my $caseroot      = $cfg_ref->get('caseroot');

    # Root directory
    my $camsrcdir = "$cam_root/components";

    # Component interface specifier
    my $comp_intf = $cfg_ref->get('comp_intf');

    # Start writing paths to the file.  *** Order is important ***  The
    # sequence of paths will be used to set the GNU Makefile's VPATH macro
    # which tells make where to search for dependencies.

    # User specified source directories.
    if ($usr_src  =~ /\S+/) {
	my @dirs = split ',', $usr_src;
	while ( my $dir = shift @dirs ) {
	    print $fh "$dir\n";
        }
    }

    # CESM has a standard source mods location.
    if ($ccsm_seq) {
	print $fh "$caseroot/SourceMods/src.eam\n";
    }

    # offline unit driver (defaults to stub)
    print $fh "$camsrcdir/eam/src/unit_drivers\n";

    # MMF/super-parameterization; this code section needs to appear before those
    # adding the physics and chemistry packages to override versions of files
    # that appear in both places
    if (defined $opts{'use_MMF'}) {

        # interface and base model code
        print $fh "$camsrcdir/eam/src/physics/crm\n";

        # MMF-specific radiation drivers (overrides default drivers that exist
        # in each individual radiation package; done this way to avoid
        # dependency on MMF-specific variables)
        if ($rad eq 'rrtmg') {
            print $fh "$camsrcdir/eam/src/physics/crm/rrtmg\n";
        } elsif ($rad eq 'rrtmgp') {
            print $fh "$camsrcdir/eam/src/physics/crm/rrtmgp\n";
        }

        if (defined $opts{'use_ECPP'}) {
            print $fh "$camsrcdir/eam/src/physics/crm/ecpp\n";
        }

        my $crm = $cfg_ref->get('crm');
        if ($crm eq 'sam') {
          #####################################################
          ## -crm sam will GLOB directories for CMake
          #####################################################
          print $fh "$camsrcdir/eam/src/physics/crm/sam\n";
          #
          # microphysics
          my $MMF_microphysics_scheme = $cfg_ref->get('MMF_microphysics_scheme');
          if ($MMF_microphysics_scheme eq 'sam1mom') {
              print $fh "$camsrcdir/eam/src/physics/crm/sam/MICRO_SAM1MOM\n";
          } elsif ($MMF_microphysics_scheme eq 'm2005') {
              print $fh "$camsrcdir/eam/src/physics/crm/sam/MICRO_M2005\n";
          }

          # turbulence closure
          print $fh "$camsrcdir/eam/src/physics/crm/sam/SGS_TKE\n";

          # advection scheme
          my $crm_adv = $cfg_ref->get('crm_adv');
          if ($crm_adv eq 'UM5') {
              print $fh "$camsrcdir/eam/src/physics/crm/sam/ADV_UM5\n";
          } else {
              print $fh "$camsrcdir/eam/src/physics/crm/sam/ADV_MPDATA\n";
          }

        } elsif ($crm eq 'samomp') {
          #####################################################
          ## -crm samomp will GLOB directories for CMake
          ######################################################
          print $fh "$camsrcdir/eam/src/physics/crm/samomp\n";
          #
          # microphysics
          my $MMF_microphysics_scheme = $cfg_ref->get('MMF_microphysics_scheme');
          if ($MMF_microphysics_scheme eq 'sam1mom') {
              print $fh "$camsrcdir/eam/src/physics/crm/samomp/MICRO_SAM1MOM\n";
          } elsif ($MMF_microphysics_scheme eq 'm2005') {
              print $fh "$camsrcdir/eam/src/physics/crm/samomp/MICRO_M2005\n";
          }

          # turbulence closure
          print $fh "$camsrcdir/eam/src/physics/crm/samomp/SGS_TKE\n";

          # advection scheme
          my $crm_adv = $cfg_ref->get('crm_adv');
          if ($crm_adv eq 'UM5') {
              print $fh "$camsrcdir/eam/src/physics/crm/samomp/ADV_UM5\n";
          } else {
              print $fh "$camsrcdir/eam/src/physics/crm/samomp/ADV_MPDATA\n";
          }
                              
        } elsif ($crm eq 'samxx') {
          #####################################################
          ## -crm samxx will add_subdirectory in CMake rather
          ##            than GLOBing.
          #####################################################
        }

    }

    # EAM chemistry, dynamics, physics, control and shared utilities.
    if ($chem_proc_src) {
        print $fh "$chem_proc_src\n";
    }
    if ($chem_src_dir) {
        print $fh "$chem_src_dir\n";
    }
    if ($chem =~ /_mam/) {
	print $fh "$camsrcdir/eam/src/chemistry/modal_aero\n";
    } else {
	print $fh "$camsrcdir/eam/src/chemistry/bulk_aero\n";
    }
    print $fh "$camsrcdir/eam/src/chemistry/aerosol\n";
    print $fh "$camsrcdir/eam/src/chemistry/mozart\n";
    if ($waccm_phys) {
	print $fh "$camsrcdir/eam/src/physics/waccm\n";
    }

    if ($waccmx) {
        print $fh "$camsrcdir/eam/src/physics/waccmx\n";
    }

    print $fh "$camsrcdir/eam/src/chemistry/utils\n";

    # Add source code directories for selected radiation package
    if ($rad eq 'rrtmg') {
        print $fh "$camsrcdir/eam/src/physics/rrtmg\n";
        print $fh "$camsrcdir/eam/src/physics/rrtmg/ext/rrtmg_mcica\n";
        print $fh "$camsrcdir/eam/src/physics/rrtmg/ext/rrtmg_lw\n";
        print $fh "$camsrcdir/eam/src/physics/rrtmg/ext/rrtmg_sw\n";
    } elsif ($rad eq 'rrtmgp') {
        print $fh "$camsrcdir/eam/src/physics/rrtmgp\n";
        print $fh "$camsrcdir/eam/src/physics/rrtmgp/external/rte\n";
        print $fh "$camsrcdir/eam/src/physics/rrtmgp/external/rte/kernels\n";
        print $fh "$camsrcdir/eam/src/physics/rrtmgp/external/rrtmgp\n";
        print $fh "$camsrcdir/eam/src/physics/rrtmgp/external/rrtmgp/kernels\n";
        print $fh "$camsrcdir/eam/src/physics/rrtmgp/external/extensions\n";
        print $fh "$camsrcdir/eam/src/physics/rrtmgp/external/extensions/rng\n";
        print $fh "$camsrcdir/eam/src/physics/rrtmgp/external/examples\n";
    }

    print $fh "$camsrcdir/eam/src/physics/cam\n";
    if ($clubb_sgs eq '1') {
       print $fh "$camsrcdir/eam/src/physics/clubb\n";
       print $fh "$camsrcdir/eam/src/physics/silhs\n";
    }

    print $fh "$camsrcdir/eam/src/dynamics/$dyn\n";
    if($dyn eq 'se') {
      print $fh "$camsrcdir/homme/src/share\n";
      if ($opts{'dyn_target'} eq 'preqx') {
        print $fh "$camsrcdir/homme/src/preqx\n";
        print $fh "$camsrcdir/homme/src/preqx/share\n";
      }
      elsif($opts{'dyn_target'} eq 'preqx_acc') {
        print $fh "$camsrcdir/homme/src/preqx_acc\n";
        print $fh "$camsrcdir/homme/src/preqx/share\n";
      }
      elsif($opts{'dyn_target'} eq 'theta-l') {
        print $fh "$camsrcdir/homme/src/theta-l\n";
        print $fh "$camsrcdir/homme/src/theta-l/share\n";
        print $fh "$camsrcdir/homme/src/share/compose\n";
      }
      elsif ($opts{'dyn_target'} eq 'preqx_kokkos') {
        print $fh "$camsrcdir/homme/src/share/cxx\n";
        print $fh "$camsrcdir/homme/src/share/cxx/mpi\n";
        print $fh "$camsrcdir/homme/src/preqx_kokkos\n";
        print $fh "$camsrcdir/homme/src/preqx_kokkos/cxx\n";
        print $fh "$camsrcdir/homme/src/preqx/share\n";
      }
    }

    # Parallelization utilies
    if ($dyn eq 'fv' or $cppdefs =~ /MODCM_DP_TRANSPOSE/) {
	print $fh "$camsrcdir/eam/src/utils/pilgrim\n";
    }

    # Advective transport
    if ($dyn eq 'eul' or $dyn eq 'sld') {
	print $fh "$camsrcdir/eam/src/advection/slt\n";
    }

    print $fh "$camsrcdir/eam/src/cpl\n";
    print $fh "$camsrcdir/eam/src/control\n";
    print $fh "$camsrcdir/eam/src/utils\n";

    if ($cam_build) {

	# These paths are only needed for EAM standalone builds

	print $fh "$cam_root/cime/src/externals/pio/pio\n";

	unless ($esmf_libdir) {
	    print $fh "$cam_root/cime/src/share/esmf_wrf_timemgr\n";
	}

	# Sequential Driver
	print $fh "$cam_root/cime/src/drivers/mct/main\n";
	print $fh "$cam_root/cime/src/drivers/mct/shr\n";
	if ($comp_intf eq 'esmf') {
	    print $fh "$cam_root/cime/src/drivers/mct/shr_esmf\n";
	}

	# Ocean package.
	if ($ocn eq 'dom') {
	    print $fh "$camsrcdir/eam/src/utils/cam_dom\n";
	}
	elsif ($ocn eq 'docn') {
	    print $fh "$cam_root/cime/src/components/data_comps/docn\n";
	}
	elsif ($ocn eq 'aquaplanet') {
	    print $fh "$camsrcdir/eam/src/utils/cam_aqua\n";
	    print $fh "$camsrcdir/eam/src/utils/cam_aqua/cpl\n";
	}
	elsif ($ocn eq 'socn') {
	    print $fh "$cam_root/cime/src/components/stub_comps/socn/cpl\n";
	}

	# Land package
	if ($lnd eq 'clm') {
#	    print $fh "$camsrcdir/clm/src/cpl\n";
	    print $fh "$camsrcdir/clm/src_clm40/main\n";
	    print $fh "$camsrcdir/clm/src_clm40/biogeochem\n";
	    print $fh "$camsrcdir/clm/src_clm40/biogeophys\n";
	}
	elsif ($lnd eq 'slnd') {
	    print $fh "$cam_root/cime/src/components/stub_comps/slnd/cpl\n";
	}

	# Sea ice package
	if ($ice eq 'sice') {
	    print $fh "$cam_root/cime/src/components/stub_comps/sice/cpl\n";
	}
	elsif ($ice eq 'cice') {
	    print $fh "$camsrcdir/cice/src/drivers/cesm\n";
            print $fh "$camsrcdir/cice/src/mpi\n";
	    print $fh "$camsrcdir/cice/src/source\n";
	    print $fh "$camsrcdir/cice/src/io_pio\n";
	}

	# Land ice package
	print $fh "$cam_root/cime/src/components/stub_comps/sglc/cpl\n";

        # Runoff package
        if ($rof eq 'rtm') {
	    print $fh "$camsrcdir/rtm/src/cpl\n";
            print $fh "$camsrcdir/rtm/src/riverroute\n";
        }
        elsif ($rof eq 'srof') {
            print $fh "$cam_root/cime/src/components/stub_comps/srof/cpl\n";
        }

	# Wave package
	print $fh "$cam_root/cime/src/components/stub_comps/swav/cpl\n";

        # Share utilities
	print $fh "$cam_root/cime/src/share/util\n";
	print $fh "$cam_root/cime/src/share/include\n";
    }

    $fh->close;
}

#-------------------------------------------------------------------------------

sub write_cppdefs
{
    my ($file, $make_cppdefs, $cfg_ref) = @_;
    my  $fh = new IO::File;

    my $dyn           = $cfg_ref->get('dyn');

    print "Writing CPPDEFS for EAM in $file, with $dyn and $opts{'dyn_target'}\n";

    $fh->open(">$file") or die "** can't open cpp defs file: $file\n";

    print $fh "$make_cppdefs";

    if ($dyn eq "se" and $opts{"dyn_target"} eq "theta-l") {
        print $fh " -DMODEL_THETA_L -DHOMME_ENABLE_COMPOSE "
    }

    if ($dyn eq "se" and $opts{"dyn_target"} eq "preqx_kokkos") {
        print $fh " -DKOKKOS_TARGET "
    }

    print $fh "\n";

    $fh->close;
}

#-------------------------------------------------------------------------------

sub write_makefile
{
    # Add macro definitions to the beginning of the Makefile
    # in the EAM configuration script directory

    my ($file_in, $file_out, $cfg_ref, $make_cppdefs) = @_;
    my  $fh_in = new IO::File;
    my  $fh_out = new IO::File;

    $fh_out->open(">$file_out") or die "** can't open file: $file_out\n";

    # configuration parameters
    my $target_os    = $cfg_ref->get('target_os');
    my $cam_root     = $cfg_ref->get('cam_root');
    my $cam_exe      = $cfg_ref->get('cam_exe');
    my $cam_exedir   = $cfg_ref->get('cam_exedir');
    my $nc_inc       = $cfg_ref->get('nc_inc');
    my $nc_lib       = $cfg_ref->get('nc_lib');
    my $nc_mod       = $cfg_ref->get('nc_mod');
    my $mpi_inc      = $cfg_ref->get('mpi_inc');
    my $mpi_lib      = $cfg_ref->get('mpi_lib');
    my $mpi_lib_name = $cfg_ref->get('mpi_lib_name');
    my $debug        = $cfg_ref->get('debug') ? 'TRUE' : 'FALSE';
    my $spmd         = $cfg_ref->get('spmd') ? 'TRUE' : 'FALSE';
    my $smp          = $cfg_ref->get('smp') ? 'TRUE' : 'FALSE';
    my $fc           = $cfg_ref->get('fc');
    my $fc_type      = $cfg_ref->get('fc_type');
    my $cc           = $cfg_ref->get('cc');
    my $linker       = $cfg_ref->get('linker');
    my $cflags       = $cfg_ref->get('cflags');
    my $fflags       = $cfg_ref->get('fflags');
    my $fopt         = $cfg_ref->get('fopt');
    my $ldflags      = $cfg_ref->get('ldflags');
    my $cosp_libdir  = $cfg_ref->get('cosp_libdir');
    my $mct_libdir   = $cfg_ref->get('mct_libdir');

    # map between local os names ($OSNAME) and names which are
    # used in the Makefile (return value from "uname -s" command).
    my %uname_map = ( 'aix'      => 'AIX',
		      'darwin'   => 'Darwin',
		      'dec_osf'  => 'OSF1',
		      'es'       => 'ES',
		      'irix'     => 'IRIX64',
		      'linux'    => 'Linux',
		      'solaris'  => 'SunOS',
		      'super-ux' => 'SUPER-UX',
		      'unicosmp' => 'UNICOS/mp',
                      'bgl'      => 'BGL',
                      'bgp'      => 'BGP',
                      'bgq'      => 'BGQ',
		      );

    print $fh_out  <<"EOF";
# Make macros for EAM.

UNAMES       := $uname_map{$target_os}
ROOTDIR      := $cam_root
EXENAME      := $cam_exe
MODEL_EXEDIR := $cam_exedir
INC_NETCDF   := $nc_inc
LIB_NETCDF   := $nc_lib
NC_LDFLAGS   := $nc_ldflags
MOD_NETCDF   := $nc_mod
INC_PNETCDF  := $pnc_inc
LIB_PNETCDF  := $pnc_lib
INC_MPI      := $mpi_inc
LIB_MPI      := $mpi_lib
MPI_LIB_NAME := $mpi_lib_name
LAPACK_LIBDIR:= $lapack_libdir
ESMF_LIBDIR  := $esmf_libdir
DEBUG        := $debug
SPMD         := $spmd
SMP          := $smp
FC           := $fc
FC_TYPE      := $fc_type
CC           := $cc
USER_LINKER  := $linker
USER_CPPDEFS := $make_cppdefs
USER_CFLAGS  := $cflags
USER_FFLAGS  := $fflags
F_OPTIMIZATION_OVERRIDE := $fopt
USER_LDFLAGS := $ldflags
COSP_LIBDIR  := $cosp_libdir
MCT_LIBDIR   := $mct_libdir
GPTL_SRCDIR  := $cam_root/cime/src/externals/gptl
TIMING_SRCDIR := $cam_root/cime/src/share/timing

EOF

    # Copy the "template" makefile to the new makefile.
    $fh_in->open("<$file_in") or die "** can't open file: $file_in\n";
    while (<$fh_in>) {
	print $fh_out $_;
    }

    $fh_out->close;
    $fh_in->close;
}

#-------------------------------------------------------------------------------

sub write_cosp_makefile
{

    my ($file_in, $file_out) = @_;
    my  $fh_in = new IO::File;
    my  $fh_out = new IO::File;

    $fh_out->open(">$file_out") or die "** can't open file: $file_out\n";

    print $fh_out  <<"EOF";


CAM_BLD    := $cam_bld
COSP_PATH  := $cam_root/components/eam/src/physics/cosp2
ISCCP_PATH := $cam_root/components/eam/src/physics/cosp2/src/simulator/icarus
RS_PATH    := $cam_root/components/eam/src/physics/cosp2/src/simulator/quickbeam
CS_PATH    := $cam_root/components/eam/src/physics/cosp2/src/simulator/actsim
RT_PATH    := $cam_root/components/eam/src/physics/cosp2/src/simulator/rttov
MISR_PATH  := $cam_root/components/eam/src/physics/cosp2/src/simulator/MISR_simulator
MODIS_PATH := $cam_root/components/eam/src/physics/cosp2/src/simulator/MODIS_simulator
PARASOL_PATH  := $cam_root/components/eam/src/physics/cosp2/src/simulator/parasol

EOF

    # Copy the "template" makefile to the new makefile.
    $fh_in->open("<$file_in") or die "** can't open file: $file_in\n";
    while (<$fh_in>) {
	print $fh_out $_;
    }

    $fh_out->close;
    $fh_in->close;
}


#-------------------------------------------------------------------------------

sub write_config_h
{
    my ($file) = @_;
    my  $fh = new IO::File;

    $fh->open(">$file") or die "** can't open config.h file for PIO and MCT: $file\n";

    print $fh <<"EOF";
#ifdef FORTRAN_SAME
#define FC_FUNC(name,NAME) name
#elif FORTRANUNDERSCORE
#define FC_FUNC(name,NAME) name ##_
#elif FORTRANDOUBLEUNDERSCORE
#define FC_FUNC(name,NAME)  name ##__
#endif
EOF

    $fh->close;
}

#-------------------------------------------------------------------------------

sub set_horiz_grid
{
    # Set the parameters for the specified dycore and horizontal grid.  The
    # parameters are read from an input file, and if no dycore/grid matches are
    # found then issue error message.
    # This routine uses the configuration defined at the package level ($cfg_ref).

    my ($hgrid_file, $cfg_ref) = @_;
    my $xml = XML::Lite->new( $hgrid_file );
    my $root = $xml->root_element();

    # Check for valid root node
    my $name = $root->get_name();
    $name eq "config_horiz_grid" or die
	"file $hgrid_file is not a horizontal grid parameters file\n";

    # Get dycore/grid from the package's configuration
    my $dyn_pkg = $cfg_ref->get('dyn');
    my $hgrid   = $cfg_ref->get('hgrid');

    # Special case -- If running a PERGRO test with the SLD dycore, use the
    #                 spectral truncation parameters appropriate for the EUL
    #                 dycore.  Implement this case by overriding the local
    #                 value of $dyn_pkg.
    my $pergro = $cfg_ref->get('pergro');
    if ( $pergro and ($dyn_pkg eq 'sld') ) { $dyn_pkg = 'eul'; }

    # Read the grid parameters from $hgrid_file.
    my @e = $xml->elements_by_name( "horiz_grid" );
    my %a = ();

    # Search for matching dycore/grid.
    my $found = 0;
  HGRID:
    while ( my $e = shift @e ) {
	%a = $e->get_attributes();
	if ( $dyn_pkg eq $a{'dyn'} and $hgrid eq $a{'hgrid'} ) {
	    $found = 1;
	    last HGRID;
	}
    }

    # Die unless search was successful.
    unless ($found) { die "set_horiz_grid: no match for dycore $dyn_pkg and hgrid $hgrid\n"; }

    # Set parameter values -- dycore specific.
    if ( $dyn_pkg =~ m/eul|sld/ ) {
	$cfg_ref->set('nlat', $a{'nlat'});
	$cfg_ref->set('nlon', $a{'nlon'});
	$cfg_ref->set('trm',  $a{'m'});
	$cfg_ref->set('trn',  $a{'n'});
	$cfg_ref->set('trk',  $a{'k'});
    }
    elsif ( $dyn_pkg eq 'fv' ) {
	$cfg_ref->set('nlat', $a{'nlat'});
	$cfg_ref->set('nlon', $a{'nlon'});
    }
    elsif ( $dyn_pkg eq 'fvcubed' ) {
        $cfg_ref->set('csnp', $a{'csnp'});
    }
    elsif ( $dyn_pkg eq 'se' ) {
	$cfg_ref->set('csne', $a{'csne'});
	$cfg_ref->set('csnp', $a{'csnp'});
        $cfg_ref->set('npg',  $a{'npg'});
	# needed for cice configure script.  sets nlat=1 and nlon=ncol
	$cfg_ref->set('nlat', 1);
	$cfg_ref->set('nlon', $a{'ncol'});
        # To allow more flexibility when matching grid attributes in the namelist
        # defaults file, split the dynamics (GLL) and physics grid specifiers in
        # the hgrid argument to configure, and just store the dynamics (GLL) part
        # in the hgrid parameter of the config_cache file.  The physics grid
        # specifier is stored separately in the npg parameter.
        $hgrid =~ s/\.pg\d//;   # strip the '.pgN' extension
        $cfg_ref->set('hgrid', $hgrid);
    }


    # Override resolution settings to configure for SCAM mode.  The override is needed
    # because in SCAM mode the -hgrid option is used to specify the resolution of default
    # datasets from which single data columns are extracted.
    my $scam = $cfg_ref->get('scam');
    if ($scam) {
	$cfg_ref->set('nlat', 1);
	$cfg_ref->set('nlon', 1);
	$cfg_ref->set('trm',  1);
	$cfg_ref->set('trn',  1);
	$cfg_ref->set('trk',  1);
    }

}

#-------------------------------------------------------------------------------

sub get_sys_defaults
{
    my ($file, $os) = @_;
    my $xml = XML::Lite->new( $file );
    my $root = $xml->root_element();
    my $e;          # xml element
    my %a;          # element attributes
    my %sys = ();   # return values

    # Check for valid root node
    my $name = $root->get_name();
    $name eq "system_defaults" or die
	"file $file is not a system defaults file\n";

    # SPMD
    $e = $xml->elements_by_name( "spmd" );
    %a = $e->get_attributes();
    $sys{'spmd'} = $a{$os};

    # SMP
    $e = $xml->elements_by_name( "smp" );
    %a = $e->get_attributes();
    $sys{'smp'} = $a{$os};

    return %sys;
}

#-------------------------------------------------------------------------------

sub absolute_path {
#
# Convert a pathname into an absolute pathname, expanding any . or .. characters.
# Assumes pathnames refer to a local filesystem.
# Assumes the directory separator is "/".
#
  my $path = shift;
  my $cwd = getcwd();  # current working directory
  my $abspath;         # resulting absolute pathname

# Strip off any leading or trailing whitespace.  (This pattern won't match if
# there's embedded whitespace.
  $path =~ s!^\s*(\S*)\s*$!$1!;

# Convert relative to absolute path.

  if ($path =~ m!^\.$!) {          # path is "."
      return $cwd;
  } elsif ($path =~ m!^\./!) {     # path starts with "./"
      $path =~ s!^\.!$cwd!;
  } elsif ($path =~ m!^\.\.$!) {   # path is ".."
      $path = "$cwd/..";
  } elsif ($path =~ m!^\.\./!) {   # path starts with "../"
      $path = "$cwd/$path";
  } elsif ($path =~ m!^[^/]!) {    # path starts with non-slash character
      $path = "$cwd/$path";
  }

  my ($dir, @dirs2);
  my @dirs = split "/", $path, -1;   # The -1 prevents split from stripping trailing nulls
                                     # This enables correct processing of the input "/".

  # Remove any "" that are not leading.
  for (my $i=0; $i<=$#dirs; ++$i) {
      if ($i == 0 or $dirs[$i] ne "") {
	  push @dirs2, $dirs[$i];
      }
  }
  @dirs = ();

  # Remove any "."
  foreach $dir (@dirs2) {
      unless ($dir eq ".") {
	  push @dirs, $dir;
      }
  }
  @dirs2 = ();

  # Remove the "subdir/.." parts.
  foreach $dir (@dirs) {
    if ( $dir !~ /^\.\.$/ ) {
        push @dirs2, $dir;
    } else {
        pop @dirs2;   # remove previous dir when current dir is ..
    }
  }
  if ($#dirs2 == 0 and $dirs2[0] eq "") { return "/"; }
  $abspath = join '/', @dirs2;
  return( $abspath );
}

#-------------------------------------------------------------------------------

sub subst_env_path {
#
# Substitute for any environment variables contained in a pathname.
# Assumes the directory separator is "/".
#
  my $path = shift;
  my $newpath;         # resulting pathname

# Strip off any leading or trailing whitespace.  (This pattern won't match if
# there's embedded whitespace.
  $path =~ s!^\s*(\S*)\s*$!$1!;

  my ($dir, @dirs2);
  my @dirs = split "/", $path, -1;   # The -1 prevents split from stripping trailing nulls
                                     # This enables correct processing of the input "/".

  foreach $dir (@dirs) {
    if ( $dir =~ /^\$(.+)$/ ) {
        push @dirs2, $ENV{$1};
    } else {
        push @dirs2, $dir;
    }
  }
  $newpath = join '/', @dirs2;
  return( $newpath );
}

#-------------------------------------------------------------------------------

sub mkdirp {
    my ($dir) = @_;
    my (@dirs) = split /\//, $dir;
    my (@subdirs, $path);

    # if $dir is absolute pathname then @dirs will start with ""
    if ($dirs[0] eq "") { push @subdirs, shift @dirs; }

    while ( @dirs ) { # check that each subdir exists and mkdir if it doesn't
	push @subdirs, shift @dirs;
	$path = join '/', @subdirs;
	unless (-d $path or mkdir($path, 0777)) { return 0; }
    }
    return 1;
}


sub version {
# The version is found in EAM's ChangeLog file.
# $cfgdir is set by the configure script to the name of its directory.

    my ($cfgdir) = @_;

    my $logfile = "$cfgdir/../doc/ChangeLog";

    my $fh = IO::File->new($logfile, '<') or die "** can't open ChangeLog file: $logfile\n";

    while (my $line = <$fh>) {

	if ($line =~ /^Tag name:\s*(\w+)/ ) {
	    print "$1\n";
	    exit;
	}
    }

}
<|MERGE_RESOLUTION|>--- conflicted
+++ resolved
@@ -278,12 +278,7 @@
      -MMF_microphysics_scheme <string>   CRM microphysics package name [sam1mom | m2005 ].
      -use_ECPP          use CRM clouds for vertical transport, aqueous chemistry and wet removable of aerosols
      -crm_adv           CRM advection scheme [MPDATA | UM5]
-<<<<<<< HEAD
      -crm <model>       CRM model [sam | samomp | samxx]
-     -use_MAML          use multiple atmosphere and multiple land version of MMF
-=======
-     -crm <model>       CRM model [sam | samxx]
->>>>>>> 965eb463
 EOF
 }
 
