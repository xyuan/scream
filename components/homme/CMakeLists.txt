IF (NOT DEFINED PROJECT_NAME)
  # Best practice to put cmake required version at the top
  CMAKE_MINIMUM_REQUIRED(VERSION 2.8.5)
  PROJECT(HOMME C Fortran)

  # Print the sha of the last commit,
  # useful to double check which version was build in the build folder.
  EXECUTE_PROCESS (COMMAND git rev-parse HEAD
                     WORKING_DIRECTORY ${CMAKE_SOURCE_DIR}
                     OUTPUT_VARIABLE LAST_GIT_COMMIT_SHA
                     OUTPUT_STRIP_TRAILING_WHITESPACE)
  SET (LAST_GIT_COMMIT_SHA ${LAST_GIT_COMMIT_SHA} CACHE STRING "The sha of the last git commit.")
  MESSAGE (STATUS "The sha of the last commit is ${LAST_GIT_COMMIT_SHA}")

  # Build executables/tests
  SET (HOMME_BUILD_EXECS TRUE)
ELSE ()
  # Manually enable languages, in case they were not enabled by host project
  ENABLE_LANGUAGE(C)
  ENABLE_LANGUAGE(Fortran)

  # Do not build executables/tests
  SET (HOMME_BUILD_EXECS FALSE)
ENDIF ()

INCLUDE(FortranCInterface)

IF (${HOMME_BUILD_EXECS})
  OPTION(HOMME_ENABLE_TESTING "Whether tests should be enabled" TRUE)
  IF (${HOMME_ENABLE_TESTING})
    # CTest For Nightly/Experimental Builds
    OPTION(HOMME_USE_CTEST "Use CTest Dashboard" FALSE)
    IF (${HOMME_USE_CTEST})
      INCLUDE(CTest)
    ENDIF ()

    # For testing
    ENABLE_TESTING()
    SET (HOMME_TESTING_PROFILE "nightly" CACHE STRING "Determine how long/pervasive the testing is. Currently available options: 'dev', 'short', 'nightly'.")
  ENDIF()
ENDIF()

#option to build without pio and any netcdf in homme (no mesh runs either),
#by default is not on.
IF(NOT DEFINED BUILD_HOMME_WITHOUT_PIOLIBRARY)
  SET(BUILD_HOMME_WITHOUT_PIOLIBRARY FALSE CACHE BOOL "")
ENDIF()
IF(BUILD_HOMME_WITHOUT_PIOLIBRARY)
  ADD_DEFINITIONS(-DHOMME_WITHOUT_PIOLIBRARY)
  MESSAGE(STATUS "This configuration builds without PIO library and NetCDF calls")
ENDIF()

# Add the cmake/CMakeLists.txt file
SET (CMAKE_MODULE_PATH ${CMAKE_MODULE_PATH} "${CMAKE_CURRENT_SOURCE_DIR}/cmake")

# need to get the cmake_fortran_c_interface.h header
INCLUDE_DIRECTORIES(${CMAKE_CURRENT_BINARY_DIR})
FortranCInterface_HEADER(cmake_fortran_c_interface.h
                         MACRO_NAMESPACE  "FCI_")

# Prefer shared libraries (Yellowstone etc.) 
OPTION(PREFER_SHARED "Prefer linking with shared libraries." FALSE)

# need to tell the source to use this capability
ADD_DEFINITIONS(-DINCLUDE_CMAKE_FCI)

# In Kokkos builds, tell Config.hpp that CMake is being used to build.
add_definitions(-DHOMMEXX_CONFIG_IS_CMAKE)

SET (PERFORMANCE_PROFILE "" CACHE STRING "Whether to build and link with various profiler libraries")

# Set up some directories to facilitate finding netcdf and pnetcdf
INCLUDE(SetHostPaths)
INCLUDE(HommeMacros)

# Debug statement, please leave here
#MESSAGE(STATUS "CMAKE_IMP_LIBS=${CMAKE_Fortran_IMPLICIT_LINK_LIBRARIES}")

OPTION(IS_BIG_ENDIAN "Whether the machine is big endian" FALSE)
#TRY_RUN(IS_BIG_ENDIAN BIG_ENDIAN_COMPILED
#  ${HOMME_BINARY_DIR}/tests/compilerTests/
#  ${CMAKE_CURRENT_SOURCE_DIR}/cmake/compilerTests/isBigEndian.c)

# Default use quad precision
OPTION(HOMME_QUAD_PREC "Default to try to use quadruple precision" TRUE)

IF (${HOMME_QUAD_PREC}) 
  testQuadPrec(HOMME_QUAD_SUPPORTED)
  IF (NOT ${HOMME_QUAD_SUPPORTED})
    SET(HOMME_QUAD_PREC FALSE)
    MESSAGE(STATUS "Quadruple-precision requested but unavailable on this
                    system with this compiler")
  ENDIF()
ENDIF ()

# Some options for conditional builds
OPTION(BUILD_HOMME_SWEQX "Shallow water equations FEM" ON)
OPTION(BUILD_HOMME_PREQX "Primitive equations FEM" ON)
OPTION(BUILD_HOMME_THETA "SB81 NH model with theta and Exner pressure" ON)
OPTION(BUILD_HOMME_PREQX_ACC "Primitive equations FEM with OpenACC" ON)
OPTION(BUILD_HOMME_PREQX_KOKKOS "Primitive equations FEM with Kokkos" OFF)
OPTION(BUILD_HOMME_SWIM  "Shallow water equations implicit" OFF)
OPTION(BUILD_HOMME_PRIM  "Primitive equations implicit" OFF)
OPTION(HOMME_ENABLE_COMPOSE "Build COMPOSE semi-Lagrangian tracer transport code" ON)

#by default we don't need cxx
SET(HOMME_USE_CXX FALSE)
SET(HOMME_USE_KOKKOS FALSE)

# swim and prim executables require C++ compiler
IF(${BUILD_HOMME_SWIM} OR ${BUILD_HOMME_PRIM})
  SET (HOMME_USE_CXX TRUE)
  SET (HOMME_USE_TRILINOS TRUE)
ENDIF ()
#if trilinos is needed, we need cxx
IF (${HOMME_USE_TRILINOS})
  SET (HOMME_USE_CXX TRUE)
ENDIF()
#if kokkos is needed, then so is cxx
IF (${BUILD_HOMME_PREQX_KOKKOS})
  SET (HOMME_USE_KOKKOS TRUE)
  SET (HOMME_USE_CXX TRUE)
  IF (NOT ${BUILD_HOMME_PREQX} AND ${HOMME_BUILD_EXECS})
    # If we build preqx kokkos, we also build preqx, so we can compare
    MESSAGE (STATUS "Setting manually disabled BUILD_HOMME_PREQX to ON, since BUILD_HOMME_PREQX_KOKKOS is ON.")

    # We need to compare against F90 implementation, so turn this on
    SET (BUILD_HOMME_PREQX TRUE)
  ENDIF ()
ENDIF ()
IF (${HOMME_ENABLE_COMPOSE})
  SET (HOMME_USE_CXX TRUE)
  SET (HOMME_USE_KOKKOS TRUE)
ENDIF ()

IF (${HOMME_USE_CXX})
  MESSAGE(STATUS "This configuration of HOMME requires a C++ compiler")
  ENABLE_LANGUAGE(CXX)
  SET(CMAKE_CXX_FLAGS "${CMAKE_CXX_FLAGS} -std=c++11")
ENDIF ()

# Option to use ARKode package from SUNDIALS
OPTION(HOMME_USE_ARKODE "Use ARKode package from SUNDIALS" FALSE)
IF (${HOMME_USE_ARKODE})
  MESSAGE(STATUS "Using ARKode, adding -DARKODE")
  ADD_DEFINITIONS(-DARKODE)
ENDIF ()

IF (${HOMME_USE_KOKKOS})
  ############################################
  # Selection of Kokkos execution space
  ############################################

  SET (HOMMEXX_EXEC_SPACE "Default" CACHE STRING "Select the kokkos exec space")

  STRING (TOUPPER ${HOMMEXX_EXEC_SPACE} HOMMEXX_EXEC_SPACE_UPPER)
  IF (${HOMMEXX_EXEC_SPACE_UPPER} STREQUAL "CUDA")
    SET (HOMMEXX_CUDA_SPACE ON)
  ELSEIF (${HOMMEXX_EXEC_SPACE_UPPER} STREQUAL "OPENMP")
    SET (HOMMEXX_OPENMP_SPACE ON)
  ELSEIF (${HOMMEXX_EXEC_SPACE_UPPER} STREQUAL "THREADS")
    SET (HOMMEXX_THREADS_SPACE ON)
  ELSEIF (${HOMMEXX_EXEC_SPACE_UPPER} STREQUAL "SERIAL")
    SET (HOMMEXX_SERIAL_SPACE ON)
  ELSEIF (${HOMMEXX_EXEC_SPACE_UPPER} STREQUAL "DEFAULT")
    SET (HOMMEXX_DEFAULT_SPACE ON)
  ELSE()
    MESSAGE (ABORT "Invalid choice for 'HOMMEXX_EXEC_SPACE'. Valid options (case insensitive) are 'Cuda', 'OpenMP', 'Threads', 'Serial', 'Default'")
  ENDIF()

  # Execution space parameters. 8 is a nice size for V100.
  SET (HOMMEXX_CUDA_MIN_WARP_PER_TEAM 8 CACHE INT "Minimum number of warps to get 100% occoupancy on GPU")
  SET (HOMMEXX_CUDA_MAX_WARP_PER_TEAM 16 CACHE INT "Maximum number of warps to get 100% occoupancy on GPU")

  # An option to allow to use GPU pointers for MPI calls. The value of this option is irrelevant for CPU/KNL builds.
  OPTION (HOMMEXX_MPI_ON_DEVICE "Whether we want to use device pointers for MPI calls (relevant only for GPU builds)" ON)
ENDIF()

##############################################################################
# Compiler options set in cmake/SetCompiler.cmake
##############################################################################
INCLUDE(${HOMME_SOURCE_DIR}/cmake/SetCompilerFlags.cmake)


OPTION(HOMME_USE_MKL "Whether to use Intel's MKL instead of blas/lapack" FALSE)
IF(${HOMME_USE_MKL})
  MESSAGE(STATUS "HOMME_USE_MKL=${HOMME_USE_MKL}, adding -mkl")
  SET(CMAKE_Fortran_FLAGS "${CMAKE_Fortran_FLAGS} -mkl")
  SET(CMAKE_C_FLAGS "${CMAKE_C_FLAGS} -mkl")
  SET(CMAKE_CXX_FLAGS "${CMAKE_CXX_FLAGS} -mkl")
  SET(CMAKE_EXE_LINKER_FLAGS "${CMAKE_EXE_LINKER_FLAGS} -mkl")
ELSE()
  OPTION(HOMME_FIND_BLASLAPACK "Whether to use system blas/lapack" FALSE)
  MESSAGE(STATUS "HOMME_FIND_BLASLAPACK=${HOMME_FIND_BLASLAPACK}")

  IF(${HOMME_FIND_BLASLAPACK})
    FIND_PACKAGE(BLAS REQUIRED)
    FIND_PACKAGE(LAPACK REQUIRED)
  ELSE()
    SET(HOMME_FIND_BLASLAPACK FALSE)
    # Build the blas and lapack provided with homme
    ADD_SUBDIRECTORY(libs/blas)
    ADD_SUBDIRECTORY(libs/lapack)
  ENDIF()
ENDIF()

IF (${HOMME_USE_TRILINOS})
  MESSAGE(STATUS "This configuration of requires Trilinos")
  FIND_PACKAGE(Trilinos REQUIRED)
  SET(HAVE_TRILINOS TRUE)
  IF("${Trilinos_PACKAGE_LIST}"  MATCHES ".*Zoltan2*.")
    MESSAGE(STATUS "Trilinos is compiled with Zoltan2 Trilinos_PACKAGE_LIST:${Trilinos_PACKAGE_LIST}")
    MESSAGE(STATUS "ENABLING ZOLTAN2")
    SET(TRILINOS_HAVE_ZOLTAN2 TRUE)
  ENDIF ()

  add_definitions(${Trilinos_CXX_COMPILER_FLAGS})
  include_directories(${Trilinos_TPL_INCLUDE_DIRS})
  include_directories(${Trilinos_INCLUDE_DIRS})
  link_directories(${Trilinos_LIBRARY_DIRS})
  link_directories(${Trilinos_TPL_LIBRARY_DIRS})
ENDIF ()

MESSAGE(STATUS "Fortran Flags = ${CMAKE_Fortran_FLAGS}")
MESSAGE(STATUS "C Flags = ${CMAKE_C_FLAGS}")
MESSAGE(STATUS "CXX Flags = ${CMAKE_CXX_FLAGS}")
MESSAGE(STATUS "Linker Flags = ${CMAKE_EXE_LINKER_FLAGS}")

IF (${HOMME_USE_KOKKOS})
  IF (${CUDA_FOUND})
    # Note: If you ask for GPU to be bfb with CPU, you should also ask for a strict fp model on cpu.
    OPTION (HOMMEXX_GPU_BFB_WITH_CPU "Whether we want cpu and gpu solution to be bfb" OFF)
  ENDIF ()

  SET (HOMMEXX_VECTOR_SIZE 8 CACHE STRING
    "If AVX or Cuda don't take priority, use this software vector size.")

  IF (CMAKE_BUILD_TYPE_UPPER MATCHES "DEBUG" OR CMAKE_BUILD_TYPE_UPPER MATCHES "RELWITHDEBINFO")
    SET (HOMMEXX_DEBUG ON)
  ENDIF()

  CONFIGURE_FILE (${CMAKE_CURRENT_SOURCE_DIR}/src/share/cxx/Hommexx_config.h.in ${HOMME_BINARY_DIR}/src/share/cxx/Hommexx_config.h)

ENDIF ()


##############################################################################
# Zoltan partitioning library
IF (DEFINED ZOLTAN_DIR)
  MESSAGE(STATUS "Building with Zoltan")
  FIND_PACKAGE(Zoltan REQUIRED)
  SET(HAVE_ZOLTAN TRUE)
ENDIF ()

IF (DEFINED EXTRAE_DIR)
  MESSAGE(STATUS "Building with Extrae")
  FIND_PACKAGE(Extrae REQUIRED)
  SET(HAVE_EXTRAE TRUE)
ENDIF ()

# this section is for linking to SUNDIALS/ARKODE as an external library
IF (DEFINED SUNDIALS_DIR)
  LINK_DIRECTORIES(${SUNDIALS_DIR}/lib)
  INCLUDE_DIRECTORIES(${SUNDIALS_DIR}/include)
ENDIF ()

###########################################
# Definitions for timing library
###########################################
# This is required in timing to set HAVE_MPI
ADD_DEFINITIONS(-DSPMD)
OPTION(ENABLE_NANOTIMERS "Use nano timers in timing library" FALSE)
OPTION(USE_BIT64 "Set BIT64 (for 64 bit arch) in timing library when ENABLE_NANOTIME" FALSE)
IF (${ENABLE_NANOTIMERS})
  ADD_DEFINITIONS(-DHAVE_NANOTIME)
  IF (${USE_BIT64})
    ADD_DEFINITIONS(-DBIT64)
  ENDIF ()
ENDIF ()
ADD_SUBDIRECTORY(utils/cime/src/share/timing)


# CMAKE_CURRENT_SOURCE_DIR == homme
SET (CMAKE_MODULE_PATH "${CMAKE_CURRENT_SOURCE_DIR}/cmake" ${CMAKE_MODULE_PATH})
SET (CMAKE_MODULE_PATH "${CMAKE_CURRENT_SOURCE_DIR}/utils/cime/src/CMake" ${CMAKE_MODULE_PATH})
SET (CMAKE_MODULE_PATH "${CMAKE_CURRENT_SOURCE_DIR}/utils/cime/src/externals/pio2/cmake" ${CMAKE_MODULE_PATH})



#
# PIO
#
#set search paths for PIO's findNetCDF
# HOMME machine files set NETCDF_DIR, PNETCDF_DIR which we copy
# to variables used by PIO.  Newer machine files sould direclty set
# necessyar PIO variables:
#
ADD_DEFINITIONS(-D_NO_MPI_RSEND)

if(NOT BUILD_HOMME_WITHOUT_PIOLIBRARY)
SET(NetCDF_PATH ${NETCDF_DIR})
SET(PnetCDF_PATH ${PNETCDF_DIR})
message("** Configuring PIO with:")
message("-- NetCDF_PATH = ${NetCDF_PATH}")
message("-- PnetCDF_PATH = ${PnetCDF_PATH}")
message("-- NetCDF_Fortran_PATH = ${NetCDF_Fortran_PATH}")
message("-- NetCDF_C_PATH = ${NetCDF_C_PATH}")
message("-- PnetCDF_Fortran_PATH = ${PnetCDF_Fortran_PATH}")
message("-- PnetCDF_C_PATH = ${PnetCDF_C_PATH}")
# pio needs cime/externals/genf90/genf90.pl
SET(GENF90_PATH ${CMAKE_CURRENT_SOURCE_DIR}/utils/cime/src/externals/genf90)
ADD_SUBDIRECTORY(utils/cime/src/externals/pio1)
ENDIF()


# CPRNC locations
IF (CPRNC_DIR)
  # location of CPRNC binary passed in from CIME or specified in machine file. skip build
  find_program(CPRNC_BINARY cprnc ${CPRNC_DIR})
  IF ( CPRNC_BINARY )
     ADD_EXECUTABLE( cprnc IMPORTED)
     message("-- CPRNC_BINARY = ${CPRNC_BINARY}")
  ELSE()
     message(WARNING "cprnc not found in CPRNC_DIR")
     SET(CPRNC_DIR "")
  ENDIF ()
ENDIF ()

#compile cprnc only if pio is built
if(NOT BUILD_HOMME_WITHOUT_PIOLIBRARY)
  IF (NOT (CPRNC_DIR))
    # compile CPRNC from CIME source code. Requires CIME support for machine
    message("-- CPRNC_BINARY = will compile from source")
    message("-- If cmake aborts, set CPRNC_DIR to location of external cprnc executable")

    # cprnc's cmake wont search for netcdf, so we have to find it first:
    FIND_PACKAGE(NetCDF "4.0" COMPONENTS C Fortran)
    set(NETCDF_LIBRARIES ${NetCDF_Fortran_LIBRARIES})
    set(NETCDF_INCLUDE_DIR ${NetCDF_Fortran_INCLUDE_DIRS})

    # needed for CPRNC build system
    set (cprnc_dummy_file "${CMAKE_CURRENT_SOURCE_DIR}/utils/cime/tools/cprnc/Macros.cmake")
    if (NOT EXISTS "${cprnc_dummy_file}")
      file(WRITE "${cprnc_dummy_file}" "#dummy Macros file for non-CIME machines")
    endif ()

    SET (CPRNC_INSTALL_DIR ${HOMME_BINARY_DIR}/utils/cime/tools/cprnc)
    SET (CPRNC_BINARY ${HOMME_BINARY_DIR}/utils/cime/tools/cprnc/cprnc)
    ADD_SUBDIRECTORY(utils/cime/tools/cprnc)
  ENDIF ()
ENDIF ()

IF (${HOMME_USE_KOKKOS})
  INCLUDE(Kokkos)
ENDIF ()

IF (${HOMME_USE_KOKKOS} AND ${HOMME_BUILD_EXECS})
  # Add unit tests for C++ code
  ADD_SUBDIRECTORY(test/unit_tests)
ENDIF ()

# Add libcompose, consisting of just C++ files, so we can build it just once for
# all exes. It does not depend on compile-time sizes.
if (HOMME_ENABLE_COMPOSE)
  add_definitions(-DHOMME_ENABLE_COMPOSE)
  set (COMPOSE_LIBRARY "compose")
  add_subdirectory(src/share/compose)
else ()
  message ("-- COMPOSE semi-Lagrangian transport was explicitly disabled")
endif ()

SET(EXEC_LIST ""  CACHE INTERNAL "List of configured executables")
IF(${BUILD_HOMME_SWEQX})
  ADD_SUBDIRECTORY(src/sweqx)
ENDIF()

IF(${BUILD_HOMME_PREQX})
  ADD_SUBDIRECTORY(src/preqx)
ENDIF()

IF(${BUILD_HOMME_THETA})
  ADD_SUBDIRECTORY(src/theta-l)
ENDIF()

IF(${BUILD_HOMME_PREQX_ACC})
  ADD_SUBDIRECTORY(src/preqx_acc)
ENDIF()

IF(${BUILD_HOMME_PREQX_KOKKOS})
  ADD_SUBDIRECTORY(src/preqx_kokkos)
ENDIF()

IF(${BUILD_HOMME_SWIM})
  ADD_SUBDIRECTORY(src/swim)
ENDIF()

IF(${BUILD_HOMME_PRIM})
  ADD_SUBDIRECTORY(src/prim)
ENDIF()

# Tests and execs only if this is a standalone build
IF (${HOMME_BUILD_EXECS})
  ADD_SUBDIRECTORY(test_execs)
  ADD_SUBDIRECTORY(dcmip_tests)
ENDIF()

# Create a "make clean-all" target to delete CMake cache and the cprnc build
ADD_CUSTOM_TARGET(clean-all
   COMMAND ${CMAKE_BUILD_TOOL} clean
   COMMAND ${CMAKE_COMMAND} -P "${CMAKE_CURRENT_SOURCE_DIR}/cmake/clean-cmake-files.cmake"
)

IF (NOT "${PROJECT_NAME}" STREQUAL "HOMME")
  # Homme is used as a subproject. We need to make the compiler options available to the outside
  SET (HOMME_C_FLAGS ${CMAKE_C_FLAGS} PARENT_SCOPE)
  SET (HOMME_CXX_FLAGS ${CMAKE_CXX_FLAGS} PARENT_SCOPE)
  SET (HOMME_Fortran_FLAGS ${CMAKE_Fortran_FLAGS} PARENT_SCOPE)
<<<<<<< HEAD
=======
  SET (HOMME_LINKER_FLAGS ${CMAKE_EXE_LINKER_FLAGS} PARENT_SCOPE)
>>>>>>> a850bd6e
ENDIF ()

IF (${HOMME_USE_KOKKOS})
  # Put this last so that tribits.cmake's 'check' target doesn't conflict with
  # Homme's.
  install_kokkos_if_needed()
ENDIF ()<|MERGE_RESOLUTION|>--- conflicted
+++ resolved
@@ -415,10 +415,7 @@
   SET (HOMME_C_FLAGS ${CMAKE_C_FLAGS} PARENT_SCOPE)
   SET (HOMME_CXX_FLAGS ${CMAKE_CXX_FLAGS} PARENT_SCOPE)
   SET (HOMME_Fortran_FLAGS ${CMAKE_Fortran_FLAGS} PARENT_SCOPE)
-<<<<<<< HEAD
-=======
   SET (HOMME_LINKER_FLAGS ${CMAKE_EXE_LINKER_FLAGS} PARENT_SCOPE)
->>>>>>> a850bd6e
 ENDIF ()
 
 IF (${HOMME_USE_KOKKOS})
