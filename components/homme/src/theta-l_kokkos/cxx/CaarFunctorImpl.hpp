--- conflicted
+++ resolved
@@ -334,12 +334,8 @@
     profiling_resume();
 
     GPTLstart("caar compute");
-<<<<<<< HEAD
-    Kokkos::parallel_for("caar loop pre-boundary exchange", m_policy_pre, *this);
-=======
     int nerr;
     Kokkos::parallel_reduce("caar loop pre-boundary exchange", m_policy_pre, *this, nerr);
->>>>>>> 39067835
     Kokkos::fence();
     GPTLstop("caar compute");
     if (nerr > 0)
