--- conflicted
+++ resolved
@@ -422,12 +422,8 @@
   const SimulationParams& params = c.get<SimulationParams>();
 
   const bool consthv = (params.hypervis_scaling==0.0);
-<<<<<<< HEAD
-  e.m_geometry.set_elem_data(ie,D,Dinv,fcor,spheremp,rspheremp,metdet,metinv,tensorvisc,vec_sph2cart,consthv);
-=======
   e.m_geometry.set_elem_data(ie,D,Dinv,fcor,spheremp,rspheremp,metdet,metinv,tensorvisc,
                              vec_sph2cart,consthv,sphere_cart_vec,sphere_latlon_vec);
->>>>>>> 7628ed03
 }
 
 void init_geopotential_c (const int& ie,
