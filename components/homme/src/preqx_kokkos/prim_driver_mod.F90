--- conflicted
+++ resolved
@@ -19,6 +19,7 @@
   public :: prim_init_kokkos_functors
   public :: prim_run_subcycle
   public :: prim_finalize
+  public :: deriv1
 
   private :: generate_global_to_local
   private :: init_cxx_connectivity_internal
@@ -38,11 +39,7 @@
     use parallel_mod,     only : parallel_t
     use time_mod,         only : TimeLevel_t, TimeLevel_init
     use prim_driver_base, only : prim_init1_geometry, prim_init1_elem_arrays, &
-<<<<<<< HEAD
-                                 prim_init1_cleanup, MetaVertex, GridEdge, deriv1
-=======
                                  prim_init1_cleanup, MetaVertex, GridEdge
->>>>>>> a850bd6e
 #ifndef CAM
     use prim_driver_base, only : prim_init1_no_cam
 #endif
@@ -161,10 +158,6 @@
     use hybvcoord_mod,    only : hvcoord_t
     use time_mod,         only : timelevel_t
     use kinds,            only : real_kind
-<<<<<<< HEAD
-    use prim_driver_base, only : deriv1
-=======
->>>>>>> a850bd6e
 
     interface
       subroutine init_derivative_c (dvv_ptr) bind(c)
