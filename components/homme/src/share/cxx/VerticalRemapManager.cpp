--- conflicted
+++ resolved
@@ -18,96 +18,68 @@
 
 struct VerticalRemapManager::Impl {
   Impl(const SimulationParams &params, const Elements &e, const Tracers &t,
-<<<<<<< HEAD
-       const HybridVCoord &h, const bool remap_tracers) {
-    using namespace Remap;
-    using namespace Remap::Ppm;
-    const int qsize = remap_tracers ? params.qsize : 0;
-    const int capacity = remap_tracers ? -1 : params.qsize;
-    if (params.remap_alg == RemapAlg::PPM_FIXED_PARABOLA) {
-      if (params.rsplit != 0) {
-        remapper = std::make_shared<RemapFunctor<
-            true, PpmVertRemap<PpmFixedParabola>> >(
-            qsize, e, t, h, capacity);
-      } else {
-        remapper = std::make_shared<RemapFunctor<
-            false, PpmVertRemap<PpmFixedParabola>> >(
-            qsize, e, t, h, capacity);
-=======
-       const HybridVCoord &h)
+       const HybridVCoord &h, const bool remap_tracers)
     : m_hvcoord(h)
     , m_params(params)
     , m_elements(e)
     , m_tracers(t)
+    , m_remap_tracers(remap_tracers)
   {
-    setup_remmapper();
+    setup_remapper();
   }
 
-  Impl(const SimulationParams &params, const HybridVCoord &h)
+  Impl(const SimulationParams &params, const HybridVCoord &h,
+       const bool remap_tracers)
     : m_hvcoord(h)
     , m_params(params)
+    , m_remap_tracers(remap_tracers)
   {}
 
-  void setup_remmapper ()
+  void setup_remapper ()
   {
     using namespace Remap;
     using namespace Remap::Ppm;
+    const int qsize = m_remap_tracers ? m_params.qsize : 0;
+    const int capacity = m_remap_tracers ? -1 : m_params.qsize;
     if (m_params.remap_alg == RemapAlg::PPM_FIXED_PARABOLA) {
       if (m_params.rsplit != 0) {
         remapper = std::make_shared<RemapFunctor<
             true, PpmVertRemap<PpmFixedParabola>> >(
-            m_params.qsize, m_elements, m_tracers, m_hvcoord);
+            qsize, m_elements, m_tracers, m_hvcoord, capacity);
       } else {
         remapper = std::make_shared<RemapFunctor<
             false, PpmVertRemap<PpmFixedParabola>> >(
-            m_params.qsize, m_elements, m_tracers, m_hvcoord);
->>>>>>> 67fa07f5
+            qsize, m_elements, m_tracers, m_hvcoord, capacity);
       }
     } else if (m_params.remap_alg == RemapAlg::PPM_FIXED_MEANS) {
       if (m_params.rsplit != 0) {
         remapper = std::make_shared<RemapFunctor<
             true, PpmVertRemap<PpmFixedMeans>> >(
-<<<<<<< HEAD
-            qsize, e, t, h, capacity);
+            qsize, m_elements, m_tracers, m_hvcoord, capacity);
       } else {
         remapper = std::make_shared<RemapFunctor<
             false, PpmVertRemap<PpmFixedMeans>> >(
-            qsize, e, t, h, capacity);
-=======
-            m_params.qsize, m_elements, m_tracers, m_hvcoord);
-      } else {
-        remapper = std::make_shared<RemapFunctor<
-            false, PpmVertRemap<PpmFixedMeans>> >(
-            m_params.qsize, m_elements, m_tracers, m_hvcoord);
->>>>>>> 67fa07f5
+            qsize, m_elements, m_tracers, m_hvcoord, capacity);
       }
     } else if (m_params.remap_alg == RemapAlg::PPM_MIRRORED) {
       if (m_params.rsplit != 0) {
         remapper = std::make_shared<RemapFunctor<
             true, PpmVertRemap<PpmMirrored>> >(
-<<<<<<< HEAD
-            qsize, e, t, h, capacity);
+            qsize, m_elements, m_tracers, m_hvcoord, capacity);
       } else {
         remapper = std::make_shared<RemapFunctor<
             false, PpmVertRemap<PpmMirrored>> >(
-            qsize, e, t, h, capacity);
+            qsize, m_elements, m_tracers, m_hvcoord, capacity);
       }
-    } else if (params.remap_alg == RemapAlg::PPM_LIMITED_EXTRAP) {
-      if (params.rsplit != 0) {
+    } else if (m_params.remap_alg == RemapAlg::PPM_LIMITED_EXTRAP) {
+      if (m_params.rsplit != 0) {
         remapper = std::make_shared<RemapFunctor<
             true, PpmVertRemap<PpmLimitedExtrap>> >(
-            qsize, e, t, h, capacity);
+            qsize, m_elements, m_tracers, m_hvcoord, capacity);
       } else {
         remapper = std::make_shared<RemapFunctor<
             false, PpmVertRemap<PpmLimitedExtrap>> >(
-            qsize, e, t, h, capacity);
-=======
-            m_params.qsize, m_elements, m_tracers, m_hvcoord);
-      } else {
-        remapper = std::make_shared<RemapFunctor<
-            false, PpmVertRemap<PpmMirrored>> >(
-            m_params.qsize, m_elements, m_tracers, m_hvcoord);
->>>>>>> 67fa07f5
+            qsize, m_elements, m_tracers, m_hvcoord, capacity);
       }
     } else {
       Errors::runtime_abort(
@@ -121,7 +93,7 @@
     m_elements = e;
     m_tracers  = t;
 
-    setup_remmapper();
+    setup_remapper();
   }
 
   std::shared_ptr<Remap::Remapper> remapper;
@@ -130,16 +102,12 @@
   SimulationParams m_params;
   Elements         m_elements;
   Tracers          m_tracers;
-
+  bool             m_remap_tracers;
 };
 
-<<<<<<< HEAD
-VerticalRemapManager::VerticalRemapManager(const bool remap_tracers) {
-=======
-VerticalRemapManager::VerticalRemapManager()
+VerticalRemapManager::VerticalRemapManager(const bool remap_tracers)
   : is_setup(true)
 {
->>>>>>> 67fa07f5
   const auto &h = Context::singleton().get<HybridVCoord>();
   const auto &p = Context::singleton().get<SimulationParams>();
   const auto &e = Context::singleton().get<Elements>();
@@ -149,14 +117,14 @@
   p_.reset(new Impl(p, e, t, h, remap_tracers));
 }
 
-VerticalRemapManager::VerticalRemapManager(const int num_elems)
+VerticalRemapManager::VerticalRemapManager(const int num_elems, const bool remap_tracers)
   : m_num_elems(num_elems)
   , is_setup(false)
 {
   const auto &h = Context::singleton().get<HybridVCoord>();
   const auto &p = Context::singleton().get<SimulationParams>();
   assert(p.params_set);
-  p_.reset(new Impl(p, h));
+  p_.reset(new Impl(p, h, remap_tracers));
 }
 
 void VerticalRemapManager::setup ()
