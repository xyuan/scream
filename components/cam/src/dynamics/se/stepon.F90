--- conflicted
+++ resolved
@@ -234,15 +234,10 @@
    type (dyn_export_t), intent(inout) :: dyn_out ! Dynamics export container
    real(r8) :: temperature(np,np,nlev)   ! Temperature from dynamics
    integer :: kptr, ie, ic, m, i, j, k, tl_f, tl_fQdp, velcomp
-<<<<<<< HEAD
    real(r8) :: rec2dt
    real(r8) :: dp(np,np,nlev),fq,fq0,qn0, ftmp(npsq,nlev,2)
-=======
-   real(r8) :: rec2dt, dyn_ps0
-   real(r8) :: dp(np,np,nlev),dp_tmp,fq,fq0,qn0, ftmp(npsq,nlev,2)
    real(r8) :: tmp_dyn(np,np,nlev,nelemd)
    real(r8) :: fmtmp(np,np,nlev)
->>>>>>> 6f6cb052
    real(r8) :: dtime
    integer :: nlev_tot
    nlev_tot=(3+pcnst)*nlev
