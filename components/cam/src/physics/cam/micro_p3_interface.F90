module micro_p3_interface

!!!!!!!!!!!!!!!!!!!!!!!!!!!!!!!!!!!!!!!!!!!!!!!!!!!!!!!!!!!!!!!!!!!!!!!!!!!!!!!
  !!
  !! Interface between E3SM and P3 microphysics
  !!
  !! Author: Peter Caldwell
  !!
  !! Last updated: 2018-09-12
  !!
!!!!!!!!!!!!!!!!!!!!!!!!!!!!!!!!!!!!!!!!!!!!!!!!!!!!!!!!!!!!!!!!!!!!!!!!!!!!!!!

  use shr_kind_mod,   only: rtype=>shr_kind_r8
  use ppgrid,         only: pcols,pver,pverp

!comment: I think Kai added handle_errmsg. It would be better to 
!use standard E3SM libraries if possible.
  use error_messages, only: handle_errmsg

  use physics_types,  only: physics_state, &
                            physics_ptend, &
                            physics_ptend_init
  use physconst,      only: mwdry, cpair, mwh2o, gravit, rair, cpliq, pi, &
                            rh2o, latvap, latice, tmelt, rhoh2o, rairv 
  use constituents,   only: cnst_add, pcnst, sflxnam, apcnst, bpcnst, pcnst,&
                            cnst_name, cnst_get_ind,cnst_longname
  use physics_buffer, only: physics_buffer_desc, dtype_r8, &
                            pbuf_get_field, pbuf_add_field,dyn_time_lvls,dtype_i4, &
                            pbuf_set_field, pbuf_get_index, &
                            pbuf_old_tim_idx
  use ref_pres,       only: top_lev=>trop_cloud_top_lev
  use phys_control,   only: phys_getopts
  use cam_abortutils, only: endrun
  use spmd_utils,     only: masterproc
  use cam_logfile,    only: iulog
  use time_manager,   only: is_first_step
  use perf_mod,       only: t_startf, t_stopf
  use micro_p3_utils, only: p3_qc_autocon_expon, p3_qc_accret_expon
  use ppgrid,         only: begchunk, endchunk, pcols, pver, pverp,psubcols
     
  implicit none
  save

  public :: micro_p3_init, micro_p3_register, micro_p3_tend, &
            micro_p3_init_cnst, micro_p3_implements_cnst &
            ,micro_p3_readnl

  character(len=16), parameter :: unset_str = 'UNSET'

  private

  !Define indices for state%q constituents at module level so
  !defining them in micro_p3_register makes them permanently 
  !available.
  CHARACTER(len=16) :: precip_frac_method = 'max_overlap'  ! AaronDonahue, Hard-coded for now, should be fixed in the future

  integer, public ::    &
       ixcldliq = -1,   & ! cloud liquid amount index
       ixcldice = -1,      & ! ice index
       ixnumliq = -1,   & ! cloud liquid number index
       ixnumice = -1,   & ! cloud ice number index
       ixrain   = -1,   & ! rain index
       ixnumrain= -1,   & ! rain number index
       ixcldrim = -1,      & ! rime index ??
       ixrimvol  = -1,  & ! rime volume index ??
       ixqm  = -1      ! ?? index ??

!! pbuf 
   integer :: &
      cldo_idx,           &
      qme_idx,            &
      precip_total_tend_idx,          &
      nevapr_idx,         &
      dei_idx,            &
      rate1_cw2pr_st_idx, &
      mu_idx,             &
      lambdac_idx,        &
      rei_idx,            &
      rel_idx,            &
      ls_flxprc_idx,      &
      ls_flxsnw_idx,      &
      ls_reffrain_idx,    &
      ls_reffsnow_idx,    &
      cv_reffliq_idx,     &
      cv_reffice_idx,     &
      qr_evap_tend_idx,      &
      cmeliq_idx,         &
      relvar_idx,         &
<<<<<<< HEAD
      accre_enhan_idx,    &
      mon_ccn_1_idx,      &
      mon_ccn_2_idx,      &
      current_month      !Needed for prescribed CCN option        
=======
      qv_prev_idx,        &
      t_prev_idx,         &
      accre_enhan_idx     
>>>>>>> 8f1300fb

! Physics buffer indices for fields registered by other modules
   integer :: &
      ast_idx = -1            

   integer :: &
      ni_activated_idx = -1,           &
      npccn_idx = -1,          &
      prec_str_idx = -1,       &
      prec_pcw_idx = -1,       &
      prec_sed_idx = -1,       &
      snow_str_idx = -1,       &
      snow_pcw_idx = -1,       &
      snow_sed_idx = -1

   real(rtype) :: &
      micro_mg_accre_enhan_fac = huge(1.0_rtype), & !Accretion enhancement factor from namelist
      prc_coef1_in             = huge(1.0_rtype), &
      prc_exp_in               = huge(1.0_rtype), &
      prc_exp1_in              = huge(1.0_rtype)

   integer :: ncnst

   character(len=8), parameter :: &      ! Constituent names
      cnst_names(8) = (/'CLDLIQ', 'CLDICE','NUMLIQ','NUMICE', &
                      'RAINQM', 'CLDRIM','NUMRAI','BVRIM '/)

   character(len=128) :: micro_p3_lookup_dir     = unset_str ! location of p3 input files
   character(len=16)  :: micro_p3_tableversion   = unset_str ! P3 table version
   logical            :: micro_aerosolactivation = .false.   ! Use aerosol activation
   logical            :: micro_subgrid_cloud     = .false.   ! Use subgrid cloudiness
   logical            :: micro_tend_output       = .false.   ! Default microphysics tendencies to output file
   logical            :: do_prescribed_CCN        = .false.   ! Use prescribed CCN

   contains
!===============================================================================
subroutine micro_p3_readnl(nlfile)

  use namelist_utils,  only: find_group_name
  use units,           only: getunit, freeunit
  use mpishorthand

  character(len=*), intent(in) :: nlfile  ! filepath for file containing namelist input

  ! Local variables
  integer :: unitn, ierr
  character(len=*), parameter :: subname = 'micro_p3_cam_readnl'

  namelist /micro_nl/ &
       micro_p3_tableversion, micro_p3_lookup_dir, micro_aerosolactivation, micro_subgrid_cloud, &
       do_prescribed_CCN, micro_tend_output, p3_qc_autocon_expon, p3_qc_accret_expon

  !-----------------------------------------------------------------------------

  if (masterproc) then
     unitn = getunit()
     open( unitn, file=trim(nlfile), status='old' )
     call find_group_name(unitn, 'micro_nl', status=ierr)
     if (ierr == 0) then
        read(unitn, micro_nl, iostat=ierr)
        if (ierr /= 0) then
           call endrun(subname // ':: ERROR reading namelist')
        end if
     end if
     close(unitn)
     call freeunit(unitn)

     write(iulog,'(A50)') ' ----- P3 Namelist Values: -----'
     write(iulog,'(A29,1x,A19)')  'micro_p3_tableversion: ',   micro_p3_tableversion
     write(iulog,'(A20,1x,A100)') 'micro_p3_lookup_dir: ',     micro_p3_lookup_dir
     write(iulog,'(A30,1x,L)')    'micro_aerosolactivation: ', micro_aerosolactivation
     write(iulog,'(A30,1x,L)')    'micro_subgrid_cloud: ',     micro_subgrid_cloud
     write(iulog,'(A30,1x,L)')    'do_prescribed_CCN: ',        do_prescribed_CCN
     write(iulog,'(A30,1x,L)')    'micro_tend_output: ',       micro_tend_output
     write(iulog,'(A30,1x,8e12.4)') 'p3_qc_autocon_expon',        p3_qc_autocon_expon
     write(iulog,'(A30,1x,8e12.4)') 'p3_qc_accret_expon',         p3_qc_accret_expon

  end if

#ifdef SPMD
  ! Broadcast namelist variables
  call mpibcast(micro_p3_tableversion,   len(micro_p3_tableversion), mpichar, 0, mpicom)
  call mpibcast(micro_p3_lookup_dir,     len(micro_p3_lookup_dir),   mpichar, 0, mpicom)
  call mpibcast(micro_aerosolactivation, 1,                          mpilog,  0, mpicom)
  call mpibcast(micro_subgrid_cloud,     1,                          mpilog,  0, mpicom)
  call mpibcast(do_prescribed_CCN,     1,                          mpilog,  0,    mpicom)
  call mpibcast(micro_tend_output,       1,                          mpilog,  0, mpicom)
  call mpibcast(p3_qc_autocon_expon,      1,                          mpir8,   0, mpicom)
  call mpibcast(p3_qc_accret_expon,       1,                          mpir8,   0, mpicom)

#endif

  ! Check to make sure p3 table version is valid
  select case (trim(micro_p3_tableversion))
    case ('4')
       ! Version 4 is valid
    case default
       print *, micro_p3_tableversion
       call bad_version_endrun()
  end select

  if (masterproc) write(iulog,'(A50)') ' ----- P3 READ NL Finshed: -----'

contains
 
  subroutine bad_version_endrun
    ! Endrun wrapper with a more useful error message.
    character(len=128) :: errstring
    write(errstring,*) "Invalid version number specified for P3 microphysics: ", &
         micro_p3_tableversion
    call endrun(errstring)
  end subroutine bad_version_endrun

end subroutine micro_p3_readnl
  !================================================================================================

  subroutine micro_p3_register()

  logical :: prog_modal_aero ! prognostic aerosols

  if (masterproc) write(iulog,'(A20)') ' P3 register start ...'

  call phys_getopts( prog_modal_aero_out   = prog_modal_aero )

   ncnst = 0
    ! Register Microphysics Constituents 
    ! (i.e. members of state%q) and save indices.
    ! TODO make sure the cnst_names match what we think they are here.
    !================
   call cnst_add(cnst_names(1), mwdry, cpair, 0._rtype, ixcldliq, &
         longname='Grid box averaged cloud liquid amount', &
         is_convtran1=.true.)
   ncnst = ncnst + 1
   call cnst_add(cnst_names(2), mwdry, cpair, 0._rtype, ixcldice, &
         longname='Grid box averaged cloud ice amount', &
         is_convtran1=.true.)
   ncnst = ncnst + 1
   call cnst_add(cnst_names(3), mwh2o, cpair, 0._rtype, ixnumliq, &
         longname='Grid box averaged cloud liquid number', &
         is_convtran1=.true.)
   ncnst = ncnst + 1
   call cnst_add(cnst_names(4), mwh2o, cpair, 0._rtype, ixnumice, &
         longname='Grid box averaged cloud ice number', &
         is_convtran1=.true.)
   ncnst = ncnst + 1
   call cnst_add(cnst_names(5), mwh2o, cpair, 0._rtype, ixrain, &
         longname='Grid box averaged rain amount', &
         is_convtran1=.true.)
   ncnst = ncnst + 1
   call cnst_add(cnst_names(6), mwh2o, cpair, 0._rtype, ixcldrim, &
         longname='Grid box averaged riming amount', &
         is_convtran1=.true.)
   ncnst = ncnst + 1
   call cnst_add(cnst_names(7), mwh2o, cpair, 0._rtype, ixnumrain, &
         longname='Grid box averaged rain number', &
         is_convtran1=.true.)
   ncnst = ncnst + 1
   call cnst_add(cnst_names(8), mwh2o, cpair, 0._rtype, ixrimvol, &
         longname='Grid box averaged riming volume', &
         is_convtran1=.true.)
   ncnst = ncnst + 1

    ! Add Variables to Pbuf
    !================
   !! module microp_aero
   call pbuf_add_field('CLDO','global', dtype_r8,(/pcols,pver,dyn_time_lvls/),cldo_idx) 

   !! module wetdep 
   call pbuf_add_field('QME',  'physpkg',dtype_r8,(/pcols,pver/), qme_idx)
   call pbuf_add_field('PRAIN','physpkg',dtype_r8,(/pcols,pver/), precip_total_tend_idx)
   call pbuf_add_field('NEVAPR','physpkg',dtype_r8,(/pcols,pver/), nevapr_idx)

   !! module aero_model
   if (prog_modal_aero) then
      call pbuf_add_field('RATE1_CW2PR_ST','physpkg',dtype_r8,(/pcols,pver/),rate1_cw2pr_st_idx)
   endif

   !! module clubb_intr
   call pbuf_add_field('PRER_EVAP',  'global', dtype_r8,(/pcols,pver/), qr_evap_tend_idx)

   !! module radiation_data & module cloud_rad_props
   call pbuf_add_field('DEI',        'physpkg',dtype_r8,(/pcols,pver/), dei_idx)
   call pbuf_add_field('MU',         'physpkg',dtype_r8,(/pcols,pver/), mu_idx)
   call pbuf_add_field('LAMBDAC',    'physpkg',dtype_r8,(/pcols,pver/), lambdac_idx)

   !! module cospsimulator_intr
   call pbuf_add_field('REL',        'physpkg',dtype_r8,(/pcols,pver/), rel_idx)
   call pbuf_add_field('REI',        'physpkg',dtype_r8,(/pcols,pver/), rei_idx)
   call pbuf_add_field('LS_FLXPRC',  'physpkg',dtype_r8,(/pcols,pverp/), ls_flxprc_idx)
   call pbuf_add_field('LS_FLXSNW',  'physpkg',dtype_r8,(/pcols,pverp/), ls_flxsnw_idx)
   call pbuf_add_field('LS_REFFRAIN','physpkg',dtype_r8,(/pcols,pver/), ls_reffrain_idx)
   call pbuf_add_field('LS_REFFSNOW','physpkg',dtype_r8,(/pcols,pver/), ls_reffsnow_idx)
   call pbuf_add_field('CV_REFFLIQ', 'physpkg',dtype_r8,(/pcols,pver/), cv_reffliq_idx)
   call pbuf_add_field('CV_REFFICE', 'physpkg',dtype_r8,(/pcols,pver/), cv_reffice_idx)
 
   call pbuf_add_field('RELVAR',     'global',dtype_r8,(/pcols,pver/),   relvar_idx)
   call pbuf_add_field('ACCRE_ENHAN','global',dtype_r8,(/pcols,pver/), accre_enhan_idx)

<<<<<<< HEAD
   !! for prescribed CCN
   call pbuf_add_field('MON_CCN_1',  'global', dtype_r8,(/pcols,pver/),mon_ccn_1_idx)
   call pbuf_add_field('MON_CCN_2',  'global', dtype_r8,(/pcols,pver/),mon_ccn_2_idx)
=======
   call pbuf_add_field('QV_PREV',     'global',dtype_r8,(/pcols,pver/), qv_prev_idx)
   call pbuf_add_field('T_PREV',      'global',dtype_r8,(/pcols,pver/), t_prev_idx)
>>>>>>> 8f1300fb

   if (masterproc) write(iulog,'(A20)') '    P3 register finished'
  end subroutine micro_p3_register

  !================================================================================================
  function micro_p3_implements_cnst(name)

    ! Return true if specified constituent is implemented by the
    ! microphysics package

    character(len=*), intent(in) :: name        ! constituent name
    logical :: micro_p3_implements_cnst    ! return value

    micro_p3_implements_cnst = any(name == cnst_names)

  end function micro_p3_implements_cnst


  !================================================================================================

  subroutine micro_p3_init_cnst(name, q)

    ! Initialize the microphysics constituents, if they are
    ! not read from the initial file.

    character(len=*), intent(in) :: name     ! constituent name
    real(rtype), intent(out) :: q(:,:)   ! mass mixing ratio (gcol, plev)

    if (micro_p3_implements_cnst(name)) q = 0.0_rtype

  end subroutine micro_p3_init_cnst

  !================================================================================================

  subroutine micro_p3_init(pbuf2d)
    use micro_p3,       only: p3_init
    use cam_history,    only: addfld, add_default, horiz_only
    use cam_history_support, only: add_hist_coord 
    use micro_p3_utils, only: micro_p3_utils_init
    use pio,            only: file_desc_t, pio_nowrite
    use cam_pio_utils,    only: cam_pio_openfile,cam_pio_closefile
    use cam_grid_support, only: cam_grid_check, cam_grid_id
    use cam_grid_support, only: cam_grid_get_dim_names
    use ncdio_atm,       only: infld
    use time_manager,   only: get_curr_date
    !use ppgrid,         only: begchunk, endchunk, pcols, pver, pverp, psubcols


    type(physics_buffer_desc),  pointer :: pbuf2d(:,:)
    integer        :: m, mm
    integer        :: ierr
    logical :: history_amwg         ! output the variables used by the AMWG diag package
    logical :: history_verbose      ! produce verbose history output
    logical :: history_budget       ! Output tendencies and state variables for CAM4
    integer :: budget_histfile      ! output history file number for budget fields
                                   ! temperature, water vapor, cloud ice and cloud

    !needed for prescribed CCN option:
    character(len=20) :: base_file_name
    character(len=500) :: filename, filename_next_month
    character(len=20) :: mon_str, next_mon_str
    character(len=20) :: dim1name, dim2name
    type(file_desc_t) :: nccn_ncid
    integer :: year, month, day, tod, next_month, grid_id
    logical :: found = .false.
    real(rtype), pointer :: ccn_values(:,:,:)

    nullify(ccn_values)

    call micro_p3_utils_init(cpair,rair,rh2o,rhoh2o,mwh2o,mwdry,gravit,latvap,latice, &
             cpliq,tmelt,pi,iulog,masterproc)


    ! CALL P3 INIT:
    !==============
    !might want to add all E3SM parameter vals to p3_init call...
    ast_idx      = pbuf_get_index('AST') !! from CLUBB 
    cmeliq_idx   = pbuf_get_index('CMELIQ') !! from CLUBB Rate of cond-evap of liq within the cloud

    !!
    !! for ice nucleation 
    !!

    ni_activated_idx     = pbuf_get_index('NAAI') !! from microp 
    npccn_idx    = pbuf_get_index('NPCCN')!! from microp 

    prec_str_idx = pbuf_get_index('PREC_STR') !! from physpkg 
    snow_str_idx = pbuf_get_index('SNOW_STR') !! from physpkg 
    prec_sed_idx = pbuf_get_index('PREC_SED') !! from physpkg 
    snow_sed_idx = pbuf_get_index('SNOW_SED') !! from physpkg 
    prec_pcw_idx = pbuf_get_index('PREC_PCW') !! from physpkg 
    snow_pcw_idx = pbuf_get_index('SNOW_PCW') !! from physpkg 

    call p3_init(micro_p3_lookup_dir,micro_p3_tableversion)

    ! Initialize physics buffer grid fields for accumulating precip and
    ! condensation
    if (is_first_step()) then

       call pbuf_set_field(pbuf2d, cldo_idx,   0._rtype)
       call pbuf_set_field(pbuf2d, relvar_idx, 2._rtype)
       call pbuf_set_field(pbuf2d, accre_enhan_idx, micro_mg_accre_enhan_fac)
       call pbuf_set_field(pbuf2d, qr_evap_tend_idx,  0._rtype)
       call pbuf_set_field(pbuf2d, qv_prev_idx,  0._rtype)
       call pbuf_set_field(pbuf2d, t_prev_idx,  0._rtype)
 
    end if

    ! INITIALIZE OUTPUT
    !==============
    do m = 1, ncnst
       call cnst_get_ind(cnst_names(m), mm)
       if ( any(mm == (/ ixcldliq, ixcldice, ixrain, ixcldrim /)) ) then
          ! mass mixing ratios
          call addfld(cnst_name(mm), (/ 'lev' /), 'A', 'kg/kg', &
            cnst_longname(mm) )
          call addfld(sflxnam(mm), horiz_only, 'A', 'kg/m2/s', &
            trim(cnst_name(mm))//' surface flux')
       else if ( any(mm == (/ ixnumliq, ixnumice, ixnumrain /)) ) then
          ! number concentrations
          call addfld(cnst_name(mm), (/ 'lev' /), 'A', '1/kg', &
            cnst_longname(mm) )
          call addfld(sflxnam(mm), horiz_only, 'A', '1/m2/s', &
            trim(cnst_name(mm))//' surface flux')
       else if ( mm == ixrimvol ) then
          ! number concentrations
          call addfld(cnst_name(mm), (/ 'lev' /), 'A', 'm3/kg', &
            cnst_longname(mm) )
          call addfld(sflxnam(mm), horiz_only, 'A', 'm3/m2/s', &
            trim(cnst_name(mm))//' surface flux')
       else
          call endrun( "micro_p3_acme_init: &
               &Could not call addfld for constituent with unknown units.")
       endif
    end do
    call addfld(apcnst(ixcldliq), (/ 'lev' /), 'A', 'kg/kg', trim(cnst_name(ixcldliq))//' after physics'  )
    call addfld(apcnst(ixcldice), (/ 'lev' /), 'A', 'kg/kg', trim(cnst_name(ixcldice))//' after physics'  )
    call addfld(bpcnst(ixcldliq), (/ 'lev' /), 'A', 'kg/kg', trim(cnst_name(ixcldliq))//' before physics' )
    call addfld(bpcnst(ixcldice), (/ 'lev' /), 'A', 'kg/kg', trim(cnst_name(ixcldice))//' before physics' )
    call addfld(apcnst(ixrain),   (/ 'lev' /), 'A', 'kg/kg', trim(cnst_name(ixrain))//' after physics'  )
    call addfld(bpcnst(ixrain),   (/ 'lev' /), 'A', 'kg/kg', trim(cnst_name(ixrain))//' before physics' )
    call addfld(apcnst(ixcldrim), (/ 'lev' /), 'A', 'kg/kg', trim(cnst_name(ixcldrim))//' after physics'  )
    call addfld(bpcnst(ixcldrim), (/ 'lev' /), 'A', 'kg/kg', trim(cnst_name(ixcldrim))//' before physics' )

    ! microphysics cloud fraction fields
    call addfld('CLOUDFRAC_LIQ_MICRO', (/ 'lev' /), 'A', 'unitless', 'Grid box liquid cloud fraction in microphysics' )
    call addfld('CLOUDFRAC_ICE_MICRO', (/ 'lev' /), 'A', 'unitless', 'Grid box ice cloud fraction in microphysics' )
    call addfld('CLOUDFRAC_RAIN_MICRO', (/ 'lev' /), 'A', 'unitless', 'Grid box rain cloud fraction in microphysics' )

    call addfld ('CME', (/ 'lev' /), 'A', 'kg/kg/s', 'Rate of cond-evap within the cloud'                      )
    call addfld ('FICE', (/ 'lev' /), 'A', 'fraction', 'Fractional ice content within cloud'                     )
    call addfld ('ICWMRST', (/ 'lev' /), 'A', 'kg/kg', 'Prognostic in-stratus water mixing ratio'                )
    call addfld ('ICIMRST', (/ 'lev' /), 'A', 'kg/kg', 'Prognostic in-stratus ice mixing ratio'                  )

   ! MG microphysics diagnostics
    call addfld ('QV2QI_DEPOS', (/ 'lev' /), 'A', 'kg/kg/s', 'Rate of deposition/sublimation of cloud ice'             )
    call addfld ('QCSEDTEN', (/ 'lev' /), 'A', 'kg/kg/s', 'Cloud water mixing ratio tendency from sedimentation'    )
    call addfld ('QISEDTEN', (/ 'lev' /), 'A', 'kg/kg/s', 'Cloud ice mixing ratio tendency from sedimentation'      )
    call addfld ('QRSEDTEN', (/ 'lev' /), 'A', 'kg/kg/s', 'Rain mixing ratio tendency from sedimentation'           )

   ! History variables for CAM5 microphysics
    call addfld ('ICWNC', (/ 'lev' /), 'A', 'm-3', 'Prognostic in-cloud water number conc'                   )
    call addfld ('ICINC', (/ 'lev' /), 'A', 'm-3', 'Prognostic in-cloud ice number conc'                     )
    call addfld ('CDNUMC', horiz_only,    'A', '1/m2', 'Vertically-integrated droplet concentration'             )
    call addfld ('MPICLWPI', horiz_only,    'A', 'kg/m2', 'Vertically-integrated &
         &in-cloud Initial Liquid WP (Before Micro)' )
    call addfld ('MPICIWPI', horiz_only,    'A', 'kg/m2', 'Vertically-integrated &
         &in-cloud Initial Ice WP (Before Micro)'    )

   ! Averaging for cloud particle number and size
   call addfld ('AWNC', (/ 'lev' /), 'A', 'm-3', 'Average cloud water number conc'                         )
   call addfld ('AWNI', (/ 'lev' /), 'A', 'm-3', 'Average cloud ice number conc'                           )
   call addfld ('AREL', (/ 'lev' /), 'A', 'Micron', 'Average droplet effective radius'                        )
   call addfld ('AREI', (/ 'lev' /), 'A', 'Micron', 'Average ice effective radius'                            )
   ! Frequency arrays for above
   call addfld ('FREQL', (/ 'lev' /), 'A', 'fraction', 'Fractional occurrence of liquid'                          )
   call addfld ('FREQI', (/ 'lev' /), 'A', 'fraction', 'Fractional occurrence of ice'                             )

   ! Average cloud top particle size and number (liq, ice) and frequency
   call addfld ('REL', (/ 'lev' /), 'A', 'micron', 'REL stratiform cloud effective radius liquid')
   call addfld ('REI', (/ 'lev' /), 'A', 'micron', 'REI stratiform cloud effective radius ice')

!!== KZ_DCS
   call addfld ('DCST',(/ 'lev' /), 'A','m','dcs')
!!== KZ_DCS
   ! diagnostic precip
   call addfld ('QRAIN',(/ 'lev' /), 'A','kg/kg','Diagnostic grid-mean rain mixing ratio'         )
   call addfld ('QSNOW',(/ 'lev' /), 'A','kg/kg','Diagnostic grid-mean snow mixing ratio'         )
   call addfld ('NRAIN',(/ 'lev' /), 'A','m-3','Diagnostic grid-mean rain number conc'         )
   call addfld ('NSNOW',(/ 'lev' /), 'A','m-3','Diagnostic grid-mean snow number conc'         )


   ! Aerosol information
   call addfld ('NCAL',(/ 'lev' /), 'A','1/m3','Number Concentation Activated for Liquid')
   call addfld ('NCAI',(/ 'lev' /), 'A','1/m3','Number Concentation Activated for Ice')

   ! Average rain and snow mixing ratio (Q), number (N) and diameter (D), with frequency
   call addfld ('AQRAIN',(/ 'lev' /), 'A','kg/kg','Average rain mixing ratio'         )
   call addfld ('AQSNOW',(/ 'lev' /), 'A','kg/kg','Average snow mixing ratio'         )
   call addfld ('ANRAIN',(/ 'lev' /), 'A','m-3','Average rain number conc'         )
   call addfld ('ANSNOW',(/ 'lev' /), 'A','m-3','Average snow number conc'         )
   call addfld ('ADRAIN',(/ 'lev' /), 'A','Micron','Average rain effective Diameter'         )
   call addfld ('ADSNOW',(/ 'lev' /), 'A','Micron','Average snow effective Diameter'         )
   call addfld ('FREQR',(/ 'lev' /), 'A','fraction','Fractional occurrence of rain'       )
   call addfld ('FREQS',(/ 'lev' /), 'A','fraction','Fractional occurrence of snow'       )

   ! precipitation efficiency & other diagnostic fields
   call addfld('UMR', (/ 'lev' /), 'A',   'm/s', 'Mass-weighted rain  fallspeed'              )

   ! Record of inputs/outputs from p3_main
   call add_hist_coord('P3_input_dim',  16, 'Input field dimension for p3_main subroutine',  'N/A', (/ 1,2,3,4,5,6,7,8,9,10,11,12,13,14,15,16 /))
   call add_hist_coord('P3_output_dim', 32, 'Output field dimension for p3_main subroutine', 'N/A', (/ 1,2,3,4,5,6,7,8,9,10,11,12,13,14,15,16,17,18,19,20,21,22,23,24,25,26,27,28,29,30,31,32 /))
   call addfld('P3_input',  (/ 'ilev         ', 'P3_input_dim ' /),  'I', 'N/A', 'Inputs for p3_main subroutine')
   call addfld('P3_output', (/ 'ilev         ', 'P3_output_dim' /), 'I', 'N/A', 'Outputs for p3_main subroutine')
   ! Record of microphysics tendencies
   ! warm-phase process rates
   call addfld('P3_qrcon',  (/ 'lev' /), 'A', 'kg/kg/s', 'P3 Tendency for rain condensation   (Not in paper?)')
   call addfld('P3_qc2qr_accret_tend',  (/ 'lev' /), 'A', 'kg/kg/s', 'P3 Tendency for cloud droplet accretion by rain')
   call addfld('P3_qc2qr_autoconv_tend',  (/ 'lev' /), 'A', 'kg/kg/s', 'P3 Tendency for cloud droplet autoconversion to rain')
   call addfld('P3_nc_accret_tend',  (/ 'lev' /), 'A', 'kg/kg/s', 'P3 Tendency for change in cloud droplet number from accretion by rain')
   call addfld('P3_nc2nr_autoconv_tend', (/ 'lev' /), 'A', 'kg/kg/s', 'P3 Tendency for change in cloud droplet number from autoconversion')
   call addfld('P3_nc_selfcollect_tend',  (/ 'lev' /), 'A', 'kg/kg/s', 'P3 Tendency for change in cloud droplet number from self-collection  (Not in paper?)')
   call addfld('P3_nr_selfcollect_tend',  (/ 'lev' /), 'A', 'kg/kg/s', 'P3 Tendency for change in rain number from self-collection  (Not in paper?)')
   call addfld('P3_nc_nuceat_tend',  (/ 'lev' /), 'A', 'kg/kg/s', 'P3 Tendency for change in cloud droplet number from activation of CCN')
   call addfld('P3_qccon',  (/ 'lev' /), 'A', 'kg/kg/s', 'P3 Tendency for cloud droplet condensation')
   call addfld('P3_qcnuc',  (/ 'lev' /), 'A', 'kg/kg/s', 'P3 Tendency for activation of cloud droplets from CCN')
   call addfld('P3_qr2qv_evap_tend',  (/ 'lev' /), 'A', 'kg/kg/s', 'P3 Tendency for rain evaporation')
   call addfld('P3_qcevp',  (/ 'lev' /), 'A', 'kg/kg/s', 'P3 Tendency for cloud droplet evaporation')
   call addfld('P3_nr_evap_tend',  (/ 'lev' /), 'A', 'kg/kg/s', 'P3 Tendency for change in rain number from evaporation')
   call addfld('P3_ncautr', (/ 'lev' /), 'A', 'kg/kg/s', 'P3 Tendency for change in rain number from autoconversion of cloud water')
   ! ice-phase process rates
   call addfld('P3_qccol',  (/ 'lev' /), 'A', 'kg/kg/s', 'P3 Tendency for collection of cloud water by ice')
   call addfld('P3_qwgrth', (/ 'lev' /), 'A', 'kg/kg/s', 'P3 wet growth rate')
   call addfld('P3_qidep',  (/ 'lev' /), 'A', 'kg/kg/s', 'P3 Tendency for vapor deposition')
   call addfld('P3_qrcol',  (/ 'lev' /), 'A', 'kg/kg/s', 'P3 Tendency for collection rain mass by ice')
   call addfld('P3_qinuc',  (/ 'lev' /), 'A', 'kg/kg/s', 'P3 Tendency for deposition/condensation freezing nuc')
   call addfld('P3_nc_collect_tend',  (/ 'lev' /), 'A', 'kg/kg/s', 'P3 Tendency for change in cloud droplet number from collection by ice')
   call addfld('P3_nr_collect_tend',  (/ 'lev' /), 'A', 'kg/kg/s', 'P3 Tendency for change in rain number from collection by ice')
   call addfld('P3_ni_nucleat_tend',  (/ 'lev' /), 'A', 'kg/kg/s', 'P3 Tendency for change in ice number from deposition/cond-freezing nucleation')
   call addfld('P3_qi2qv_sublim_tend',  (/ 'lev' /), 'A', 'kg/kg/s', 'P3 Tendency for sublimation of ice')
   call addfld('P3_qi2qr_melt_tend',  (/ 'lev' /), 'A', 'kg/kg/s', 'P3 Tendency for melting of ice')
   call addfld('P3_ni2nr_melt_tend',  (/ 'lev' /), 'A', 'kg/kg/s', 'P3 Tendency for melting of ice')
   call addfld('P3_ni_sublim_tend',  (/ 'lev' /), 'A', 'kg/kg/s', 'P3 Tendency for change in ice number from sublimation')
   call addfld('P3_ni_selfcollect_tend',  (/ 'lev' /), 'A', 'kg/kg/s', 'P3 Tendency for change in ice number from collection within a category (Not in paper?)')
   call addfld('P3_qc2qi_hetero_frz_tend', (/ 'lev' /), 'A', 'kg/kg/s', 'P3 Tendency for immersion freezing droplets')
   call addfld('P3_qr2qi_immers_frz_tend', (/ 'lev' /), 'A', 'kg/kg/s', 'P3 Tendency for immersion freezing rain')
   call addfld('P3_nc2ni_immers_frz_tend', (/ 'lev' /), 'A', 'kg/kg/s', 'P3 Tendency for immersion freezing droplets')
   call addfld('P3_nr2ni_immers_frz_tend', (/ 'lev' /), 'A', 'kg/kg/s', 'P3 Tendency for immersion freezing rain')
   call addfld('P3_nr_ice_shed_tend', (/ 'lev' /), 'A', 'kg/kg/s', 'P3 Tendency for source for rain number from collision of rain/ice above freezing and shedding')
   call addfld('P3_qc2qr_ice_shed_tend',  (/ 'lev' /), 'A', 'kg/kg/s', 'P3 Tendency for source for rain mass due to cloud water/ice collision above freezing and shedding or wet growth and shedding')
   call addfld('P3_ncshdc', (/ 'lev' /), 'A', 'kg/kg/s', 'P3 Tendency for source for rain number due to cloud water/ice collision above freezing  and shedding (combined with NRSHD in the paper)')
   ! Sedimentation 
   call addfld('P3_sed_CLDLIQ',  (/ 'lev' /), 'A', 'kg/kg/s', 'P3 Tendency for liquid cloud content due to sedimentation')
   call addfld('P3_sed_NUMLIQ',  (/ 'lev' /), 'A', 'kg/kg/s', 'P3 Tendency for liquid cloud number due to sedimentation')
   call addfld('P3_sed_CLDRAIN', (/ 'lev' /), 'A', 'kg/kg/s', 'P3 Tendency for rain cloud content due to sedimentation')
   call addfld('P3_sed_NUMRAIN', (/ 'lev' /), 'A', 'kg/kg/s', 'P3 Tendency for rain cloud number due to sedimentation')
   call addfld('P3_sed_CLDICE',  (/ 'lev' /), 'A', 'kg/kg/s', 'P3 Tendency for ice cloud content due to sedimentation')
   call addfld('P3_sed_NUMICE',  (/ 'lev' /), 'A', 'kg/kg/s', 'P3 Tendency for ice cloud number due to sedimentation')
   ! Microphysics Processes
   call addfld('P3_mtend_CLDLIQ',  (/ 'lev' /), 'A', 'kg/kg/s', 'P3 Tendency for liquid cloud content due to micro processes')
   call addfld('P3_mtend_NUMLIQ',  (/ 'lev' /), 'A', 'kg/kg/s', 'P3 Tendency for liquid cloud number due to micro processes')
   call addfld('P3_mtend_CLDRAIN', (/ 'lev' /), 'A', 'kg/kg/s', 'P3 Tendency for rain cloud content due to micro processes')
   call addfld('P3_mtend_NUMRAIN', (/ 'lev' /), 'A', 'kg/kg/s', 'P3 Tendency for rain cloud number due to micro processes')
   call addfld('P3_mtend_CLDICE',  (/ 'lev' /), 'A', 'kg/kg/s', 'P3 Tendency for ice cloud content due to micro processes')
   call addfld('P3_mtend_NUMICE',  (/ 'lev' /), 'A', 'kg/kg/s', 'P3 Tendency for ice cloud number due to micro processes')
   call addfld('P3_mtend_Q',       (/ 'lev' /), 'A', 'kg/kg/s', 'P3 Tendency for water vapor due to micro processes')
   call addfld('P3_mtend_TH',      (/ 'lev' /), 'A', 'kg/kg/s', 'P3 Tendency for potential temp. number due to micro processes')
   ! phase change tendencies
   call addfld('vap_liq_exchange',  (/ 'lev' /), 'A', 'kg/kg/s', 'Tendency for conversion from/to vapor phase to/from liquid phase')
   call addfld('vap_ice_exchange',  (/ 'lev' /), 'A', 'kg/kg/s', 'Tendency for conversion from/to vapor phase to/from frozen phase')
   call addfld('liq_ice_exchange',  (/ 'lev' /), 'A', 'kg/kg/s', 'Tendency for conversion from/to liquid phase to/from frozen phase')

   ! determine the add_default fields
   call phys_getopts(history_amwg_out           = history_amwg         , &
                     history_verbose_out        = history_verbose      , &
                     history_budget_out         = history_budget       , &
                     history_budget_histfile_num_out = budget_histfile)
   if (history_amwg) then
      call add_default ('FICE    ', 1, ' ')
      call add_default ('AQRAIN   ', 1, ' ')
      call add_default ('AQSNOW   ', 1, ' ')
      call add_default ('ANRAIN   ', 1, ' ')
      call add_default ('ANSNOW   ', 1, ' ')
      if (history_verbose) then
         call add_default ('ADRAIN   ', 1, ' ')
         call add_default ('ADSNOW   ', 1, ' ')
      endif
      call add_default ('AREI     ', 1, ' ')
      call add_default ('AREL     ', 1, ' ')
      call add_default ('AWNC     ', 1, ' ')
      call add_default ('AWNI     ', 1, ' ')
      call add_default ('CDNUMC   ', 1, ' ')
      call add_default ('FREQR    ', 1, ' ')
      call add_default ('FREQS    ', 1, ' ')
      call add_default ('FREQL    ', 1, ' ')
      call add_default ('FREQI    ', 1, ' ')
      do m = 1, ncnst
         call cnst_get_ind(cnst_names(m), mm)
         call add_default(cnst_name(mm), 1, ' ')
         ! call add_default(precip_ice_fluxnam(mm),   1, ' ')
      end do
      ! Microphysics cloud fractions
      call add_default ('CLOUDFRAC_LIQ_MICRO', 1, ' ')
      call add_default ('CLOUDFRAC_ICE_MICRO', 1, ' ')
      call add_default ('CLOUDFRAC_RAIN_MICRO', 1, ' ')
      ! Phase change tendencies
      call add_default('vap_liq_exchange',  1, ' ')
      call add_default('vap_ice_exchange',  1, ' ')
      call add_default('liq_ice_exchange',  1, ' ')
      ! Microphysics tendencies
      ! warm-phase process rates
      if (micro_tend_output) then
         call add_default('P3_qrcon',  1, ' ')
         call add_default('P3_qc2qr_accret_tend',  1, ' ')
         call add_default('P3_qc2qr_autoconv_tend',  1, ' ')
         call add_default('P3_nc_accret_tend',  1, ' ')
         call add_default('P3_nc2nr_autoconv_tend', 1, ' ')
         call add_default('P3_nc_selfcollect_tend',  1, ' ')
         call add_default('P3_nr_selfcollect_tend',  1, ' ')
         call add_default('P3_nc_nuceat_tend',  1, ' ')
         call add_default('P3_qccon',  1, ' ')
         call add_default('P3_qcnuc',  1, ' ')
         call add_default('P3_qr2qv_evap_tend',  1, ' ')
         call add_default('P3_qcevp',  1, ' ')
         call add_default('P3_nr_evap_tend',  1, ' ')
         call add_default('P3_ncautr', 1, ' ')
         ! ice-phase process rates
         call add_default('P3_qccol',  1, ' ')
         call add_default('P3_qwgrth', 1, ' ')
         call add_default('P3_qidep',  1, ' ')
         call add_default('P3_qrcol',  1, ' ')
         call add_default('P3_qinuc',  1, ' ')
         call add_default('P3_nc_collect_tend',  1, ' ')
         call add_default('P3_nr_collect_tend',  1, ' ')
         call add_default('P3_ni_nucleat_tend',  1, ' ')
         call add_default('P3_qi2qv_sublim_tend',  1, ' ')
         call add_default('P3_qi2qr_melt_tend',  1, ' ')
         call add_default('P3_ni2nr_melt_tend',  1, ' ')
         call add_default('P3_ni_sublim_tend',  1, ' ')
         call add_default('P3_ni_selfcollect_tend',  1, ' ')
         call add_default('P3_qc2qi_hetero_frz_tend', 1, ' ')
         call add_default('P3_qr2qi_immers_frz_tend', 1, ' ')
         call add_default('P3_nc2ni_immers_frz_tend', 1, ' ')
         call add_default('P3_nr2ni_immers_frz_tend', 1, ' ')
         call add_default('P3_nr_ice_shed_tend', 1, ' ')
         call add_default('P3_qc2qr_ice_shed_tend',  1, ' ')
         call add_default('P3_ncshdc', 1, ' ')
         ! Sedimentation
         call add_default('P3_sed_CLDLIQ',  1, ' ')
         call add_default('P3_sed_NUMLIQ',  1, ' ')
         call add_default('P3_sed_CLDRAIN', 1, ' ')
         call add_default('P3_sed_NUMRAIN', 1, ' ')
         call add_default('P3_sed_CLDICE',  1, ' ')
         call add_default('P3_sed_NUMICE',  1, ' ')
         ! Microphysics Processes
         call add_default('P3_mtend_CLDLIQ',  1, ' ')
         call add_default('P3_mtend_NUMLIQ',  1, ' ')
         call add_default('P3_mtend_CLDRAIN', 1, ' ')
         call add_default('P3_mtend_NUMRAIN', 1, ' ')
         call add_default('P3_mtend_CLDICE',  1, ' ')
         call add_default('P3_mtend_NUMICE',  1, ' ')
         call add_default('P3_mtend_Q',       1, ' ')
         call add_default('P3_mtend_TH',      1, ' ')
      end if
   end if

   if (do_prescribed_CCN) then !intialize mon_ccn_1 and mon_ccn_2

      !find current_month
      call get_curr_date(year,month,day,tod)
      current_month = month
      if (month==12) then
         next_month = 1
      else
         next_month = month + 1
      end if

      write(mon_str,*) current_month
      write(next_mon_str,*) next_month

      !assign base_file_name the name of the CCN file being used 
      base_file_name = "prescribed_CCN_file_"

      mon_str = adjustl(mon_str)
      next_mon_str = adjustl(next_mon_str)
      !retrieve the name of the relevant file by combining base file name with
      !month and full file path:
      filename = trim(micro_p3_lookup_dir)//'/'//trim(base_file_name)//trim(mon_str)//'.nc'

      filename_next_month = trim(micro_p3_lookup_dir)//'/'//trim(base_file_name)//trim(next_mon_str)//'.nc'

      write(iulog,*) 'file path is', filename

      grid_id = cam_grid_id('physgrid')

      call cam_grid_get_dim_names(grid_id, dim1name, dim2name)

      call cam_pio_openfile(nccn_ncid,filename,PIO_NOWRITE)

      allocate(ccn_values(pcols,pver,begchunk:endchunk))

      call infld('CCN3',nccn_ncid,dim1name,'lev',dim2name,1,pcols,1,pver,begchunk,endchunk,&
           ccn_values, found, gridname='physgrid')

      write(iulog,*) 'CCN file read in', ccn_values(1,65,begchunk)

      call pbuf_set_field(pbuf2d, mon_ccn_1_idx, ccn_values)

      deallocate(ccn_values)

      allocate(ccn_values(pcols,pver,begchunk:endchunk))

      call cam_pio_closefile(nccn_ncid)

      call cam_pio_openfile(nccn_ncid,filename_next_month,PIO_NOWRITE)

      call infld('CCN3',nccn_ncid,dim1name,'lev',dim2name,1,pcols,1,pver,begchunk,endchunk,&
           ccn_values, found, gridname='physgrid')

      write(iulog,*) 'CCN second file read in', ccn_values(1,65,begchunk)

      call pbuf_set_field(pbuf2d, mon_ccn_2_idx, ccn_values)

      deallocate(ccn_values)

      call cam_pio_closefile(nccn_ncid)
  
   endif

  end subroutine micro_p3_init

  !================================================================================================
    subroutine get_cloud_fraction(its,ite,kts,kte,ast,qc,qr,qi,method, &
                  cld_frac_i,cld_frac_l,cld_frac_r)
      
       use micro_p3_utils, only: mincld, qsmall

       integer,intent(in)                                 :: its,ite,kts,kte
       real(rtype),dimension(its:ite,kts:kte),intent(in)  :: ast, qc, qr, qi
       character(len=16),intent(in)                       :: method
       real(rtype),dimension(its:ite,kts:kte),intent(out) :: cld_frac_i, cld_frac_l, cld_frac_r
       real(rtype),dimension(its:ite,kts:kte)             :: cldm

       integer  :: i,k
       integer  :: ktop, kbot, kdir

       call t_startf('micro_p3_get_cloud_fraction')
       ktop = kts        !k of top level
       kbot = kte        !k of bottom level
       kdir = -1         !(k: 1=top, nk=bottom)

       cldm(:,:)  = mincld
       cld_frac_i(:,:) = mincld
       cld_frac_l(:,:) = mincld
       do k = kbot,ktop,kdir
          do i=its,ite
             cldm(i,k)  = max(ast(i,k), mincld)
             cld_frac_i(i,k) = max(ast(i,k), mincld)
             cld_frac_l(i,k) = max(ast(i,k), mincld)
             cld_frac_r(i,k) = cldm(i,k)
          end do
       end do

       !! 
       !! precipitation fraction 
       !! 
       IF (trim(method) == 'in_cloud') THEN
          DO k = ktop-kdir,kbot,-kdir 
             DO i=its,ite
                ! in_cloud means that precip_frac (cld_frac_r) = cloud (cldm) frac when cloud mass
                ! is present. Below cloud, precip frac is equal to the cloud
                ! fraction from the last layer that had cloud. Since presence or
                ! absence of cloud is defined as mass > qsmall, sub-cloud precip
                ! frac for the in_cloud method tends to be very small and is
                ! very sensitive to tiny changes in condensate near cloud base.
                IF (qc(i,k) .lt. qsmall .and. qi(i,k) .lt. qsmall) THEN
                   ! max(cld_frac_r above and cld_frac_r for this layer) is taken here
                   ! because code is incapable of handling cld_frac_r<cldm for a
                   ! given grid cell
                   cld_frac_r(i,k) = max(cld_frac_r(i,k+kdir),cld_frac_r(i,k))
                END IF
             END DO !i
          END DO !k
       ELSE IF (trim(method) == 'max_overlap') THEN
       ! max overlap is the max cloud fraction in all layers above which are
       ! connected to this one by a continuous band of precip mass. If
       ! there's no precip mass falling into a cell, it's precip frac is equal
       ! to the cloud frac, which is probably ~zero.

       ! IF rain or ice mix ratios are smaller than threshold,
       ! then leave cld_frac_r as cloud fraction at current level
          DO k = ktop-kdir,kbot,-kdir 
             DO i=its,ite
                IF (qr(i,k+kdir) .ge. qsmall .or. qi(i,k+kdir) .ge. qsmall) THEN
                   cld_frac_r(i,k) = max(cld_frac_r(i,k+kdir),cld_frac_r(i,k))
                END IF
             END DO ! i
          END DO ! k
       END IF


       call t_stopf('micro_p3_get_cloud_fraction')
       return
    end subroutine get_cloud_fraction

    subroutine get_prescribed_CCN(nccn_prescribed,micro_p3_lookup_dir,its,ite,kts,kte,pbuf,lchnk)

       use pio,              only: file_desc_t,pio_nowrite
       use cam_pio_utils,    only: cam_pio_openfile,cam_pio_closefile
       use cam_grid_support, only: cam_grid_check, cam_grid_id
       use cam_grid_support, only: cam_grid_get_dim_names
       use ncdio_atm,        only: infld
       use time_manager,     only: get_curr_date
       !use ppgrid,           only: begchunk, endchunk, pcols, pver, pverp, psubcols

      !INOUT/OUTPUT VARIABLES
      integer,intent(in) :: its,ite,kts,kte,lchnk
      real(rtype),dimension(its:ite,kts:kte),intent(inout)  :: nccn_prescribed
      character*(*), intent(in)    :: micro_p3_lookup_dir                !directory of the lookup tables
      type(physics_buffer_desc),   pointer       :: pbuf(:)


      !internal variables
      character(len=100) :: base_file_name
      character(len=500) :: filename
      character(len=20) :: mon_str
      character(len=20) :: dim1name, dim2name
      type(file_desc_t) :: nccn_ncid
      integer :: year, month, day, tod, next_month, grid_id
      logical :: found = .false.
      real(rtype),dimension(its:ite,kts:kte) :: nccn_next_month
      real(rtype) :: fraction_of_month
      real(rtype), pointer :: mon_ccn_1(:,:)
      real(rtype), pointer :: mon_ccn_2(:,:)
      real(rtype), pointer :: ccn_values(:,:,:)
      real(rtype), dimension(12):: days_per_month 

      nullify(ccn_values)

     !fill days_per_month
     days_per_month = (/31,28,31,30,31,30,31,31,30,31,30,31/)

     !get current time step's date
      call get_curr_date(year,month,day,tod)

     !populate mon_ccn_1 and mon_ccn_2 with corresponding pbuf variables

     call pbuf_get_field(pbuf,mon_ccn_1_idx, mon_ccn_1)

     call pbuf_get_field(pbuf,mon_ccn_2_idx, mon_ccn_2)

     if (current_month .ne. month) then

         mon_ccn_1 = mon_ccn_2

         if (month==12) then
            next_month = 1
         else
            next_month = month + 1
         end if

         write(mon_str,*) next_month

         mon_str = adjustl(mon_str)

         !assign base_file_name the name of the CCN file being used 
         base_file_name = "prescribed_CCN_file_"

         !retrieve the name of the relevant file by combining base file name with
         !month and full file path:
         filename = trim(micro_p3_lookup_dir)//'/'//trim(base_file_name)//trim(mon_str)//'.nc'

         grid_id = cam_grid_id('physgrid')

         call cam_grid_get_dim_names(grid_id, dim1name, dim2name)

         call cam_pio_openfile(nccn_ncid,filename,PIO_NOWRITE)

         allocate(ccn_values(pcols,pver,begchunk:endchunk))

         call infld('CCN3',nccn_ncid,dim1name,'lev',dim2name,1,pcols,1,pver,begchunk,endchunk,&
           ccn_values, found, gridname='physgrid')

         call cam_pio_closefile(nccn_ncid)

         mon_ccn_2 = ccn_values(:,:,lchnk)

         deallocate(ccn_values)

         current_month = month

      end if

      !interpolate between mon_ccn_1 and mon_ccn_1 to calculate nccn_prescribed
      !based on current date

      fraction_of_month = (day*3600.0*24.0 + tod)/(3600*24*days_per_month(current_month)) !tod is in seconds

      nccn_prescribed = mon_ccn_1*(1-fraction_of_month) + mon_ccn_2*(fraction_of_month)

      !write(iulog,*) 'nccn_prescribed', nccn_prescribed(1,65)

    end subroutine get_prescribed_CCN



  !================================================================================================
  subroutine micro_p3_tend(state, ptend, dtime, pbuf)

    use phys_grid,      only: get_rlat_all_p, get_rlon_all_p, get_gcol_all_p
    use time_manager,   only: get_nstep
    use cam_history,    only: outfld
    use time_manager,   only: get_nstep
    use micro_p3,       only: p3_main
    use micro_p3_utils, only: avg_diameter, &
                              rho_h2o, &
                              rho_h2os, &
                              qsmall, &
                              mincld, & 
                              inv_cp 

    !INPUT/OUTPUT VARIABLES
    type(physics_state),         intent(in)    :: state
    type(physics_ptend),         intent(out)   :: ptend
    real(rtype),                 intent(in)    :: dtime
    type(physics_buffer_desc),   pointer       :: pbuf(:)
    logical :: lq(pcnst)   !list of what constituents to update

    !INTERNAL VARIABLES
    real(rtype) :: dz(pcols,pver)        !geometric layer thickness              m
    real(rtype) :: cldliq(pcols,pver)     !cloud liquid water mixing ratio        kg/kg
    real(rtype) :: numliq(pcols,pver)     !cloud liquid water drop concentraiton  #/kg
    real(rtype) :: rain(pcols,pver)       !rain water mixing ratio                kg/kg
    real(rtype) :: numrain(pcols,pver)    !rain water number concentration        #/kg
    real(rtype) :: qv(pcols,pver)         !water vapor mixing ratio               kg/kg
    real(rtype) :: ice(pcols,pver)        !total ice water mixing ratio           kg/kg
    real(rtype) :: qm(pcols,pver)      !rime ice mixing ratio                  kg/kg
    real(rtype) :: numice(pcols,pver)     !total ice crystal number concentration #/kg
    real(rtype) :: rimvol(pcols,pver)     !rime volume mixing ratio               m3/kg
    real(rtype) :: temp(pcols,pver)       !temperature copy needed for tendency   K
    real(rtype) :: th(pcols,pver)         !potential temperature                  K
    real(rtype) :: precip_liq_surf(pcols)         !precipitation rate, liquid             m s-1
    real(rtype) :: precip_ice_surf(pcols)         !precipitation rate, solid              m s-1

    real(rtype) :: rho_qi(pcols,pver)  !bulk density of ice                    kg m-1
    real(rtype) :: pres(pcols,pver)       !pressure at midlevel                   hPa
    real(rtype) :: qv2qi_depos_tend(pcols,pver)
    real(rtype) :: precip_liq_flux(pcols,pver+1)     !grid-box average rain flux (kg m^-2s^-1) pverp
    real(rtype) :: precip_ice_flux(pcols,pver+1)     !grid-box average ice/snow flux (kg m^-2s^-1) pverp
    real(rtype) :: exner(pcols,pver)      !exner formula for converting between potential and normal temp
    real(rtype) :: cld_frac_r(pcols,pver)      !rain cloud fraction
    real(rtype) :: cld_frac_l(pcols,pver)      !liquid cloud fraction
    real(rtype) :: cld_frac_i(pcols,pver)      !ice cloud fraction
    real(rtype) :: tend_out(pcols,pver,49) !microphysical tendencies
    real(rtype), dimension(pcols,pver) :: liq_ice_exchange ! sum of liq-ice phase change tendenices
    real(rtype), dimension(pcols,pver) :: vap_liq_exchange ! sum of vap-liq phase change tendenices
    real(rtype), dimension(pcols,pver) :: vap_ice_exchange ! sum of vap-ice phase change tendenices
    real(rtype) :: dummy_out(pcols,pver)    ! dummy_output variable for p3_main to replace unused variables.

    !Prescribed CCN concentration
    real(rtype), dimension(pcols,pver) :: nccn_prescribed


    ! PBUF Variables
    real(rtype), pointer :: ast(:,:)      ! Relative humidity cloud fraction
    real(rtype), pointer :: ni_activated(:,:)     ! ice nucleation number
    real(rtype), pointer :: npccn(:,:)    ! liquid activation number tendency
    real(rtype), pointer :: cmeliq(:,:)
    !!
    real(rtype), pointer :: prec_str(:)    ! [Total] Sfc flux of precip from stratiform [ m/s ]
    real(rtype), pointer :: prec_sed(:)    ! Surface flux of total cloud water from sedimentation
    real(rtype), pointer :: prec_pcw(:)    ! Sfc flux of precip from microphysics [ m/s ]
    real(rtype), pointer :: snow_str(:)    ! [Total] Sfc flux of snow from stratiform   [ m/s ]
    real(rtype), pointer :: snow_pcw(:)    ! Sfc flux of snow from microphysics [ m/s ]
    real(rtype), pointer :: snow_sed(:)    ! Surface flux of cloud ice from sedimentation
    real(rtype), pointer :: relvar(:,:)    ! cloud liquid relative variance [-]
    real(rtype), pointer :: cldo(:,:)      ! Old cloud fraction
    real(rtype), pointer :: qr_evap_tend(:,:) ! precipitation evaporation rate
    real(rtype), pointer :: qv_prev(:,:)   ! qv from previous p3_main call
    real(rtype), pointer :: t_prev(:,:)    ! t from previous p3_main call
    !! wetdep 
    real(rtype), pointer :: qme(:,:)
    real(rtype), pointer :: precip_total_tend(:,:)        ! Total precipitation (rain + snow)
    real(rtype), pointer :: nevapr(:,:)       ! Evaporation of total precipitation (rain + snow)
    !! COSP simulator
    real(rtype), pointer :: rel(:,:)          ! Liquid effective drop radius (microns)
    real(rtype), pointer :: rei(:,:)          ! Ice effective drop size (microns)
    real(rtype), pointer :: flxprc(:,:)     ! P3 grid-box mean flux_large_scale_cloud_rain+snow at interfaces (kg/m2/s)
    real(rtype), pointer :: flxsnw(:,:)     ! P3 grid-box mean flux_large_scale_cloud_snow at interfaces (kg/m2/s)
    real(rtype), pointer :: reffrain(:,:)   ! P3 diagnostic rain effective radius (um)
    real(rtype), pointer :: reffsnow(:,:)   ! P3 diagnostic snow effective radius (um)
    real(rtype), pointer :: cvreffliq(:,:)    ! convective cloud liquid effective radius (um)
    real(rtype), pointer :: cvreffice(:,:)    ! convective cloud ice effective radius (um)
    !! radiation 
    real(rtype), pointer :: dei(:,:)          ! Ice effective diameter (um)
    real(rtype), pointer :: mu(:,:)           ! Size distribution shape parameter for radiation
    real(rtype), pointer :: lambdac(:,:)      ! Size distribution slope parameter for radiation
    ! DONE PBUF
    ! For recording inputs/outputs to p3_main
    real(rtype) :: p3_main_inputs(pcols,pver+1,17) ! Record of inputs for p3_main
    real(rtype) :: p3_main_outputs(pcols,pver+1,31) ! Record of outputs for p3_main

    ! Derived Variables
    real(rtype) :: icimrst(pcols,pver) ! stratus ice mixing ratio - on grid
    real(rtype) :: icwmrst(pcols,pver) ! stratus water mixing ratio - on grid
    real(rtype) :: rho(pcols,pver)
    real(rtype) :: drout2(pcols,pver)
    real(rtype) :: reff_rain(pcols,pver)
    real(rtype) :: col_location(pcols,3),tmp_loc(pcols)  ! Array of column lon (index 1) and lat (index 2)
    integer     :: tmpi_loc(pcols) ! Global column index temp array

    ! Variables used for microphysics output
    real(rtype) :: aqrain(pcols,pver)
    real(rtype) :: anrain(pcols,pver)
    real(rtype) :: nfice(pcols,pver)
    real(rtype) :: efcout(pcols,pver)      
    real(rtype) :: efiout(pcols,pver)      
    real(rtype) :: ncout(pcols,pver)      
    real(rtype) :: niout(pcols,pver)      
    real(rtype) :: freqr(pcols,pver)      
    real(rtype) :: freql(pcols,pver)      
    real(rtype) :: freqi(pcols,pver)      
    real(rtype) :: cdnumc(pcols)      
    real(rtype) :: icinc(pcols,pver) 
    real(rtype) :: icwnc(pcols,pver) 

 
    integer :: it                      !timestep counter                       -
    integer :: its, ite                !horizontal bounds (column start,finish)
    integer :: kts                     !closest level to TOM                   -
    integer :: kte                     !near surface level                     -

    logical :: do_predict_nc           !prognostic droplet concentration or not?
    logical :: do_subgrid_clouds       !use subgrid cloudiness in tendency calculations?
    integer :: icol, ncol, k
    integer :: psetcols, lchnk
    integer :: itim_old

    ! For rrtmg optics. specified distribution.
    real(rtype), parameter :: dcon   = 25.e-6_rtype         ! Convective size distribution effective radius (um)
    real(rtype), parameter :: mucon  = 5.3_rtype            ! Convective size distribution shape parameter
    real(rtype), parameter :: deicon = 50._rtype            ! Convective ice effective diameter (um)

    call t_startf('micro_p3_tend_init')
 
    psetcols = state%psetcols
    lchnk = state%lchnk

    !+++ Aaron Donahue
    itim_old = pbuf_old_tim_idx()

    !============================ 
    ! All external PBUF variables:
    ! INPUTS
    call pbuf_get_field(pbuf, ast_idx,         ast, start=(/1,1,itim_old/), kount=(/psetcols,pver,1/))
    call pbuf_get_field(pbuf, ni_activated_idx,        ni_activated                                                  ) 
    call pbuf_get_field(pbuf, npccn_idx,       npccn                                                 )
    call pbuf_get_field(pbuf, cmeliq_idx,      cmeliq                                                )
    ! OUTPUTS
    call pbuf_get_field(pbuf,    prec_str_idx,  prec_str)
    call pbuf_get_field(pbuf,    snow_str_idx,  snow_str)
    call pbuf_get_field(pbuf,    prec_sed_idx,  prec_sed)
    call pbuf_get_field(pbuf,    snow_sed_idx,  snow_sed)
    call pbuf_get_field(pbuf,    prec_pcw_idx,  prec_pcw)
    call pbuf_get_field(pbuf,    snow_pcw_idx,  snow_pcw)
    !============================ 
    ! All internal PBUF variables
    ! INPUTS
    call pbuf_get_field(pbuf,      relvar_idx,    relvar                                                   )
    call pbuf_get_field(pbuf,      t_prev_idx,    t_prev                                                   )
    call pbuf_get_field(pbuf,     qv_prev_idx,    qv_prev                                                  )
    ! OUTPUTS
    call pbuf_get_field(pbuf,        cldo_idx,      cldo, start=(/1,1,itim_old/), kount=(/psetcols,pver,1/))
    call pbuf_get_field(pbuf,         qme_idx,       qme                                                   )
    call pbuf_get_field(pbuf,       precip_total_tend_idx,     precip_total_tend                                                   )
    call pbuf_get_field(pbuf,      nevapr_idx,    nevapr                                                   )
    call pbuf_get_field(pbuf,   qr_evap_tend_idx, qr_evap_tend                                                   )
    call pbuf_get_field(pbuf,         rei_idx,       rei                                                   ) ! ice eff. rad
    call pbuf_get_field(pbuf,         rel_idx,       rel                                                   ) ! liq. eff. rad
    call pbuf_get_field(pbuf,         dei_idx,       dei                                                   )
    call pbuf_get_field(pbuf,          mu_idx,        mu                                                   )
    call pbuf_get_field(pbuf,     lambdac_idx,   lambdac                                                   )
    call pbuf_get_field(pbuf,   ls_flxprc_idx,    flxprc                                                   )
    call pbuf_get_field(pbuf,   ls_flxsnw_idx,    flxsnw                                                   )
    call pbuf_get_field(pbuf, ls_reffrain_idx,  reffrain                                                   ) 
    call pbuf_get_field(pbuf, ls_reffsnow_idx,  reffsnow                                                   ) 
    call pbuf_get_field(pbuf,  cv_reffliq_idx, cvreffliq                                                   )
    call pbuf_get_field(pbuf,  cv_reffice_idx, cvreffice                                                   )

    ncol = state%ncol
    !==============
    ! Some pre-microphysics INITIALIZATION
    !==============
    cldo(:ncol,top_lev:pver)=ast(:ncol,top_lev:pver)
    
    ! INITIALIZE PTEND
    !==============
    !ptend is an output variable. Since not substepping in micro, don't need 
    !a local copy.
    lq            = .false. !initialize all constituents to false.
    lq(1)         = .true.
    lq(ixcldliq)  = .true.
    lq(ixcldice)  = .true.
    lq(ixnumliq)  = .true.
    lq(ixnumice)  = .true.
    lq(ixrain)    = .true.
    lq(ixcldrim)  = .true.
    lq(ixnumrain) = .true.
    lq(ixrimvol)  = .true.
    call physics_ptend_init(ptend, psetcols, "micro_p3", ls=.true., lq=lq)

    ! HANDLE AEROSOL ACTIVATION
    !==============
    do_predict_nc = micro_aerosolactivation 

    ! COMPUTE GEOMETRIC THICKNESS OF GRID & CONVERT T TO POTENTIAL TEMPERATURE
    !==============
    exner(:ncol,:pver) = 1._rtype/((state%pmid(:ncol,:pver)*1.e-5_rtype)**(rair*inv_cp))
    do icol = 1,ncol
       do k = 1,pver
! Note: dz is calculated in the opposite direction that pdel is calculated,
! thus when considering any dp/dz calculation we must also change the sign.
          dz(icol,k) = state%zi(icol,k) - state%zi(icol,k+1)
          th(icol,k)  = state%t(icol,k)*exner(icol,k) !/(state%pmid(icol,k)*1.e-5)**(rd*inv_cp) 
       end do
    end do

    ! ASSIGN TOP AND BOTTOM INDICES FOR GRID
    !==============
    !kts is closest level to top of model. Instead of 1 (top-of-model), 
    !we use the previously-defined trop_cloud_top_lev to reduce the number of 
    !levels we need to calculate and to avoid upper-atmos regions where this
    !micro-physics is inappropriate. kte is the near-surface level = pver.

    kts=top_lev
    kte=pver 

    ! HANDLE TIMESTEP COUNTER, GET LON/LAT values (used by error warning code)
    !==============
    !p3 wants to know the timestep number (which it calls "it") because it
    !handles things differently on the first step, where it doesn't have values
    !yet. E3SM has a handy function for deciding if this is the first step, so 
    !we hack "it" with "is_first_step()" for now. Eventually, we should replace
    !"it" with a logical.
    it = get_nstep()
    tmp_loc =-999.0_rtype
    call get_rlon_all_p(lchnk,ncol,tmp_loc)
    col_location(:ncol,2) = tmp_loc(:ncol)*180.0_rtype/pi
    call get_rlat_all_p(lchnk,ncol,tmp_loc)
    col_location(:ncol,3) = tmp_loc(:ncol)*180.0_rtype/pi
    call get_gcol_all_p(lchnk,ncol,tmpi_loc)
    col_location(:ncol,1) = real(tmpi_loc(:ncol))

    ! MAKE LOCAL COPIES OF VARS MODIFIED BY P3
    !==============
    !local copies are needed because state is passed into this routine as intent=in
    !while P3 seeks to modify state variables in-place. Also, we need a copy of 
    !old values in order to back out ptend values later. Traditionally, a local copy 
    !is created by copying the whole state. It is much cheaper to just copy the 
    !variables we need. 
    
    cldliq  = state%q(:,:,ixcldliq)
    numliq  = state%q(:,:,ixnumliq)
    rain    = state%q(:,:,ixrain)
    numrain = state%q(:,:,ixnumrain)
    qv      = state%q(:,:,1)
    ice     = state%q(:,:,ixcldice)
    qm   = state%q(:,:,ixcldrim) !Aaron, changed ixqm to ixcldrim to match Kai's code
    numice  = state%q(:,:,ixnumice)
    rimvol  = state%q(:,:,ixrimvol)
    its     = 1
    ite     = state%ncol
    kts     = 1
    kte     = pver
    pres    = state%pmid(:,:)
    ! Initialize the raidation dependent variables.
    mu      = 0.0_rtype !mucon
    lambdac = 0.0_rtype !(mucon + 1._rtype)/dcon
    dei     = 50.0_rtype !deicon
    ! Determine the cloud fraction and precip cover
    cld_frac_i(:,:) = 1.0_rtype
    cld_frac_l(:,:) = 1.0_rtype
    cld_frac_r(:,:) = 1.0_rtype
    do_subgrid_clouds = micro_subgrid_cloud
    if (do_subgrid_clouds) &
        call get_cloud_fraction(its,ite,kts,kte,ast(its:ite,kts:kte),cldliq(its:ite,kts:kte), &
                rain(its:ite,kts:kte),ice(its:ite,kts:kte),precip_frac_method, &
                cld_frac_i(its:ite,kts:kte),cld_frac_l(its:ite,kts:kte),cld_frac_r(its:ite,kts:kte))
    call t_stopf('micro_p3_tend_init')

    p3_main_inputs(:,:,:) = -999._rtype
    do k = 1,pver
      p3_main_inputs(1,k,1)  = ast(1,k)
      p3_main_inputs(1,k,2)  = ni_activated(1,k)
      p3_main_inputs(1,k,3)  = npccn(1,k)
      p3_main_inputs(1,k,4)  = state%pmid(1,k)
      p3_main_inputs(1,k,5)  = state%zi(1,k)
      p3_main_inputs(1,k,6)  = state%T(1,k)
      p3_main_inputs(1,k,7)  = qv(1,k)
      p3_main_inputs(1,k,8)  = cldliq(1,k)
      p3_main_inputs(1,k,9)  = ice(1,k)
      p3_main_inputs(1,k,10) = numliq(1,k)
      p3_main_inputs(1,k,11) = numice(1,k)
      p3_main_inputs(1,k,12) = rain(1,k)
      p3_main_inputs(1,k,13) = numrain(1,k)
      p3_main_inputs(1,k,14) = qm(1,k)
      p3_main_inputs(1,k,15) = rimvol(1,k)
      p3_main_inputs(1,k,16) = state%pdel(1,k)
      p3_main_inputs(1,k,17) = relvar(1,k)
    end do
    p3_main_inputs(1,pver+1,5) = state%zi(1,pver+1)

    !read in prescribed CCN if log_prescribeCCN is true
    if (do_prescribed_CCN) call get_prescribed_CCN(nccn_prescribed,micro_p3_lookup_dir,its,ite,kts,kte,pbuf,lchnk)

    ! CALL P3
    !==============
    ! TODO: get proper value for 'it' from time module
    dummy_out(:,:) = 0.0_rtype
    precip_liq_surf = 0.0_rtype
    precip_ice_surf = 0.0_rtype
    prec_pcw = 0.0_rtype
    snow_pcw = 0.0_rtype
    vap_liq_exchange = 0.0_rtype

    call t_startf('micro_p3_tend_loop')
    call p3_main( &
         cldliq(its:ite,kts:kte),     & ! INOUT  cloud, mass mixing ratio         kg kg-1
         numliq(its:ite,kts:kte),     & ! INOUT  cloud, number mixing ratio       #  kg-1
         rain(its:ite,kts:kte),       & ! INOUT  rain, mass mixing ratio          kg kg-1
         numrain(its:ite,kts:kte),    & ! INOUT  rain, number mixing ratio        #  kg-1
         th(its:ite,kts:kte),         & ! INOUT  potential temperature            K
         qv(its:ite,kts:kte),         & ! INOUT  water vapor mixing ratio         kg kg-1
         dtime,                       & ! IN     model time step                  s
         ice(its:ite,kts:kte),        & ! INOUT  ice, total mass mixing ratio     kg kg-1
         qm(its:ite,kts:kte),      & ! INOUT  ice, rime mass mixing ratio      kg kg-1
         numice(its:ite,kts:kte),     & ! INOUT  ice, total number mixing ratio   #  kg-1
         rimvol(its:ite,kts:kte),     & ! INOUT  ice, rime volume mixing ratio    m3 kg-1
         pres(its:ite,kts:kte),       & ! IN     pressure at cell midpoints       Pa
         dz(its:ite,kts:kte),        & ! IN     vertical grid spacing            m
         npccn(its:ite,kts:kte),      & ! IN ccn activation number tendency kg-1 s-1
         ni_activated(its:ite,kts:kte),       & ! IN activated ice nuclei concentration kg-1
         relvar(its:ite,kts:kte),     & ! IN cloud liquid relative variance
         it,                          & ! IN     time step counter NOTE: starts at 1 for first time step
         precip_liq_surf(its:ite),            & ! OUT    surface liquid precip rate       m s-1
         precip_ice_surf(its:ite),            & ! OUT    surface frozen precip rate       m s-1
         its,                         & ! IN     horizontal index lower bound     -
         ite,                         & ! IN     horizontal index upper bound     -
         kts,                         & ! IN     vertical index lower bound       -
         kte,                         & ! IN     vertical index upper bound       -
         rel(its:ite,kts:kte),        & ! OUT    effective radius, cloud          m
         rei(its:ite,kts:kte),        & ! OUT    effective radius, ice            m
         rho_qi(its:ite,kts:kte),  & ! OUT    bulk density of ice              kg m-3
         do_predict_nc,               & ! IN     .true.=prognostic Nc, .false.=specified Nc
         ! AaronDonahue new stuff
         state%pdel(its:ite,kts:kte), & ! IN pressure level thickness for computing total mass
         exner(its:ite,kts:kte),      & ! IN exner values
         qv2qi_depos_tend(its:ite,kts:kte),    & ! OUT Deposition/sublimation rate of cloud ice 
         precip_total_tend(its:ite,kts:kte),      & ! OUT Total precipitation (rain + snow)
         nevapr(its:ite,kts:kte),     & ! OUT evaporation of total precipitation (rain + snow)
         qr_evap_tend(its:ite,kts:kte),  & ! OUT rain evaporation
         precip_liq_flux(its:ite,kts:kte+1),     & ! OUT grid-box average rain flux (kg m^-2s^-1) pverp 
         precip_ice_flux(its:ite,kts:kte+1),     & ! OUT grid-box average ice/snow flux (kgm^-2 s^-1) pverp
         cld_frac_r(its:ite,kts:kte),      & ! IN rain cloud fraction
         cld_frac_l(its:ite,kts:kte),      & ! IN liquid cloud fraction
         cld_frac_i(its:ite,kts:kte),      & ! IN ice cloud fraction
         tend_out(its:ite,kts:kte,:), & ! OUT p3 microphysics tendencies
         mu(its:ite,kts:kte),         & ! OUT Size distribution shape parameter for radiation
         lambdac(its:ite,kts:kte),    & ! OUT Size distribution slope parameter for radiation
         liq_ice_exchange(its:ite,kts:kte),& ! OUT sum of liq-ice phase change tendenices   
         vap_liq_exchange(its:ite,kts:kte),& ! OUT sun of vap-liq phase change tendencies
         vap_ice_exchange(its:ite,kts:kte),& ! OUT sum of vap-ice phase change tendencies
<<<<<<< HEAD
         col_location(its:ite,:3),          & ! IN column locations
         do_prescribed_CCN,                 & !IN  .true. = prescribe CCN
         nccn_prescribed(its:ite,kts:kte)    & !IN prescribed CCN concentration
=======
         qv_prev(its:ite,kts:kte),         & ! IN  qv at end of prev p3_main call   kg kg-1
         t_prev(its:ite,kts:kte),          & ! IN  t at end of prev p3_main call    K
         col_location(its:ite,:3)          & ! IN column locations
>>>>>>> 8f1300fb
         )

    p3_main_outputs(:,:,:) = -999._rtype
    do k = 1,pver
      p3_main_outputs(1,k, 1) = cldliq(1,k)
      p3_main_outputs(1,k, 2) = numliq(1,k)
      p3_main_outputs(1,k, 3) = rain(1,k)
      p3_main_outputs(1,k, 4) = numrain(1,k)
      p3_main_outputs(1,k, 5) = th(1,k)
      p3_main_outputs(1,k, 6) = qv(1,k)
      p3_main_outputs(1,k, 7) = ice(1,k)
      p3_main_outputs(1,k, 8) = qm(1,k)
      p3_main_outputs(1,k, 9) = numice(1,k)
      p3_main_outputs(1,k,10) = rimvol(1,k)
      p3_main_outputs(1,k,14) = rel(1,k)
      p3_main_outputs(1,k,15) = rei(1,k)
      p3_main_outputs(1,k,18) = rho_qi(1,k)
      p3_main_outputs(1,k,19) = qv2qi_depos_tend(1,k)
      p3_main_outputs(1,k,20) = precip_total_tend(1,k)
      p3_main_outputs(1,k,21) = nevapr(1,k)
      p3_main_outputs(1,k,22) = qr_evap_tend(1,k)
      p3_main_outputs(1,k,23) = precip_liq_flux(1,k)
      p3_main_outputs(1,k,24) = precip_ice_flux(1,k)
      p3_main_outputs(1,k,27) = mu(1,k)
      p3_main_outputs(1,k,28) = lambdac(1,k)
      p3_main_outputs(1,k,29) = liq_ice_exchange(1,k)
      p3_main_outputs(1,k,30) = vap_liq_exchange(1,k)
      p3_main_outputs(1,k,31) = vap_ice_exchange(1,k)
    end do
    p3_main_outputs(1,1,11) = precip_liq_surf(1)
    p3_main_outputs(1,1,12) = precip_ice_surf(1)
    p3_main_outputs(1,pver+1,23) = precip_liq_flux(1,pver+1)
    p3_main_outputs(1,pver+1,24) = precip_ice_flux(1,pver+1)
    call outfld('P3_input',  p3_main_inputs,  pcols, lchnk)
    call outfld('P3_output', p3_main_outputs, pcols, lchnk)

    !MASSAGE OUTPUT TO FIT E3SM EXPECTATIONS
    !============= 

    !TODO: figure out what else other E3SM parameterizations need from micro and make sure 
    !they are assigned here. The comments below are a step in that direction.


    !cloud_rad_props also uses snow radiative properties which aren't available from 
    !P3 (perhaps because ice phase in p3 includes *all* ice already?).

    !BACK OUT TENDENCIES FROM STATE CHANGES
    !=============
    temp(:ncol,:pver) = th(:ncol,:pver)/exner(:ncol,:pver) 
    ptend%s(:ncol,:pver)           = cpair*( temp(:ncol,:pver) - state%t(:ncol,:pver) )/dtime 
    ptend%q(:ncol,:pver,1)         = ( max(0._rtype,qv(:ncol,:pver)     ) - state%q(:ncol,:pver,1)         )/dtime
    ptend%q(:ncol,:pver,ixcldliq)  = ( max(0._rtype,cldliq(:ncol,:pver) ) - state%q(:ncol,:pver,ixcldliq)  )/dtime
    ptend%q(:ncol,:pver,ixnumliq)  = ( max(0._rtype,numliq(:ncol,:pver) ) - state%q(:ncol,:pver,ixnumliq)  )/dtime
    ptend%q(:ncol,:pver,ixrain)    = ( max(0._rtype,rain(:ncol,:pver)   ) - state%q(:ncol,:pver,ixrain)    )/dtime
    ptend%q(:ncol,:pver,ixnumrain) = ( max(0._rtype,numrain(:ncol,:pver)) - state%q(:ncol,:pver,ixnumrain) )/dtime
    ptend%q(:ncol,:pver,ixcldice)  = ( max(0._rtype,ice(:ncol,:pver)    ) - state%q(:ncol,:pver,ixcldice)  )/dtime
    ptend%q(:ncol,:pver,ixnumice)  = ( max(0._rtype,numice(:ncol,:pver) ) - state%q(:ncol,:pver,ixnumice)  )/dtime
    ptend%q(:ncol,:pver,ixcldrim)  = ( max(0._rtype,qm(:ncol,:pver)  ) - state%q(:ncol,:pver,ixcldrim)  )/dtime
    ptend%q(:ncol,:pver,ixrimvol)  = ( max(0._rtype,rimvol(:ncol,:pver) ) - state%q(:ncol,:pver,ixrimvol)  )/dtime

    ! Update t_prev and qv_prev to be used by evap_precip
    t_prev(:ncol,:pver) = temp(:ncol,:pver)
    qv_prev(:ncol,:pver) = qv(:ncol,:pver)

    call t_stopf('micro_p3_tend_loop')
    call t_startf('micro_p3_tend_finish')
   ! Following MG interface as a template:

    ! Net micro_p3 condensation rate
    qme(:ncol,top_lev:pver) = cmeliq(:ncol,top_lev:pver) + qv2qi_depos_tend(:ncol,top_lev:pver)  ! qv2qi_depos_tend is output from p3 micro
    ! Add cmeliq to  vap_liq_exchange
    vap_liq_exchange(:ncol,top_lev:pver) = vap_liq_exchange(:ncol,top_lev:pver) + cmeliq(:ncol,top_lev:pver) 

!====================== Export variables/Conservation START ======================!
     !For precip, accumulate only total precip in prec_pcw and snow_pcw variables.
    ! Other precip output variables are set to 0
    ! Do not subscript by ncol here, because in physpkg we divide the whole
    ! array and need to avoid an FPE due to uninitialized data.
    prec_pcw = precip_liq_surf + precip_ice_surf
    prec_sed = 0._rtype
    prec_str = prec_pcw + prec_sed

    snow_pcw = precip_ice_surf
    snow_sed = 0._rtype
    snow_str = snow_pcw + snow_sed
!====================== Export variables/Conservation END ======================!

!====================== Radiation Specific Outputs START ======================!

   ! Calculate rho for size distribution
   ! parameter calculations and average it if needed
   
   rho(:ncol,top_lev:) = &
      state%pmid(:ncol,top_lev:) / (rair*temp(:ncol,top_lev:))
   ! ------------------------------------------------------------ !
   ! Compute in cloud ice and liquid mixing ratios                !
   ! Note that 'iclwp, iciwp' are used for radiation computation. !
   ! ------------------------------------------------------------ !
      
   icinc = 0._rtype
   icwnc = 0._rtype
      
   do k = top_lev, pver
      do icol = 1, ncol
         ! Limits for in-cloud mixing ratios consistent with P3 microphysics
         ! in-cloud mixing ratio maximum limit of 0.005 kg/kg
         icimrst(icol,k)   = min( state%q(icol,k,ixcldice) / max(mincld,cld_frac_i(icol,k)),0.005_rtype )
         icwmrst(icol,k)   = min( state%q(icol,k,ixcldliq) / max(mincld,cld_frac_l(icol,k)),0.005_rtype )
         icinc(icol,k)     = state%q(icol,k,ixnumice) / max(mincld,cld_frac_i(icol,k)) * &
              state%pmid(icol,k) / (287.15_rtype*state%t(icol,k))
         icwnc(icol,k)     = state%q(icol,k,ixnumliq) / max(mincld,cld_frac_l(icol,k)) * &
              state%pmid(icol,k) / (287.15_rtype*state%t(icol,k))
      end do                    
   end do

   !!!!!!!!!!!!!!!!!!!!!!!!!!!!!!!!!!!!!!!!!!!!!!!!!!!!!!!!!!!!!!!!!
   !!
   !! derived fields 
   !!
   !!!!!!!!!!!!!!!!!!!!!!!!!!!!!!!!!!!!!!!!!!!!!!!!!!!!!!!!!!!!!!!!!
    !cloud_rad_props needs ice effective diameter, which Kai calculates as below:
    !   dei = rei*diag_rhopo(i,k,iice)/rho_h2os*2._rtype
    !where rhopo is bulk ice density from table lookup (taken from table_val_ice_bulk_dens, here written as rho_qi) and rho_h2os=917.0 is a constant parameter.
   !! Effective radius for cloud liquid
   rel(:ncol,top_lev:) = rel(:ncol,top_lev:) * 1e6_rtype  ! Rescale rel to be in microns
   !! Effective radius for cloud ice
   rei(:ncol,top_lev:) = rei(:ncol,top_lev:) * 1e6_rtype  ! Rescale rei to be in microns
   !! Effective diameter for cloud ice
   dei(:ncol,top_lev:) = rei(:ncol,top_lev:) * 2._rtype

   !!
   !! Limiters for low cloud fraction
   !!
   
   do k = top_lev, pver
      do icol = 1, ncol
         if ( ast(icol,k) < 1.e-4_rtype ) then
            mu(icol,k) = mucon
            lambdac(icol,k) = (mucon + 1._rtype)/dcon
            dei(icol,k) = deicon
         end if
      end do
   end do

   !!
   !! New output fields
   !!
   efcout      = 0._rtype
   efiout      = 0._rtype
   ncout       = 0._rtype
   niout       = 0._rtype
   freql       = 0._rtype
   freqi       = 0._rtype
   cdnumc      = 0._rtype
   nfice       = 0._rtype

   ! FICE
   do k = top_lev, pver
      do icol = 1, ncol
      if (ice(icol,k).gt.qsmall .and. (rain(icol,k)+ice(icol,k)+cldliq(icol,k)).gt.qsmall) then
         nfice(icol,k)=min(ice(icol,k)/(rain(icol,k)+ice(icol,k)+cldliq(icol,k)),1._rtype)
      else
         nfice(icol,k)=0._rtype
      end if
      end do
   end do

   ! Column droplet concentration
   cdnumc(:ncol) = sum(numliq(:ncol,top_lev:pver) * &
        state%pdel(:ncol,top_lev:pver)/gravit, dim=2)
   do k = top_lev, pver
      do icol = 1, ncol
         if ( cld_frac_l(icol,k) > 0.01_rtype .and. icwmrst(icol,k) > 5.e-5_rtype ) then
            efcout(icol,k) = rel(icol,k) * cld_frac_l(icol,k)
            ncout(icol,k)  = icwnc(icol,k) * cld_frac_l(icol,k)
            freql(icol,k)  = cld_frac_l(icol,k)
         end if
         if ( cld_frac_i(icol,k) > 0.01_rtype .and. icimrst(icol,k) > 1.e-6_rtype ) then
            efiout(icol,k) = rei(icol,k) * cld_frac_i(icol,k)
            niout(icol,k)  = icinc(icol,k) * cld_frac_i(icol,k)
            freqi(icol,k)  = cld_frac_i(icol,k)
         end if
      end do
   end do

   ! note: 1e-6 kgho2/kgair/s * 1000. pa / (9.81 m/s2) / 1000 kgh2o/m3 = 1e-7 m/s
   ! this is 1ppmv of h2o in 10hpa
   ! alternatively: 0.1 mm/day * 1.e-4 m/mm * 1/86400 day/s = 1.e-9
 
   !!
   !! Rain/Snow effective diameter
   !!
   drout2    = 0._rtype
   reff_rain = 0._rtype
   aqrain    = 0._rtype
   anrain    = 0._rtype
   freqr     = 0._rtype
   ! Prognostic precipitation
   where (rain(:ncol,top_lev:) >= 1.e-7_rtype)
      drout2(:ncol,top_lev:) = avg_diameter( &
           rain(:ncol,top_lev:), &
           numrain(:ncol,top_lev:) * rho(:ncol,top_lev:), &
           rho(:ncol,top_lev:), rho_h2o)

      aqrain = rain * cld_frac_r
      anrain = numrain * cld_frac_r
      freqr = cld_frac_r
      reff_rain(:ncol,top_lev:) = drout2(:ncol,top_lev:) * &
           1.5_rtype * 1.e6_rtype
   end where

!====================== COSP Specific Outputs START ======================!
! LS_FLXPRC, LS_FLXSNW, LS_REFFRAIN, LS_REFFSNOW, CV_REFFLIQ, CV_REFFICE
   !== Grid-box mean flux_large_scale_cloud at interfaces (kg/m2/s)
! flxprc and flxsnw are used in COSP to compute precipitation fractional
! area and derive precipitation (rain and snow) mixing ratios. Including iflx
! and cflx in precipitation fluxes would result in additional effects of cloud liquid and
! ice on cosp's smiluated lidar and radar reflectivity signal through the rain/snow
! portion of calculations that are handled separately from that of cloud liquid
! and ice. If included, it would not exactly amount to double counting the effect of
! cloud liquid and ice because the mixing ratio derived from iflx and cflx epected to be much smaller
! than the actual grid-mean cldliq and cldice, and rain or snow size distribution
! would be used to compute the lidar/radar signal strength.
! 
! Note that it would need to include iflx and cflx to make the values at surface
! interface consistent with large scale precipitation rates.

    ! array must be zeroed beyond trop_cloud_top_pre otherwise undefined values will be used in cosp.
    flxprc(:ncol,1:top_lev) = 0.0_rtype ! Rain+Snow
    flxsnw(:ncol,1:top_lev) = 0.0_rtype ! Snow
 
    flxprc(:ncol,top_lev:pverp) = precip_liq_flux(:ncol,top_lev:pverp) + precip_ice_flux(:ncol,top_lev:pverp) ! need output from p3
    flxsnw(:ncol,top_lev:pverp) = precip_ice_flux(:ncol,top_lev:pverp) ! need output from p3

    cvreffliq(:ncol,top_lev:pver) = 9.0_rtype
    cvreffice(:ncol,top_lev:pver) = 37.0_rtype

    reffrain(:,:) = 0._rtype
    reffsnow(:,:) = 0._rtype
    reffrain(:ncol,top_lev:pver) = reff_rain(:ncol,top_lev:pver)
    reffsnow(:ncol,top_lev:pver) = 1000._rtype !! dummy value, the choice here impacts the COSP output variable: CFAD_DBZE94_CS.  TODO: Figure out if this is ok, change if needed.

!====================== COSP Specific Outputs  END ======================!

    !WRITE OUTPUT
    !=============
   call outfld('AQRAIN',      aqrain,      psetcols, lchnk)
   call outfld('ANRAIN',      anrain,      psetcols, lchnk)
   call outfld('AREL',        efcout,      pcols,    lchnk)
   call outfld('AREI',        efiout,      pcols,    lchnk) 
   call outfld('AWNC' ,       ncout,       pcols,    lchnk)
   call outfld('AWNI' ,       niout,       pcols,    lchnk)
   call outfld('FICE',        nfice,       psetcols, lchnk)
   call outfld('FREQL',       freql,       pcols,    lchnk)
   call outfld('FREQI',       freqi,       pcols,    lchnk)
   call outfld('FREQR',       freqr,       psetcols, lchnk)
   call outfld('CDNUMC',      cdnumc,      pcols,    lchnk)

   call outfld('CLOUDFRAC_LIQ_MICRO',  cld_frac_l,      pcols, lchnk)
   call outfld('CLOUDFRAC_ICE_MICRO',  cld_frac_i,      pcols, lchnk)
   call outfld('CLOUDFRAC_RAIN_MICRO', cld_frac_r,      pcols, lchnk)

   ! Write p3 tendencies as output 
   ! warm-phase process rates
   call outfld('P3_qrcon',  tend_out(:,:, 1), pcols, lchnk) 
   call outfld('P3_qc2qr_accret_tend',  tend_out(:,:, 2), pcols, lchnk) 
   call outfld('P3_qc2qr_autoconv_tend',  tend_out(:,:, 3), pcols, lchnk) 
   call outfld('P3_nc_accret_tend',  tend_out(:,:, 4), pcols, lchnk) 
   call outfld('P3_nc2nr_autoconv_tend', tend_out(:,:, 5), pcols, lchnk) 
   call outfld('P3_nc_selfcollect_tend',  tend_out(:,:, 6), pcols, lchnk) 
   call outfld('P3_nr_selfcollect_tend',  tend_out(:,:, 7), pcols, lchnk) 
   call outfld('P3_nc_nuceat_tend',  tend_out(:,:, 8), pcols, lchnk) 
   call outfld('P3_qccon',  tend_out(:,:, 9), pcols, lchnk) 
   call outfld('P3_qcnuc',  tend_out(:,:,10), pcols, lchnk) 
   call outfld('P3_qr2qv_evap_tend',  tend_out(:,:,11), pcols, lchnk) 
   call outfld('P3_qcevp',  tend_out(:,:,12), pcols, lchnk) 
   call outfld('P3_nr_evap_tend',  tend_out(:,:,13), pcols, lchnk) 
   call outfld('P3_ncautr', tend_out(:,:,14), pcols, lchnk) 
   ! ice-phase process rate
   call outfld('P3_qccol',  tend_out(:,:,15), pcols, lchnk) 
   call outfld('P3_qwgrth', tend_out(:,:,16), pcols, lchnk) ! Not a tendency in itself, it is used to build qccol and qrcol
   call outfld('P3_qidep',  tend_out(:,:,17), pcols, lchnk) 
   call outfld('P3_qrcol',  tend_out(:,:,18), pcols, lchnk) 
   call outfld('P3_qinuc',  tend_out(:,:,19), pcols, lchnk) 
   call outfld('P3_nc_collect_tend',  tend_out(:,:,20), pcols, lchnk) 
   call outfld('P3_nr_collect_tend',  tend_out(:,:,21), pcols, lchnk) 
   call outfld('P3_ni_nucleat_tend',  tend_out(:,:,22), pcols, lchnk) 
   call outfld('P3_qi2qv_sublim_tend',  tend_out(:,:,23), pcols, lchnk) 
   call outfld('P3_qi2qr_melt_tend',  tend_out(:,:,24), pcols, lchnk) 
   call outfld('P3_ni2nr_melt_tend',  tend_out(:,:,25), pcols, lchnk) 
   call outfld('P3_ni_sublim_tend',  tend_out(:,:,26), pcols, lchnk) 
   call outfld('P3_ni_selfcollect_tend',  tend_out(:,:,27), pcols, lchnk) 
   call outfld('P3_qc2qi_hetero_frz_tend', tend_out(:,:,28), pcols, lchnk) 
   call outfld('P3_qr2qi_immers_frz_tend', tend_out(:,:,29), pcols, lchnk) 
   call outfld('P3_nc2ni_immers_frz_tend', tend_out(:,:,30), pcols, lchnk) 
   call outfld('P3_nr2ni_immers_frz_tend', tend_out(:,:,31), pcols, lchnk) 
   call outfld('P3_nr_ice_shed_tend', tend_out(:,:,32), pcols, lchnk) 
   call outfld('P3_qc2qr_ice_shed_tend',  tend_out(:,:,33), pcols, lchnk) 
!   call outfld('P3_qcmul',  tend_out(:,:,34), pcols, lchnk) ! Not actually used, so not actually recorded.  Commented out here for continuity of the array.
   call outfld('P3_ncshdc', tend_out(:,:,35), pcols, lchnk)
   ! sedimentation 
   call outfld('P3_sed_CLDLIQ',  tend_out(:,:,36), pcols, lchnk)
   call outfld('P3_sed_NUMLIQ',  tend_out(:,:,37), pcols, lchnk)
   call outfld('P3_sed_CLDRAIN', tend_out(:,:,38), pcols, lchnk)
   call outfld('P3_sed_NUMRAIN', tend_out(:,:,39), pcols, lchnk)
   call outfld('P3_sed_CLDICE',  tend_out(:,:,40), pcols, lchnk)
   call outfld('P3_sed_NUMICE',  tend_out(:,:,41), pcols, lchnk)
   ! microphysics processes 
   call outfld('P3_mtend_CLDLIQ',  tend_out(:,:,42), pcols, lchnk)
   call outfld('P3_mtend_NUMLIQ',  tend_out(:,:,43), pcols, lchnk)
   call outfld('P3_mtend_CLDRAIN', tend_out(:,:,44), pcols, lchnk)
   call outfld('P3_mtend_NUMRAIN', tend_out(:,:,45), pcols, lchnk)
   call outfld('P3_mtend_CLDICE',  tend_out(:,:,46), pcols, lchnk)
   call outfld('P3_mtend_NUMICE',  tend_out(:,:,47), pcols, lchnk)
   call outfld('P3_mtend_Q',       tend_out(:,:,48), pcols, lchnk)
   call outfld('P3_mtend_TH',      tend_out(:,:,49), pcols, lchnk)
   ! Phase change tendencies 
   call outfld('vap_ice_exchange',      vap_ice_exchange,      pcols, lchnk)
   call outfld('vap_liq_exchange',      vap_liq_exchange,      pcols, lchnk)
   call outfld('liq_ice_exchange',      liq_ice_exchange,      pcols, lchnk)

   call t_stopf('micro_p3_tend_finish')
  end subroutine micro_p3_tend

  !================================================================================================

end module micro_p3_interface<|MERGE_RESOLUTION|>--- conflicted
+++ resolved
@@ -86,16 +86,12 @@
       qr_evap_tend_idx,      &
       cmeliq_idx,         &
       relvar_idx,         &
-<<<<<<< HEAD
+      qv_prev_idx,        &
+      t_prev_idx,         &
       accre_enhan_idx,    &
       mon_ccn_1_idx,      &
       mon_ccn_2_idx,      &
-      current_month      !Needed for prescribed CCN option        
-=======
-      qv_prev_idx,        &
-      t_prev_idx,         &
-      accre_enhan_idx     
->>>>>>> 8f1300fb
+      current_month      !Needed for prescribed CCN option       
 
 ! Physics buffer indices for fields registered by other modules
    integer :: &
@@ -293,15 +289,11 @@
  
    call pbuf_add_field('RELVAR',     'global',dtype_r8,(/pcols,pver/),   relvar_idx)
    call pbuf_add_field('ACCRE_ENHAN','global',dtype_r8,(/pcols,pver/), accre_enhan_idx)
-
-<<<<<<< HEAD
+   call pbuf_add_field('QV_PREV',     'global',dtype_r8,(/pcols,pver/), qv_prev_idx)
+   call pbuf_add_field('T_PREV',      'global',dtype_r8,(/pcols,pver/), t_prev_idx)
    !! for prescribed CCN
    call pbuf_add_field('MON_CCN_1',  'global', dtype_r8,(/pcols,pver/),mon_ccn_1_idx)
    call pbuf_add_field('MON_CCN_2',  'global', dtype_r8,(/pcols,pver/),mon_ccn_2_idx)
-=======
-   call pbuf_add_field('QV_PREV',     'global',dtype_r8,(/pcols,pver/), qv_prev_idx)
-   call pbuf_add_field('T_PREV',      'global',dtype_r8,(/pcols,pver/), t_prev_idx)
->>>>>>> 8f1300fb
 
    if (masterproc) write(iulog,'(A20)') '    P3 register finished'
   end subroutine micro_p3_register
@@ -1274,15 +1266,11 @@
          liq_ice_exchange(its:ite,kts:kte),& ! OUT sum of liq-ice phase change tendenices   
          vap_liq_exchange(its:ite,kts:kte),& ! OUT sun of vap-liq phase change tendencies
          vap_ice_exchange(its:ite,kts:kte),& ! OUT sum of vap-ice phase change tendencies
-<<<<<<< HEAD
-         col_location(its:ite,:3),          & ! IN column locations
-         do_prescribed_CCN,                 & !IN  .true. = prescribe CCN
-         nccn_prescribed(its:ite,kts:kte)    & !IN prescribed CCN concentration
-=======
          qv_prev(its:ite,kts:kte),         & ! IN  qv at end of prev p3_main call   kg kg-1
          t_prev(its:ite,kts:kte),          & ! IN  t at end of prev p3_main call    K
          col_location(its:ite,:3)          & ! IN column locations
->>>>>>> 8f1300fb
+         do_prescribed_CCN,                 & !IN  .true. = prescribe CCN
+         nccn_prescribed(its:ite,kts:kte)    & !IN prescribed CCN concentration
          )
 
     p3_main_outputs(:,:,:) = -999._rtype
