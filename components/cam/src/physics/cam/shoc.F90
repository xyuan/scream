!c_doubli--------------------------------------------------------------
! SHOC parameterization
!   SHOC = Simplified Higher Order Closure
!   reference, Bogenschutz and Krueger 2013
!
! PDF-based parameterization for low clouds and turbulence
! email: bogenschutz1@llnl.gov
!--------------------------------------------------------------

! Include bit-for-bit math macros.
#include "bfb_math.inc"

module shoc

  use physics_utils, only: rtype, rtype8, itype, btype

! Bit-for-bit math functions.
#ifdef SCREAM_CONFIG_IS_CMAKE
  use physics_common_iso_f, only: cxx_pow, cxx_sqrt, cxx_cbrt, cxx_gamma, cxx_log, &
                                  cxx_log10, cxx_exp
#endif

implicit none
save ! for module variables

public  :: shoc_init, shoc_main

logical :: use_cxx = .true.

real(rtype), parameter, public :: largeneg = -99999999.99_rtype

!=========================================================
! Physical constants used in SHOC
!=========================================================

! These are set in initialization and should be set to
!  to the values used in whatever host model SHOC is
!  implemented in
real(rtype) :: ggr   ! gravity [m/s^2]
real(rtype) :: rgas  ! dry air gas constant [J/kg.K]
real(rtype) :: rv    ! water vapor gas constant [J/kg.K]
real(rtype) :: cp    ! specific heat of dry air [J/kg.K]
real(rtype) :: lcond ! latent heat of vaporization [J/kg]
real(rtype) :: lice  ! latent heat of fusion [J/kg]
real(rtype) :: eps   ! rh2o/rair - 1 [-]
real(rtype) :: vk    ! von karmann constant [-]

!=========================================================
! Private module parameters
!=========================================================

! These are adjustable tunable parameters for SHOC
!  for certain variables and turbulent moments.
!  All are unitless

! temperature variance
real(rtype), parameter :: thl2tune=1.0_rtype
! moisture variance
real(rtype), parameter :: qw2tune=1.0_rtype
! temp moisture covariance
real(rtype), parameter :: qwthl2tune=1.0_rtype
! vertical velocity variance
real(rtype), parameter :: w2tune=1.0_rtype
! third moment of vertical velocity
real(rtype), parameter :: w3clip=1.2_rtype
! mixing length scaling parameter
real(rtype), parameter :: length_fac=0.5_rtype

! =========
! Below are options to activate certain features in SHOC

! Allow temperature skewness to be independent of moisture
!  variance
logical, parameter :: dothetal_skew = .false.

! Use an implicit diffusion solver for SHOC
!  If running with long timesteps (dt > 20 s), then
!  this should be set to true. If set to false then
!  an explicit solver will be used
logical, parameter :: do_implicit = .true.

! ========
! Below define some parameters for SHOC

! Reference temperature [K]
real(rtype), parameter :: basetemp = 300._rtype
! Reference pressure [Pa]
real(rtype), parameter :: basepres = 100000._rtype
! Minimum surface friction velocity
real(rtype), parameter :: ustar_min = 0.01_rtype
! PBL max depth in pressure units
real(rtype), parameter :: pblmaxp = 4.e4_rtype

! ========
! Set upper limits for certain SHOC quantities
! Note that these upper limits are quite high
! and they are rarely reached in a stable simulation

! Return to isotropic timescale [s]
real(rtype), parameter :: maxiso = 20000.0_rtype
! Mixing length [m]
real(rtype), parameter :: maxlen = 20000.0_rtype
! Minimum Mixing length [m]
real(rtype), parameter :: minlen = 20.0_rtype
! Maximum TKE [m2/s2]
real(rtype), parameter :: maxtke = 50.0_rtype
! Minimum TKE [m2/s2]
real(rtype), parameter :: mintke = 0.0004_rtype

! Maximum number of levels in pbl from surface
integer :: npbl

!==============================================================
! Begin SHOC parameterization code!
contains
!==============================================================

subroutine shoc_init( &
         nlev, gravit, rair, rh2o, cpair, &
         zvir, latvap, latice, karman, &
         pref_mid, nbot_shoc, ntop_shoc)

  implicit none

  ! Purpose:  Initialize constants for SHOC
  ! These should be set to the same values used in
  ! whatever host model SHOC is implemented in

  integer, intent(in)   :: nlev ! number of levels

  real(rtype), intent(in)  :: gravit ! gravity
  real(rtype), intent(in)  :: rair   ! dry air gas constant
  real(rtype), intent(in)  :: rh2o   ! water vapor gas constant
  real(rtype), intent(in)  :: cpair  ! specific heat of dry air
  real(rtype), intent(in)  :: zvir   ! rh2o/rair - 1
  real(rtype), intent(in)  :: latvap ! latent heat of vaporization
  real(rtype), intent(in)  :: latice ! latent heat of fusion
  real(rtype), intent(in)  :: karman ! Von Karman's constant

  real(rtype), intent(in) :: pref_mid(nlev) ! reference pressures at midpoints

  integer, intent(in)   :: nbot_shoc ! Bottom level to which SHOC is applied
  integer, intent(in)   :: ntop_shoc ! Top level to which SHOC is applied

  integer :: k

  ggr = gravit   ! [m/s2]
  rgas = rair    ! [J/kg.K]
  rv = rh2o      ! [J/kg.K]
  cp = cpair     ! [J/kg.K]
  eps = zvir     ! [-]
  lcond = latvap ! [J/kg]
  lice = latice  ! [J/kg]
  vk = karman    ! [-]

   ! Limit pbl height to regions below 400 mb
   ! npbl = max number of levels (from bottom) in pbl

   npbl = 0
   do k=nbot_shoc,ntop_shoc,-1
      if (pref_mid(k) >= pblmaxp) then
         npbl = npbl + 1
      end if
   end do
   npbl = max(npbl,1)

   return

end subroutine shoc_init

!==============================================================
! Main driver for the SHOC scheme
! Host models should call the following routine to call SHOC

subroutine shoc_main ( &
     shcol, nlev, nlevi, dtime, nadv, &   ! Input
     host_dx, host_dy,thv, &              ! Input
     zt_grid,zi_grid,pres,presi,pdel,&    ! Input
     wthl_sfc, wqw_sfc, uw_sfc, vw_sfc, & ! Input
     wtracer_sfc,num_qtracers,w_field, &  ! Input
     exner,phis, &                        ! Input
     host_dse, tke, thetal, qw, &         ! Input/Output
     u_wind, v_wind,qtracers,&            ! Input/Output
     wthv_sec,tkh,tk,shoc_ql,&            ! Input/Output
     shoc_cldfrac,pblh,&                  ! Output
     shoc_mix, isotropy,&                 ! Output (diagnostic)
     w_sec, thl_sec, qw_sec, qwthl_sec,&  ! Output (diagnostic)
     wthl_sec, wqw_sec, wtke_sec,&        ! Output (diagnostic)
     uw_sec, vw_sec, w3,&                 ! Output (diagnostic)
     wqls_sec, brunt)                     ! Output (diagnostic)

  implicit none

! INPUT VARIABLES
  ! number of SHOC columns in the array
  integer, intent(in) :: shcol
  ! number of levels [-]
  integer, intent(in) :: nlev
  ! number of levels on interface grid [-]
  integer, intent(in) :: nlevi
  ! number of tracers [-]
  integer, intent(in) :: num_qtracers
  ! number of times to loop SHOC
  integer, intent(in) :: nadv

  ! SHOC timestep [s]
  real(rtype), intent(in) :: dtime
  ! grid spacing of host model in x direction [m]
  real(rtype), intent(in) :: host_dx(shcol)
  ! grid spacing of host model in y direction [m]
  real(rtype), intent(in) :: host_dy(shcol)
  ! heights, for thermo grid [m]
  real(rtype), intent(in) :: zt_grid(shcol,nlev)
  ! heights, for interface grid [m]
  real(rtype), intent(in) :: zi_grid(shcol,nlevi)
  ! pressure levels on thermo grid [Pa]
  real(rtype), intent(in) :: pres(shcol,nlev)
  ! pressure levels on interface grid [Pa]
  real(rtype), intent(in) :: presi(shcol,nlevi)
  ! Differences in pressure levels [Pa]
  real(rtype), intent(in) :: pdel(shcol,nlev)
  ! virtual potential temperature [K]
  real(rtype), intent(in) :: thv(shcol,nlev)
  ! large scale vertical velocity [m/s]
  real(rtype), intent(in) :: w_field(shcol,nlev)
  ! Surface sensible heat flux [K m/s]
  real(rtype), intent(in) :: wthl_sfc(shcol)
  ! Surface latent heat flux [kg/kg m/s]
  real(rtype), intent(in) :: wqw_sfc(shcol)
  ! Surface momentum flux (u-direction) [m2/s2]
  real(rtype), intent(in) :: uw_sfc(shcol)
  ! Surface momentum flux (v-direction) [m2/s2]
  real(rtype), intent(in) :: vw_sfc(shcol)
  ! Surface flux for tracers [varies]
  real(rtype), intent(in) :: wtracer_sfc(shcol,num_qtracers)
  ! Exner function [-]
  real(rtype), intent(in) :: exner(shcol,nlev)
  ! Host model surface geopotential height
  real(rtype), intent(in) :: phis(shcol)

! INPUT/OUTPUT VARIABLES
  ! prognostic temp variable of host model
  ! dry static energy [J/kg]
  ! dse = Cp*T + g*z + phis
  real(rtype), intent(inout) :: host_dse(shcol,nlev)
  ! turbulent kinetic energy [m2/s2]
  real(rtype), intent(inout) :: tke(shcol,nlev)
  ! liquid water potential temperature [K]
  real(rtype), intent(inout) :: thetal(shcol,nlev)
  ! total water mixing ratio [kg/kg]
  real(rtype), intent(inout) :: qw(shcol,nlev)
  ! u wind component [m/s]
  real(rtype), intent(inout) :: u_wind(shcol,nlev)
  ! v wind component [m/s]
  real(rtype), intent(inout) :: v_wind(shcol,nlev)
  ! buoyancy flux [K m/s]
  real(rtype), intent(inout) :: wthv_sec(shcol,nlev)
  ! tracers [varies]
  real(rtype), intent(inout) :: qtracers(shcol,nlev,num_qtracers)
  ! eddy coefficient for momentum [m2/s]
  real(rtype), intent(inout) :: tk(shcol,nlev)
  ! eddy coefficent for heat [m2/s]
  real(rtype), intent(inout) :: tkh(shcol,nlev)
  ! cloud liquid mixing ratio [kg/kg]
  real(rtype), intent(inout) :: shoc_ql(shcol,nlev)

  ! OUTPUT VARIABLES

  ! Cloud fraction [-]
  real(rtype), intent(out) :: shoc_cldfrac(shcol,nlev)
  ! planetary boundary layer depth [m]
  real(rtype), intent(out) :: pblh(shcol)

  ! also output variables, but part of the SHOC diagnostics
  !  to be output to history file by host model (if desired)

  ! Turbulent length scale [m]
  real(rtype) :: shoc_mix(shcol,nlev)
  ! vertical velocity variance [m2/s2]
  real(rtype) :: w_sec(shcol,nlev)
  ! temperature variance [K^2]
  real(rtype) :: thl_sec(shcol,nlevi)
  ! moisture variance [kg2/kg2]
  real(rtype) :: qw_sec(shcol,nlevi)
  ! temp moisture covariance [K kg/kg]
  real(rtype) :: qwthl_sec(shcol,nlevi)
  ! vertical heat flux [K m/s]
  real(rtype) :: wthl_sec(shcol,nlevi)
  ! vertical moisture flux [K m/s]
  real(rtype) :: wqw_sec(shcol,nlevi)
  ! vertical tke flux [m3/s3]
  real(rtype) :: wtke_sec(shcol,nlevi)
  ! vertical zonal momentum flux [m2/s2]
  real(rtype) :: uw_sec(shcol,nlevi)
  ! vertical meridional momentum flux [m2/s2]
  real(rtype) :: vw_sec(shcol,nlevi)
  ! third moment vertical velocity [m3/s3]
  real(rtype) :: w3(shcol,nlevi)
  ! liquid water flux [kg/kg m/s]
  real(rtype) :: wqls_sec(shcol,nlev)
  ! brunt vaisala frequency [s-1]
  real(rtype) :: brunt(shcol,nlev)
  ! return to isotropic timescale [s]
  real(rtype) :: isotropy(shcol,nlev)

  !============================================================================
! LOCAL VARIABLES

  ! time counter
  integer :: t

  ! vertical flux of tracers [varies]
  real(rtype) :: wtracer_sec(shcol,nlevi,num_qtracers)
  ! air density on thermo grid [kg/m3]
  real(rtype) :: rho_zt(shcol,nlev)

  ! Grid difference centereted on thermo grid [m]
  real(rtype) :: dz_zt(shcol,nlev)
  ! Grid difference centereted on interface grid [m]
  real(rtype) :: dz_zi(shcol,nlevi)

  ! Surface friction velocity [m/s]
  real(rtype) :: ustar(shcol)
  ! Monin Obukhov length [m]
  real(rtype) :: obklen(shcol)
  ! Kinematic surface buoyancy flux [m^2/s^3]
  real(rtype) :: kbfs(shcol)

  ! Variables related to energy conservation
  real(rtype) :: se_b(shcol),ke_b(shcol),&
              wv_b(shcol),wl_b(shcol),&
              se_a(shcol),ke_a(shcol),&
              wv_a(shcol),wl_a(shcol)

  ! Compute integrals of static energy, kinetic energy, water vapor, and liquid water
  ! for the computation of total energy before SHOC is called.  This is for an
  ! effort to conserve energy since liquid water potential temperature (which SHOC
  ! conserves) and static energy (which E3SM conserves) are not exactly equal.
  call shoc_energy_integrals(&
     shcol,nlev,host_dse,pdel,&             ! Input
     qw,shoc_ql,u_wind,v_wind,&             ! Input
     se_b,ke_b,wv_b,wl_b)                   ! Input/Output

  do t=1,nadv

    ! Check TKE to make sure values lie within acceptable
    !  bounds after host model performs horizontal advection
    call check_tke(shcol,nlev,&                 ! Input
           tke)                                 ! Input/Output

    ! Define vertical grid arrays needed for
    !   vertical derivatives in SHOC, also
    !   define air density
    call shoc_grid( &
       shcol,nlev,nlevi,&                   ! Input
       zt_grid,zi_grid,pdel,&               ! Input
       dz_zt,dz_zi,rho_zt)          ! Output

    ! Compute the planetary boundary layer height, which is an
    !   input needed for the length scale calculation.

    call shoc_diag_obklen(&
       shcol,uw_sfc,vw_sfc,&                          ! Input
       wthl_sfc,wqw_sfc,thetal(:shcol,nlev),&         ! Input
       shoc_ql(:shcol,nlev),qtracers(:shcol,nlev,1),& ! Input
       ustar,kbfs,obklen)                             ! Output

    call pblintd(&
       shcol,nlev,nlevi,&                   ! Input
       zt_grid,zi_grid,thetal,shoc_ql,&     ! Input
       qtracers(:shcol,:,1),u_wind,v_wind,& ! Input
       ustar,obklen,kbfs,shoc_cldfrac,&     ! Input
       pblh)                                ! Output

    ! Update the turbulent length scale
    call shoc_length(&
       shcol,nlev,nlevi,tke,&               ! Input
       host_dx,host_dy,pblh,&               ! Input
       zt_grid,zi_grid,dz_zt,dz_zi,&        ! Input
       thetal,wthv_sec,thv,&                ! Input
       brunt,shoc_mix)                      ! Output

    ! Advance the SGS TKE equation
    call shoc_tke(&
       shcol,nlev,nlevi,dtime,&             ! Input
       wthv_sec,shoc_mix,&                  ! Input
       dz_zi,dz_zt,pres,&                   ! Input
       u_wind,v_wind,brunt,&                ! Input
       uw_sfc,vw_sfc,&                      ! Input
       zt_grid,zi_grid,&                    ! Input
       tke,tk,tkh,&                         ! Input/Output
       isotropy)                            ! Output

    ! If implicit diffusion solver is used,
    !  update SHOC prognostic variables here
    if (do_implicit) then
      call update_prognostics_implicit(&        ! Input
         shcol,nlev,nlevi,num_qtracers,&    ! Input
         dtime,dz_zt,dz_zi,rho_zt,&         ! Input
         zt_grid,zi_grid,tk,tkh,&           ! Input
         uw_sfc,vw_sfc,wthl_sfc,wqw_sfc,&   ! Input
         thetal,qw,qtracers,tke,&           ! Input/Output
         u_wind,v_wind)                     ! Input/Output
    endif

    ! Diagnose the second order moments, needed
    !  for the PDF closure
    call diag_second_shoc_moments(&
       shcol,nlev,nlevi,&                   ! Input
       num_qtracers,thetal,qw,&             ! Input
       u_wind,v_wind,qtracers,tke,&         ! Input
       isotropy,tkh,tk,&                    ! Input
       dz_zi,zt_grid,zi_grid,&              ! Input
       wthl_sfc,wqw_sfc,uw_sfc,vw_sfc,&     ! Input
       wtracer_sfc,shoc_mix,&               ! Input
       w_sec,thl_sec,qw_sec,&               ! Output
       wthl_sec,wqw_sec,&                   ! Output
       qwthl_sec,uw_sec,vw_sec,wtke_sec,&   ! Output
       wtracer_sec)

    ! Diagnose the third moment of vertical velocity,
    !  needed for the PDF closure
    call diag_third_shoc_moments(&
       shcol,nlev,nlevi,&                   ! Input
       w_sec,thl_sec,qw_sec,qwthl_sec,&     ! Input
       wthl_sec,isotropy,brunt,&            ! Input
       thetal,tke,wthv_sec,shoc_mix,&       ! Input
       dz_zt,dz_zi,&                        ! Input
       zt_grid,zi_grid,&                    ! Input
       w3)                                  ! Output

    ! Update thetal, qw, tracers, and wind components
    !   based on SGS mixing, if explicit scheme is used
    if (.not. do_implicit) then
      call update_prognostics(&
         shcol,nlev,nlevi,num_qtracers,&    ! Input
         dtime,dz_zt,wthl_sec,&             ! Input
         wqw_sec,wtke_sec,uw_sec,&          ! Input
         vw_sec,wtracer_sec,&               ! Input
         rho_zt,zt_grid,zi_grid,&           ! Input
         thetal,qw,qtracers,tke,&           ! Input/Output
         u_wind,v_wind)                     ! Input/Output
    endif

    ! Call the PDF to close on SGS cloud and turbulence
    call shoc_assumed_pdf(&
       shcol,nlev,nlevi,&                   ! Input
       thetal,qw,w_field,thl_sec,qw_sec,&   ! Input
       wthl_sec,w_sec,&                     ! Input
       wqw_sec,qwthl_sec,w3,pres,&          ! Input
       zt_grid,zi_grid,&                    ! Input
       shoc_cldfrac,shoc_ql,&               ! Output
       wqls_sec,wthv_sec)                   ! Output

    ! Check TKE to make sure values lie within acceptable
    !  bounds after vertical advection, etc.
    call check_tke(shcol,nlev,tke)

  enddo ! end time loop

  ! End SHOC parameterization

  ! Use SHOC outputs to update the host model
  !  temperature
  call update_host_dse(&
     shcol,nlev,thetal,&                   ! Input
     shoc_ql,exner,zt_grid,phis,&          ! Input
     host_dse)                           ! Output

  call shoc_energy_integrals(&                 ! Input
     shcol,nlev,host_dse,pdel,&            ! Input
     qw,shoc_ql,u_wind,v_wind,&            ! Input
     se_a,ke_a,wv_a,wl_a)                  ! Output

  call shoc_energy_fixer(&
     shcol,nlev,nlevi,dtime,nadv,&         ! Input
     zt_grid,zi_grid,&                     ! Input
     se_b,ke_b,wv_b,wl_b,&                 ! Input
     se_a,ke_a,wv_a,wl_a,&                 ! Input
     wthl_sfc,wqw_sfc,pdel,&               ! Input
     rho_zt,tke,presi,&                    ! Input
     host_dse)                             ! Input/Output

  ! Remaining code is to diagnose certain quantities
  !  related to PBL.  No answer changing subroutines
  !  should be placed at this point onward.

  ! Update PBLH, as other routines outside of SHOC
  !  may require this variable.
  call shoc_diag_obklen(&
     shcol,uw_sfc,vw_sfc,&                          ! Input
     wthl_sfc,wqw_sfc,thetal(:shcol,nlev),&         ! Input
     shoc_ql(:shcol,nlev),qtracers(:shcol,nlev,1),& ! Input
     ustar,kbfs,obklen)                             ! Output

  call pblintd(&
     shcol,nlev,nlevi,&                   ! Input
     zt_grid,zi_grid,thetal,shoc_ql,&     ! Input
     qtracers(:shcol,:,1),u_wind,v_wind,& ! Input
     ustar,obklen,kbfs,shoc_cldfrac,&     ! Input
     pblh)                                ! Output

  return

end subroutine shoc_main

!==============================================================
! Define grid variables needed for the parameterization

subroutine shoc_grid( &
          shcol,nlev,nlevi,&           ! Input
          zt_grid,zi_grid,pdel,&       ! Input
          dz_zt,dz_zi,rho_zt)          ! Output

  ! Purpose of this subroutine is to define the thickness
  !  arrays of each column, to be used for finite differencing
  !  throughout the SHOC parameterization, also define air
  !  density in SHOC

  implicit none

! INPUT VARIABLES
  ! number of columns [-]
  integer, intent(in) :: shcol
  ! number of mid-point levels [-]
  integer, intent(in) :: nlev
  ! number of interface levels [-]
  integer, intent(in) :: nlevi
  ! mid-point grid heights [m]
  real(rtype), intent(in) :: zt_grid(shcol,nlev)
  ! interface grid heights [m]
  real(rtype), intent(in) :: zi_grid(shcol,nlevi)
  ! pressure differences centered on mid-point grid [Pa]
  real(rtype), intent(in) :: pdel(shcol,nlev)

! OUTPUT VARIABLES
  ! thickness (dz) on the thermo grid [m]
  real(rtype), intent(out) :: dz_zt(shcol,nlev)
  ! thickness (dz) on the interface grid [m]
  real(rtype), intent(out) :: dz_zi(shcol,nlevi)
  ! air density on the thermo grid [kg/m3]
  real(rtype), intent(out) :: rho_zt(shcol,nlev)

  ! local variables
  integer :: i, k

  do k=1,nlev
    do i=1,shcol
      ! define thickness of the thermodynamic gridpoints
      dz_zt(i,k) = zi_grid(i,k) - zi_grid(i,k+1)

      ! define thickness of the interface grid points
      if (k .eq. 1) then
        dz_zi(i,k) = 0._rtype ! never used
      else
        dz_zi(i,k) = zt_grid(i,k-1) - zt_grid(i,k)
      endif

      ! Define the air density on the thermo grid
      rho_zt(i,k) = (1._rtype/ggr)*(pdel(i,k)/dz_zt(i,k))

    enddo ! end i loop (column loop)
  enddo ! end k loop (vertical loop)

  ! Set lower condition for dz_zi
  dz_zi(:shcol,nlevi) = zt_grid(:shcol,nlev)

  return

end subroutine shoc_grid

!==============================================================
! Update T, q, tracers, tke, u, and v based on SGS mixing
! using explicit diffusion solver.  Note that this routine
! should only be called if using very small time steps
! (< 20 s), otherwise the implicit diffusion solver should be used

subroutine update_prognostics( &
         shcol,nlev,nlevi,num_tracer,&    ! Input
         dtime,dz_zt,wthl_sec,&           ! Input
         wqw_sec,wtke_sec,uw_sec,&        ! Input
         vw_sec,wtracer_sec,&             ! Input
         rho_zt,zt_grid,zi_grid,&         ! Input
         thetal,qw,tracer,tke,&           ! Input/Output
         u_wind,v_wind)                   ! Input/Output

! Purpose of this subroutine is to update T, q, u, v, tke, and
!  tracers based on SGS mixing due to SHOC, using
!  explicit diffusion solver

  implicit none

! INPUT VARIABLES
  ! number of SHOC columns
  integer, intent(in) :: shcol
  ! number of vertical levels
  integer, intent(in) :: nlev
  ! number of interface levels
  integer, intent(in) :: nlevi
  ! number of tracers
  integer, intent(in) :: num_tracer
  ! time step [s]
  real(rtype), intent(in) :: dtime
  ! thickness of grid centered on thermo points [m]
  real(rtype), intent(in) :: dz_zt(shcol,nlev)
  ! vertical flux of heat [K m/s]
  real(rtype), intent(in) :: wthl_sec(shcol,nlevi)
  ! vertical flux of moisture [kg/kg m/s]
  real(rtype), intent(in) :: wqw_sec(shcol,nlevi)
  ! vertical flux of tracers [varies]
  real(rtype), intent(in) :: wtracer_sec(shcol,nlevi,num_tracer)
  ! vertical zonal momentum flux [m2/s2]
  real(rtype), intent(in) :: uw_sec(shcol,nlevi)
  ! vertical meridional momentum flux [m2/s2]
  real(rtype), intent(in) :: vw_sec(shcol,nlevi)
  ! vertical flux of TKE [m3/s3]
  real(rtype), intent(in) :: wtke_sec(shcol,nlevi)
  ! air density [kg/m3]
  real(rtype), intent(in) :: rho_zt(shcol,nlev)
  ! heights centered on thermo points [m]
  real(rtype), intent(in) :: zt_grid(shcol,nlev)
  ! heights centered on interface points [m]
  real(rtype), intent(in) :: zi_grid(shcol,nlevi)

! IN/OUT VARIABLES
  ! liquid water potential temperature [K]
  real(rtype), intent(inout) :: thetal(shcol,nlev)
  ! total water mixing ratio [kg/kg]
  real(rtype), intent(inout) :: qw(shcol,nlev)
  ! tracers [varies]
  real(rtype), intent(inout) :: tracer(shcol,nlev,num_tracer)
  ! zonal wind [m/s]
  real(rtype), intent(inout) :: u_wind(shcol,nlev)
  ! meridional wind [m/s]
  real(rtype), intent(inout) :: v_wind(shcol,nlev)
  ! turbulent kinetic energy [m2/s2]
  real(rtype), intent(inout) :: tke(shcol,nlev)

! LOCAL VARIABLES
  integer :: kb, kt, k, i, p
  real(rtype) :: thedz, r1, r2, r3
  real(rtype) :: rho_zi(shcol,nlevi)

  ! linearly interpolate air density from thermo to interface grid
  call linear_interp(zt_grid,zi_grid,rho_zt,rho_zi,nlev,nlevi,shcol,0._rtype)

  do i=1,shcol
    do k=1,nlev
      kb=k+1

      ! define air densities on various levels for mass weighted
      !  diffusion for conservation of mass
      r1=rho_zi(i,k)
      r2=rho_zi(i,kb)
      r3=rho_zt(i,k)

      ! mass weighted 1/dz
      thedz=1._rtype/(dz_zt(i,k)*r3)

      ! Update temperature via vertical diffusion
      thetal(i,k)=thetal(i,k)-dtime*(r1*wthl_sec(i,k)-r2*wthl_sec(i,kb))*thedz

      ! Update total water mixing ratio via vertical diffusion
      qw(i,k)=qw(i,k)-dtime*(r1*wqw_sec(i,k)-r2*wqw_sec(i,kb))*thedz

      ! Update turbulent kinetic energy via vertical diffusion
      tke(i,k)=tke(i,k)-dtime*(r1*wtke_sec(i,k)-r2*wtke_sec(i,kb))*thedz

      ! Update tracers via vertical diffusion
      do p=1,num_tracer
        tracer(i,k,p)=tracer(i,k,p)-dtime*(r1*wtracer_sec(i,k,p)-r2*wtracer_sec(i,kb,p))*thedz
      enddo

      ! Update the u and v wind components via vertical diffusion
      u_wind(i,k)=u_wind(i,k)-dtime*(r1*uw_sec(i,k)-r2*uw_sec(i,kb))*thedz
      v_wind(i,k)=v_wind(i,k)-dtime*(r1*vw_sec(i,k)-r2*vw_sec(i,kb))*thedz

    enddo ! end i loop (column loop)
  enddo ! end k loop (vertical loop)

  return

end subroutine update_prognostics

!==============================================================
! Update T, q, tracers, tke, u, and v based on implicit diffusion
! If running with time steps longer than ~ 20 s then to preserve
! numerical stability, an implicit diffusion solver will need to be
! used.  Here we use a backward Euler scheme.  This is the default
! diffusion solver for SHOC.  Switching to an explicit scheme is possible
! by setting do_implicit = .false.

subroutine update_prognostics_implicit( &
         shcol,nlev,nlevi,num_tracer,&    ! Input
         dtime,dz_zt,dz_zi,rho_zt,&       ! Input
         zt_grid,zi_grid,tk,tkh,&         ! Input
         uw_sfc,vw_sfc,wthl_sfc,wqw_sfc,& ! Input
         thetal,qw,tracer,tke,&           ! Input/Output
         u_wind,v_wind)                   ! Input/Output

  implicit none

! INPUT VARIABLES
  ! number of SHOC columns
  integer, intent(in) :: shcol
  ! number of vertical levels
  integer, intent(in) :: nlev
  ! number of interface levels
  integer, intent(in) :: nlevi
  ! number of tracers
  integer, intent(in) :: num_tracer

  ! SHOC timestep [s]
  real(rtype), intent(in) :: dtime
  ! Eddy coefficient for momentum [m2/s]
  real(rtype), intent(in) :: tk(shcol,nlev)
  ! Eddy coefficient for heat [m2/s]
  real(rtype), intent(in) :: tkh(shcol,nlev)
  ! Air density on thermo grid [kg/m3]
  real(rtype), intent(in) :: rho_zt(shcol,nlev)
  ! height thickness centered on thermo grid [m]
  real(rtype), intent(in) :: dz_zt(shcol,nlev)
  ! height thickness centered on interface grid [m]
  real(rtype), intent(in) :: dz_zi(shcol,nlevi)
  ! vertical zonal momentum flux at surface [m3/s3]
  real(rtype), intent(in) :: uw_sfc(shcol)
  ! vertical meridional momentum flux at surface [m3/s3]
  real(rtype), intent(in) :: vw_sfc(shcol)
  ! vertical heat flux at surface [K m/s]
  real(rtype), intent(in) :: wthl_sfc(shcol)
  ! vertical moisture flux at surface [kg/kg m/s]
  real(rtype), intent(in) :: wqw_sfc(shcol)
  ! heights of mid-point [m]
  real(rtype), intent(in) :: zt_grid(shcol,nlev)
  ! heights at interfaces [m]
  real(rtype), intent(in) :: zi_grid(shcol,nlevi)

! IN/OUT VARIABLES
  ! liquid water potential temperature [K]
  real(rtype), intent(inout) :: thetal(shcol,nlev)
  ! total water mixing ratio [kg/kg]
  real(rtype), intent(inout) :: qw(shcol,nlev)
  ! tracers [varies]
  real(rtype), intent(inout) :: tracer(shcol,nlev,num_tracer)
  ! zonal wind [m/s]
  real(rtype), intent(inout) :: u_wind(shcol,nlev)
  ! meridional wind [m/s]
  real(rtype), intent(inout) :: v_wind(shcol,nlev)
  ! turbulent kinetic energy [m2/s2]
  real(rtype), intent(inout) :: tke(shcol,nlev)

! LOCAL VARIABLES
  integer :: i, k, p
  real(rtype) :: rdp_zt(shcol,nlev)
  real(rtype) :: tmpi(shcol,nlevi)
  real(rtype) :: tkh_zi(shcol,nlevi)
  real(rtype) :: tk_zi(shcol,nlevi)
  real(rtype) :: rho_zi(shcol,nlevi)

  real(rtype) :: flux_dummy(shcol)
  real(rtype) :: ws(shcol)
  real(rtype) :: tau(shcol), taux(shcol), tauy(shcol)
  real(rtype) :: ksrf(shcol), ustar, wtke_flux(shcol)

  real(rtype) :: ca(shcol,nlev) ! superdiagonal for solver
  real(rtype) :: cc(shcol,nlev) ! subdiagonal for solver
  real(rtype) :: denom(shcol,nlev) ! denominator in solver
  real(rtype) :: ze(shcol,nlev)

  real(rtype) :: wsmin, ksrfmin
  real(rtype) :: timeres

  wsmin = 1._rtype      ! Minimum wind speed for ksrfturb computation [ m/s ]
  ksrfmin = 1.e-4_rtype ! Minimum surface drag coefficient  [ kg/s/m^2 ]
  timeres = 7200._rtype ! Relaxation time scale of residual stress ( >= dt ) [s]

  ! linearly interpolate tkh, tk, and air density onto the interface grids
  call linear_interp(zt_grid,zi_grid,tkh,tkh_zi,nlev,nlevi,shcol,0._rtype)
  call linear_interp(zt_grid,zi_grid,tk,tk_zi,nlev,nlevi,shcol,0._rtype)
  call linear_interp(zt_grid,zi_grid,rho_zt,rho_zi,nlev,nlevi,shcol,0._rtype)

  tmpi(:,1) = 0._rtype
  ! Define the tmpi variable, which is really dt*(g*rho)**2/dp
  !  at interfaces. Sub dp = g*rho*dz
  do k=2,nlevi
    do i=1,shcol
       tmpi(i,k) = dtime * (ggr*rho_zi(i,k)) / dz_zi(i,k)
    enddo
  enddo

  ! compute 1/dp term, needed in diffusion solver
  do k=1,nlev
    do i=1,shcol
      rdp_zt(i,k) = 1._rtype/(ggr*rho_zt(i,k)*dz_zt(i,k))
    enddo
  enddo

  ! define terms needed for the implicit surface stress
  do i=1,shcol
    taux(i) = rho_zi(i,nlevi)*uw_sfc(i) ! stress in N/m2
    tauy(i) = rho_zi(i,nlevi)*vw_sfc(i) ! stress in N/m2
    ! compute the wind speed
    ws(i) = max(sqrt(u_wind(i,nlev)**2._rtype + v_wind(i,nlev)**2._rtype),wsmin)
    tau(i) = sqrt( taux(i)**2._rtype + tauy(i)**2._rtype )
    ksrf(i) = max(tau(i) / ws(i), ksrfmin)
    ustar=max(sqrt(sqrt(uw_sfc(i)**2 + vw_sfc(i)**2)),0.01_rtype)
    wtke_flux(i) = ustar**3
  enddo

  ! Apply the surface fluxes explicitly for temperature and moisture
  thetal(:,nlev) = thetal(:,nlev) + dtime * (ggr * rho_zi(:,nlevi) * rdp_zt(:,nlev)) * wthl_sfc(:)
  qw(:,nlev) = qw(:,nlev) + dtime * (ggr * rho_zi(:,nlevi) * rdp_zt(:,nlev)) * wqw_sfc(:)
  tke(:,nlev) = tke(:,nlev) + dtime * (ggr * rho_zi(:,nlevi) * rdp_zt(:,nlev)) * wtke_flux(:)

  ! Call decomp for momentum variables
  call vd_shoc_decomp(shcol,nlev,nlevi,tk_zi,tmpi,rdp_zt,dtime,&
     ksrf,ca,cc,denom,ze)

  ! march u_wind one step forward using implicit solver
  call vd_shoc_solve(shcol,nlev,nlevi,ca,cc,denom,ze,u_wind)

  ! march v_wind one step forward using implicit solver
  call vd_shoc_solve(shcol,nlev,nlevi,ca,cc,denom,ze,v_wind)

! Call decomp for thermo variables
  flux_dummy(:) = 0._rtype ! fluxes applied explicitly, so zero fluxes out
                        ! for implicit solver decomposition
  call vd_shoc_decomp(shcol,nlev,nlevi,tkh_zi,tmpi,rdp_zt,dtime,&
     flux_dummy,ca,cc,denom,ze)

  ! march temperature one step forward using implicit solver
  call vd_shoc_solve(shcol,nlev,nlevi,ca,cc,denom,ze,thetal)

  ! march total water one step forward using implicit solver
  call vd_shoc_solve(shcol,nlev,nlevi,ca,cc,denom,ze,qw)

  ! march tke one step forward using implicit solver
  call vd_shoc_solve(shcol,nlev,nlevi,ca,cc,denom,ze,tke)

  ! march tracers one step forward using implicit solver
  do p=1,num_tracer
    call vd_shoc_solve(shcol,nlev,nlevi,ca,cc,denom,ze,tracer(:shcol,:nlev,p))
  enddo

  return

end subroutine update_prognostics_implicit

!==============================================================
! SHOC Diagnose the second order moments

subroutine diag_second_shoc_moments(&
         shcol,nlev,nlevi, &                    ! Input
         num_tracer,thetal,qw, &                ! Input
         u_wind,v_wind,tracer,tke, &            ! Input
         isotropy,tkh,tk,&                      ! Input
         dz_zi,zt_grid,zi_grid,&                ! Input
         wthl_sfc, wqw_sfc, uw_sfc, vw_sfc, &   ! Input
         wtracer_sfc,shoc_mix, &                ! Input
         w_sec, thl_sec, qw_sec,&               ! Output
         wthl_sec,wqw_sec,&                     ! Output
         qwthl_sec, uw_sec, vw_sec, wtke_sec, & ! Output
         wtracer_sec)                           ! Output

  ! Purpose of this subroutine is to diagnose the second
  !  order moments needed for the SHOC parameterization.
  !  Namely these are variances of thetal, qw, and vertical
  !  velocity.  In addition the vertical fluxes of thetal, qw,
  !  u, v, TKE, and tracers are computed here as well as the
  !  correlation of qw and thetal.

  implicit none

! INPUT VARIABLES
  ! number of SHOC columns
  integer, intent(in) :: shcol
  ! number of midpoint levels
  integer, intent(in) :: nlev
  ! number of interface levels
  integer, intent(in) :: nlevi
  ! number of tracers
  integer, intent(in) :: num_tracer

  ! liquid water potential temperature [K]
  real(rtype), intent(in) :: thetal(shcol,nlev)
  ! total water mixing ratio [kg/kg]
  real(rtype), intent(in) :: qw(shcol,nlev)
  ! zonal wind component [m/s]
  real(rtype), intent(in) :: u_wind(shcol,nlev)
  ! meridional wind component [m/s]
  real(rtype), intent(in) :: v_wind(shcol,nlev)
  ! turbulent kinetic energy [m2/s2]
  real(rtype), intent(in) :: tke(shcol,nlev)
  ! return to isotropy timescale [s]
  real(rtype), intent(in) :: isotropy(shcol,nlev)
  ! eddy coefficient for heat [m2/s]
  real(rtype), intent(in) :: tkh(shcol,nlev)
  ! eddy coefficient for momentum [m2/s]
  real(rtype), intent(in) :: tk(shcol,nlev)
  ! tracers [varies]
  real(rtype), intent(in) :: tracer(shcol,nlev,num_tracer) ! tracers
  ! heights of mid-point grid [m]
  real(rtype), intent(in) :: zt_grid(shcol,nlev)
  ! heights of interface grid [m]
  real(rtype), intent(in) :: zi_grid(shcol,nlevi)
  ! thickness centered on interface grid [m]
  real(rtype), intent(in) :: dz_zi(shcol,nlevi)

  ! Surface sensible heat flux [K m/s]
  real(rtype), intent(in) :: wthl_sfc(shcol)
  ! Surface latent heat flux [kg/kg m/s]
  real(rtype), intent(in) :: wqw_sfc(shcol)
  ! Surface momentum flux (u-direction) [m3/s3]
  real(rtype), intent(in) :: uw_sfc(shcol)
  ! Surface momentum flux (v-direction) [m3/s3]
  real(rtype), intent(in) :: vw_sfc(shcol)
  ! Tracer flux [varies m/s]
  real(rtype), intent(in) :: wtracer_sfc(shcol,num_tracer)
  ! Mixing length [m]
  real(rtype), intent(in) :: shoc_mix(shcol,nlev)

! OUTPUT VARIABLES
  ! second order vertical velocity [m2/s2]
  real(rtype), intent(out) :: w_sec(shcol,nlev)
  ! second order liquid wat. potential temp. [K^2]
  real(rtype), intent(out) :: thl_sec(shcol,nlevi)
  ! second order total water mixing rat. [kg^2/kg^2]
  real(rtype), intent(out) :: qw_sec(shcol,nlevi)
  ! covariance of temp and moisture [K kg/kg]
  real(rtype), intent(out) :: qwthl_sec(shcol,nlevi)
  ! vertical flux of heat [K m/s]
  real(rtype), intent(out) :: wthl_sec(shcol,nlevi)
  ! vertical flux of total water [kg/kg m/s]
  real(rtype), intent(out) :: wqw_sec(shcol,nlevi)
  ! vertical flux of zonal wind [m2/s2]
  real(rtype), intent(out) :: uw_sec(shcol,nlevi)
  ! vertical flux of meridional wind [m2/s2]
  real(rtype), intent(out) :: vw_sec(shcol,nlevi)
  ! vertical flux of tke [m3/s3]
  real(rtype), intent(out) :: wtke_sec(shcol,nlevi)
  ! vertical flux of tracer [varies m/s]
  real(rtype), intent(out) :: wtracer_sec(shcol,nlevi,num_tracer)

! LOCAL VARIABLES
  integer :: kb, kt, k, i, p
  real(rtype) :: grid_dz2,grid_dz,grid_dzw
  real(rtype) :: gr1,gr2,grw1
  real(rtype) :: isotropy_zi(shcol,nlevi)
  real(rtype) :: tkh_zi(shcol,nlevi)
  real(rtype) :: tk_zi(shcol,nlevi)
  real(rtype) :: shoc_mix_zi(shcol,nlevi)
  real(rtype) :: sm ! Mixing coefficient
  real(rtype) :: ustar2, wstar, uf

  ! Constants to parameterize surface variances
  real(rtype), parameter :: a_const = 1.8_rtype
  real(rtype), parameter :: z_const = 1.0_rtype
  real(rtype), parameter :: ufmin = 0.01_rtype

  ! Interpolate some variables from the midpoint grid to the interface grid
  call linear_interp(zt_grid,zi_grid,isotropy,isotropy_zi,nlev,nlevi,shcol,0._rtype)
  call linear_interp(zt_grid,zi_grid,tkh,tkh_zi,nlev,nlevi,shcol,0._rtype)
  call linear_interp(zt_grid,zi_grid,tk,tk_zi,nlev,nlevi,shcol,0._rtype)
  call linear_interp(zt_grid,zi_grid,shoc_mix,shoc_mix_zi,nlev,nlevi,shcol,minlen)

  ! Vertical velocity variance is assumed to be propotional
  !  to the TKE
  w_sec = w2tune*(2._rtype/3._rtype)*tke

  ! apply the surface conditions to diagnose turbulent
  !  moments at the surface
  do i=1,shcol

    ! Parameterize thermodyanmics variances via Andre et al. 1978
    ustar2 = sqrt(uw_sfc(i) * uw_sfc(i) + vw_sfc(i) * vw_sfc(i))
    if (wthl_sfc(i) > 0._rtype) then
      wstar = (1._rtype/basetemp * ggr * wthl_sfc(i) * z_const)**(1._rtype/3._rtype)
    else
      wstar = 0._rtype
    endif
    uf = sqrt(ustar2 + 0.3_rtype * wstar * wstar)
    uf = max(ufmin,uf)

    ! Diagnose thermodynamics variances and covariances
    thl_sec(i,nlevi) = 0.4_rtype * a_const * (wthl_sfc(i)/uf)**2
    qw_sec(i,nlevi) = 0.4_rtype * a_const * (wqw_sfc(i)/uf)**2
    qwthl_sec(i,nlevi) = 0.2_rtype * a_const * (wthl_sfc(i)/uf) * &
                         (wqw_sfc(i)/uf)

    ! Vertical fluxes of heat and moisture, simply
    !  use the surface fluxes given by host model
    wthl_sec(i,nlevi) = wthl_sfc(i)
    wqw_sec(i,nlevi) = wqw_sfc(i)
    uw_sec(i,nlevi) = uw_sfc(i)
    vw_sec(i,nlevi) = vw_sfc(i)
    wtke_sec(i,nlevi) = max(sqrt(ustar2),0.01_rtype)**3
    do p=1,num_tracer
      wtracer_sec(i,nlevi,p) = wtracer_sfc(i,p)
    enddo

  enddo ! end i loop (column loop)

  ! Calculate the second moments, which are on the
  !  interface grid.
  do k=2,nlev
    do i=1,shcol

      kt=k-1 ! define upper grid point indicee
      grid_dz=1._rtype/dz_zi(i,k) ! Define the vertical grid difference
      grid_dz2=(1._rtype/dz_zi(i,k))**2 !squared

      sm=isotropy_zi(i,k)*tkh_zi(i,k) ! coefficient for variances

      ! Compute variance of thetal
      thl_sec(i,k)=thl2tune*sm*grid_dz2*(thetal(i,kt)-thetal(i,k))**2
      ! Compute variance of total water mixing ratio
      qw_sec(i,k)=qw2tune*sm*grid_dz2*(qw(i,kt)-qw(i,k))**2
      ! Compute correlation betwen total water and thetal
      qwthl_sec(i,k)=qwthl2tune*sm*grid_dz2*((thetal(i,kt)-thetal(i,k))* &
        (qw(i,kt)-qw(i,k)))

      ! diagnose vertical heat flux
      wthl_sec(i,k)=-1._rtype*tkh_zi(i,k)*grid_dz*(thetal(i,kt)-thetal(i,k))
      ! diagnose vertical moisture flux
      wqw_sec(i,k)=-1._rtype*tkh_zi(i,k)*grid_dz*(qw(i,kt)-qw(i,k))

      ! The below fluxes are used for diagnostic purposes
      ! diagnose vertical TKE flux
      wtke_sec(i,k)=-1._rtype*tkh_zi(i,k)*grid_dz*(tke(i,kt)-tke(i,k))

      ! diagnose vertical momentum transport
      uw_sec(i,k)=-1._rtype*tk_zi(i,k)*grid_dz*(u_wind(i,kt)-u_wind(i,k))
      vw_sec(i,k)=-1._rtype*tk_zi(i,k)*grid_dz*(v_wind(i,kt)-v_wind(i,k))

      ! diagnose vertical flux of tracers
      do p=1,num_tracer
        wtracer_sec(i,k,p)=-1._rtype*tkh_zi(i,k)*grid_dz*(tracer(i,kt,p)-tracer(i,k,p))
      enddo

    enddo ! end i loop (column loop)
  enddo  ! end k loop (vertical loop)

  ! apply the upper boundary condition
  do i=1,shcol
    wthl_sec(i,1) = 0._rtype
    wqw_sec(i,1) = 0._rtype
    uw_sec(i,1) = 0._rtype
    vw_sec(i,1) = 0._rtype
    wtracer_sec(i,1,:) = 0._rtype
    wtke_sec(i,1) = 0._rtype

    thl_sec(i,1) = 0._rtype
    qw_sec(i,1) = 0._rtype
    qwthl_sec(i,1) = 0._rtype
  enddo ! end i loop (column loop)

  return

end subroutine diag_second_shoc_moments

!==============================================================
! SHOC Diagnose the third order moment of vertical velocity

subroutine diag_third_shoc_moments(&
          shcol,nlev,nlevi, &                 ! Input
          w_sec, thl_sec, qw_sec, qwthl_sec,& ! Input
          wthl_sec, isotropy, brunt,&         ! Input
          thetal,tke,wthv_sec,shoc_mix,&      ! Input
          dz_zt, dz_zi,&                      ! Input
          zt_grid,zi_grid,&                   ! Input
          w3)                                 ! Output

  ! Purpose of this subroutine is to diagnose the third
  !  order moment of the vertical velocity, needed
  !  for the skewness calculation in the PDF.
  !  This calculation follows that of Canuto et al. (2001)

  implicit none

! INPUT VARIABLES
  ! number of SHOC columns
  integer, intent(in) :: shcol
  ! number of midpoint levels
  integer, intent(in) :: nlev
  ! number of interface levels
  integer, intent(in) :: nlevi

  ! second order vertical velocity [m2/s2]
  real(rtype), intent(in) :: w_sec(shcol,nlev)
  ! second order liquid wat. potential temperature [K^2]
  real(rtype), intent(in) :: thl_sec(shcol,nlevi)
  ! second order total water mixing ratio [kg2/kg2]
  real(rtype), intent(in) :: qw_sec(shcol,nlevi)
  ! covariance of temp and moisture [K kg/kg]
  real(rtype), intent(in) :: qwthl_sec(shcol,nlevi)
  ! vertical flux of heat [K m/s]
  real(rtype), intent(in) :: wthl_sec(shcol,nlevi)
  ! return to isotropy timescale [s]
  real(rtype), intent(in) :: isotropy(shcol,nlev)
  ! brunt vaisallia frequency [s]
  real(rtype), intent(in) :: brunt(shcol,nlev)
  ! liquid water potential temperature [K]
  real(rtype), intent(in) :: thetal(shcol,nlev)
  ! turbulent kinetic energy [m2/s2]
  real(rtype), intent(in) :: tke(shcol,nlev)
  ! buoyancy flux [K m/s]
  real(rtype), intent(in) :: wthv_sec(shcol,nlev)
  ! mixing length [m]
  real(rtype), intent(in) :: shoc_mix(shcol,nlev)
  ! thickness centered on thermodynamic grid [m]
  real(rtype), intent(in) :: dz_zt(shcol,nlev)
  ! thickness centered on interface grid [m]
  real(rtype), intent(in) :: dz_zi(shcol,nlevi)
  ! heights of thermodynamics points [m]
  real(rtype), intent(in) :: zt_grid(shcol,nlev)
  ! heights of interface points [m]
  real(rtype), intent(in) :: zi_grid(shcol,nlevi)

! OUTPUT VARIABLES
  ! third moment of vertical velocity
  real(rtype), intent(out) :: w3(shcol,nlevi)

! LOCAL VARIABLES
  integer i, j, k, kb, kc
  real(rtype) :: omega0, omega1, omega2
  real(rtype) :: X0, Y0, X1, Y1, AA0, AA1
  real(rtype) :: zvar, x5var, iso, thedz, thedz2
  real(rtype) :: theterm, cond, tsign
  real(rtype) :: isosqrt, dthl2, dwthl, dtke, dw2, aw2
  real(rtype) :: a0, a1, a2, a3, a4, a5
  real(rtype) :: buoy_sgs2, c, grd, bet2, bet
  real(rtype) :: f0, f1, f2, f3, f4, f5

  real(rtype) :: w_sec_zi(shcol,nlevi)    ! second order vertical velocity
  real(rtype) :: isotropy_zi(shcol,nlevi)
  real(rtype) :: brunt_zi(shcol,nlevi)
  real(rtype) :: thetal_zi(shcol,nlevi)
  real(rtype) :: wthv_sec_zi(shcol,nlevi)
  real(rtype) :: shoc_mix_zi(shcol,nlevi)

  ! Interpolate variables onto the interface levels
  call linear_interp(zt_grid,zi_grid,isotropy,isotropy_zi,nlev,nlevi,shcol,0._rtype)
  call linear_interp(zt_grid,zi_grid,brunt,brunt_zi,nlev,nlevi,shcol,largeneg)
  call linear_interp(zt_grid,zi_grid,w_sec,w_sec_zi,nlev,nlevi,shcol,(2._rtype/3._rtype)*mintke)
  call linear_interp(zt_grid,zi_grid,thetal,thetal_zi,nlev,nlevi,shcol,0._rtype)
  call linear_interp(zt_grid,zi_grid,wthv_sec,wthv_sec_zi,nlev,nlevi,shcol,largeneg)
  call linear_interp(zt_grid,zi_grid,shoc_mix,shoc_mix_zi,nlev,nlevi,shcol,minlen)

  c=7.0_rtype
  a0=(0.52_rtype*c**(-2))/(c-2._rtype)
  a1=0.87_rtype/(c**2)
  a2=0.5_rtype/c
  a3=0.6_rtype/(c*(c-2._rtype))
  a4=2.4_rtype/(3._rtype*c+5._rtype)
  a5=0.6_rtype/(c*(3._rtype+5._rtype*c))

  ! set lower condition
  w3(:,nlevi) = 0._rtype

  do k=2,nlev
    do i=1,shcol

     kb=k+1
     kc=k-1

     thedz=dz_zi(i,k)
     thedz2=dz_zt(i,k)+dz_zt(i,kc)
     thedz=1._rtype/thedz
     thedz2=1._rtype/thedz2

      iso=isotropy_zi(i,k)
      isosqrt=iso**2
      buoy_sgs2=isosqrt*brunt_zi(i,k)
      bet2=ggr/thetal_zi(i,k)

      f0=thedz2 * bet2**3 * iso**4 * wthl_sec(i,k) * &
         (thl_sec(i,kc)-thl_sec(i,kb))

      f1=thedz2 * bet2**2 * iso**3 * (wthl_sec(i,k) * &
         (wthl_sec(i,kc)-wthl_sec(i,kb)) + 0.5_rtype * &
          w_sec_zi(i,k)*(thl_sec(i,kc)-thl_sec(i,kb)))

      f2=thedz * bet2 * isosqrt * wthl_sec(i,k) * &
         (w_sec(i,kc)-w_sec(i,k))+ 2._rtype * thedz2 * bet2 * &
         isosqrt * w_sec_zi(i,k) * (wthl_sec(i,kc) - wthl_sec(i,kb))

      f3=thedz2 * bet2 * isosqrt * w_sec_zi(i,k) * &
         (wthl_sec(i,kc) - wthl_sec(i,kb)) + thedz * &
         bet2 * isosqrt * (wthl_sec(i,k) * (tke(i,kc) - tke(i,k)))

      f4=thedz * iso * w_sec_zi(i,k) * ((w_sec(i,kc) - w_sec(i,k) + &
         (tke(i,kc) - tke(i,k))))

      f5=thedz * iso * w_sec_zi(i,k) * (w_sec(i,kc) - w_sec(i,k))

      !!!!!!!!!!!!!!!!!!!!!!!!!!!!!!!!!!!!!!!!!!!!!!!!!!!!!!!!!!!!
      ! Compute the omega terms

      omega0 = a4 / (1._rtype - a5 * buoy_sgs2)
      omega1 = omega0/(2._rtype * c)
      omega2 = omega1 * f3 + (5._rtype/4._rtype) * omega0 * f4

      !!!!!!!!!!!!!!!!!!!!!!!!!!!!!!!!!!!!!!!!!!!!!!!!!!!!!!!!!!!!
      ! Compute the X0, Y0, X1, Y1 terms

      X0 = (a2 * buoy_sgs2 * (1._rtype - a3 * buoy_sgs2)) / &
        (1._rtype - (a1 + a3) * buoy_sgs2)
      Y0 = (2._rtype * a2 * buoy_sgs2 * X0) / (1._rtype - a3 * buoy_sgs2)
      X1 = (a0 * f0 + a1 * f1 + a2 * (1._rtype - a3 * buoy_sgs2) * f2) / &
        (1._rtype - (a1 + a3) * buoy_sgs2)
      Y1 = (2._rtype * a2 * (buoy_sgs2 * X1 + (a0/a1) * f0 + f1)) / &
        (1._rtype - a3* buoy_sgs2)

      !!!!!!!!!!!!!!!!!!!!!!!!!!!!!!!!!!!!!!!!!!!!!!!!!!!!!!!!!!!!
      ! Compute the A0, A1 terms

      AA0 = omega0 * X0 + omega1 * Y0
      AA1 = omega0 * X1 + omega1 * Y1 + omega2

      ! Finally, we have the third moment of w
      w3(i,k)=(AA1-1.2_rtype*X1-1.5_rtype*f5)/(c-1.2_rtype*X0+AA0)

    enddo  ! end i loop (column loop)
  enddo  ! end k loop (vertical loop)

  ! set upper condition
  w3(:,1) = 0._rtype

  ! perform clipping to prevent unrealistically large values from occuring
  do k=1,nlevi
    do i=1,shcol

      tsign = 1._rtype
      theterm = w_sec_zi(i,k)
      cond = w3clip * sqrt(2._rtype * theterm**3)
      if (w3(i,k) .lt. 0) tsign = -1._rtype
      if (tsign * w3(i,k) .gt. cond) w3(i,k) = tsign * cond

    enddo ! end i loop (column loop)
  enddo ! end k loop (vertical loop)

  return

end subroutine diag_third_shoc_moments

!==============================================================
! Assumed PDF closure for the SHOC scheme

subroutine shoc_assumed_pdf(&
         shcol,nlev,nlevi, &                ! Input
         thetal,qw,w_field,thl_sec,qw_sec,& ! Input
         wthl_sec,w_sec, &                  ! Input
         wqw_sec,qwthl_sec,w3,pres, &       ! Input
         zt_grid,zi_grid,&                  ! Input
         shoc_cldfrac,shoc_ql,&             ! Output
         wqls,wthv_sec)                     ! Output

  ! Purpose of this subroutine is calculate the
  !  double Gaussian PDF of SHOC, which is the centerpiece
  !  of the scheme.  The main outputs are the SGS cloud
  !  fraction and liquid water amount, in addition to the
  !  SGS buoyancy flux which is needed to close the SGS
  !  TKE equation.  This code follows the appendix of
  !  Larson et al. (2002) for Analytic Double Gaussian 1

  implicit none

! INPUT VARIABLES
  ! number of columns
  integer, intent(in) :: shcol
  ! number of midpoint layers
  integer, intent(in) :: nlev
  ! number of interface layers
  integer, intent(in) :: nlevi

  ! liquid water potential temperature [K]
  real(rtype), intent(in) :: thetal(shcol,nlev)
  ! total water mixing ratio [kg/kg]
  real(rtype), intent(in) :: qw(shcol,nlev)
  ! thetal variance [K^2]
  real(rtype), intent(in) :: thl_sec(shcol,nlevi)
  ! qw variance [kg/kg^2]
  real(rtype), intent(in) :: qw_sec(shcol,nlevi)
  ! vertical flux of heat [K m/s]
  real(rtype), intent(in) :: wthl_sec(shcol,nlevi)
  ! vertical velocity variance [m2/s2]
  real(rtype), intent(in) :: w_sec(shcol,nlev)
  ! vertical flux of moisture [kg/kg m/s]
  real(rtype), intent(in) :: wqw_sec(shcol,nlevi)
  ! qw and thetal correlation [K kg/kg]
  real(rtype), intent(in) :: qwthl_sec(shcol,nlevi)
  ! third moment vertical velocity [m^3/s^3]
  real(rtype), intent(in) :: w3(shcol,nlevi)
  ! large scale vertical velocity [m/s]
  real(rtype), intent(in) :: w_field(shcol,nlev)
  ! pressure [Pa]
  real(rtype), intent(in) :: pres(shcol,nlev)
  ! heights on midpoint grid [m]
  real(rtype), intent(in) :: zt_grid(shcol,nlev)
  ! heights on interface grid [m]
  real(rtype), intent(in) :: zi_grid(shcol,nlevi)

! OUTPUT VARIABLES
  ! SGS cloud fraction [-]
  real(rtype), intent(out) :: shoc_cldfrac(shcol,nlev)
  ! SGS liquid water mixing ratio [kg/kg]
  real(rtype), intent(out) :: shoc_ql(shcol,nlev)
  ! SGS buoyancy flux [K m/s]
  real(rtype), intent(out) :: wthv_sec(shcol,nlev)
  ! SGS liquid water flux [kg/kg m/s]
  real(rtype), intent(out) :: wqls(shcol,nlev)

! LOCAL VARIABLES
  integer i,j,k,dothis,nmicro_fields
  real(rtype) skew_w,skew_thl,skew_qw,a
  real(rtype) w1_1,w1_2,w2_1,w2_2,w3var
  real(rtype) thl1_1,thl1_2,thl2_1,thl2_2
  real(rtype) qw1_1,qw1_2,qw2_1,qw2_2
  real(rtype) r_qwthl_1,r_wqw_1,r_wthl_1
  real(rtype) testvar,s1,s2,std_s1,std_s2,C1,C2
  real(rtype) ql1,ql2,flux_ws1,flux_ws2
  real(rtype) w_ql1,w_ql2,thl_first,qw_first,w_first
  real(rtype) Tl1_1,Tl1_2,betatest,pval
  real(rtype) w2thl,w2qw,w2ql,w2ql_1,w2ql_2
  real(rtype) s,thec,thlsec,qwsec,qwthlsec,wqwsec,wthlsec
  real(rtype) thestd,erf,exp,dum
  real(rtype) cqt1,cthl1,cqt2,cthl2
  real(rtype) qn1,qn2,qi1,qi2,omn1,omn2, omn
  real(rtype) lstarn, test
  real(rtype) m, bigm, basetemp2
  real(rtype) beta1, beta2, qs1, qs2
  real(rtype) esval1_1, esval2_1, esval1_2, esval2_2, om1, om2
  real(rtype) lstarn1, lstarn2, sqrtw2, sqrtthl, sqrtqt
  real(rtype) sqrtstd1, sqrtstd2, tsign, tvar, sqrtw2t
  real(rtype) wqis, skip, epsterm
  real(rtype) sqrtqw2_1, sqrtqw2_2, sqrtthl2_1, sqrtthl2_2
  real(rtype) corrtest1, corrtest2, thl_tol, rt_tol, w_tol_sqd, w_thresh

  ! variables on thermo grid
  real(rtype) :: wthl_sec_zt(shcol,nlev)
  real(rtype) :: wqw_sec_zt(shcol,nlev)
  real(rtype) :: w3_zt(shcol,nlev)
  real(rtype) :: thl_sec_zt(shcol,nlev)
  real(rtype) :: qwthl_sec_zt(shcol,nlev)
  real(rtype) :: qw_sec_zt(shcol,nlev)

  ! define these so they don't have to be computed more than once
  real(rtype), parameter :: sqrt2 = sqrt(2._rtype)
  real(rtype), parameter :: sqrtpi = sqrt(2._rtype*3.14_rtype)

  epsterm=rgas/rv

  thl_tol=1.e-2_rtype
  rt_tol=1.e-4_rtype
  w_tol_sqd=(2.e-2_rtype)**2
  w_thresh=0.0_rtype

  ! Initialize cloud variables to zero
  shoc_cldfrac(:,:)=0._rtype
  shoc_ql(:,1)=0._rtype

  ! Interpolate many variables from interface grid to themo grid
  call linear_interp(zi_grid,zt_grid,w3,w3_zt,nlevi,nlev,shcol,largeneg)
  call linear_interp(zi_grid,zt_grid,thl_sec,thl_sec_zt,nlevi,nlev,shcol,0._rtype)
  call linear_interp(zi_grid,zt_grid,wthl_sec,wthl_sec_zt,nlevi,nlev,shcol,largeneg)
  call linear_interp(zi_grid,zt_grid,qwthl_sec,qwthl_sec_zt,nlevi,nlev,shcol,largeneg)
  call linear_interp(zi_grid,zt_grid,wqw_sec,wqw_sec_zt,nlevi,nlev,shcol,largeneg)
  call linear_interp(zi_grid,zt_grid,qw_sec,qw_sec_zt,nlevi,nlev,shcol,0._rtype)

  do k=1,nlev
    do i=1,shcol

      pval = pres(i,k)

      ! Get all needed input moments for the PDF
      !  at this particular point
      thl_first = thetal(i,k)
      w_first = w_field(i,k)
      qw_first = qw(i,k)

      w3var = w3_zt(i,k)
      thlsec = thl_sec_zt(i,k)
      qwsec = qw_sec_zt(i,k)
      qwthlsec = qwthl_sec_zt(i,k)
      wqwsec = wqw_sec_zt(i,k)
      wthlsec = wthl_sec_zt(i,k)

      ! Compute square roots of some variables so we don't
      !  have to compute these again
      sqrtw2 = sqrt(w_sec(i,k))
      sqrtthl = max(thl_tol,sqrt(thlsec))
      sqrtqt = max(rt_tol,sqrt(qwsec))

      !!!!!!!!!!!!!!!!!!!!!!!!!!!!!!!!!!!!!!!!!!!!!!!!!!!!
      !  FIND PARAMETERS FOR VERTICAL VELOCITY

      Skew_w=w3var/w_sec(i,k)**(3./2.)

      if (w_sec(i,k) .le. w_tol_sqd) then
        Skew_w=0._rtype
        w1_1=w_first
        w1_2=w_first
        w2_1=0._rtype
        w2_2=0._rtype
        a=0.5_rtype
      else

        w2_1=0.4_rtype
        w2_2=0.4_rtype

        a=max(0.01_rtype,min(0.5_rtype*(1._rtype-Skew_w*sqrt(1._rtype/(4._rtype*(1._rtype-w2_1)**3+Skew_w**2))),0.99_rtype))

        sqrtw2t=sqrt(1._rtype-w2_1)

        w1_1=sqrt((1._rtype-a)/a)*sqrtw2t
        w1_2=-1._rtype*sqrt(a/(1._rtype-a))*sqrtw2t

        w2_1=w2_1*w_sec(i,k)
        w2_2=w2_2*w_sec(i,k)


      endif

      !!!!!!!!!!!!!!!!!!!!!!!!!!!!!!!!!!!!!!!!!!!!!!!!!!!!!
      !  FIND PARAMETERS FOR THETAL

      corrtest1=max(-1._rtype,min(1._rtype,wthlsec/(sqrtw2*sqrtthl)))

      if (thlsec .le. thl_tol**2 .or. abs(w1_2-w1_1) .le. w_thresh) then
        thl1_1=thl_first
        thl1_2=thl_first
        thl2_1=0._rtype
        thl2_2=0._rtype
        sqrtthl2_1=0._rtype
        sqrtthl2_2=0._rtype
      else

        thl1_1=(-1._rtype*corrtest1)/w1_2
        thl1_2=(-1._rtype*corrtest1)/w1_1

        if (dothetal_skew) then
          tsign=abs(thl1_2-thl1_1)

          if (tsign .gt. 0.4_rtype) then
            Skew_thl=1.2_rtype*Skew_w
          else if (tsign .le. 0.2_rtype) then
            Skew_thl=0.0_rtype
          else
            Skew_thl=((1.2_rtype*Skew_w)/0.2_rtype)*(tsign-0.2_rtype)
          endif
        else
          Skew_thl = 0.0_rtype
        endif

        thl2_1=min(100._rtype,max(0._rtype,(3._rtype*thl1_2*(1._rtype-a*thl1_1**2-(1._rtype-a)*thl1_2**2) &
               -(Skew_thl-a*thl1_1**3-(1._rtype-a)*thl1_2**3))/ &
               (3._rtype*a*(thl1_2-thl1_1))))*thlsec

        thl2_2=min(100._rtype,max(0._rtype,(-3._rtype*thl1_1*(1._rtype-a*thl1_1**2-(1._rtype-a)*thl1_2**2) &
          +(Skew_thl-a*thl1_1**3-(1._rtype-a)*thl1_2**3))/ &
          (3._rtype*(1._rtype-a)*(thl1_2-thl1_1))))*thlsec

        thl1_1=thl1_1*sqrtthl+thl_first
        thl1_2=thl1_2*sqrtthl+thl_first

        sqrtthl2_1=sqrt(thl2_1)
        sqrtthl2_2=sqrt(thl2_2)

      endif

    !!!!!!!!!!!!!!!!!!!!!!!!!!!!!!!!!!!!!!!!!!!!!!!!!!!!!
    !  FIND PARAMETERS FOR TOTAL WATER MIXING RATIO

      corrtest2=max(-1.0_rtype,min(1.0_rtype,wqwsec/(sqrtw2*sqrtqt)))

      if (qwsec .le. rt_tol**2 .or. abs(w1_2-w1_1) .le. w_thresh) then
        qw1_1=qw_first
        qw1_2=qw_first
        qw2_1=0._rtype
        qw2_2=0._rtype
        sqrtqw2_1=0._rtype
        sqrtqw2_2=0._rtype
      else

        qw1_1=(-1._rtype*corrtest2)/w1_2
        qw1_2=(-1._rtype*corrtest2)/w1_1

        tsign=abs(qw1_2-qw1_1)

        if (tsign .gt. 0.4_rtype) then
          Skew_qw=1.2_rtype*Skew_w
        else if (tsign .le. 0.2_rtype) then
          Skew_qw=0._rtype
        else
          Skew_qw=((1.2_rtype*Skew_w)/0.2_rtype)*(tsign-0.2_rtype)
        endif

        qw2_1=min(100._rtype,max(0._rtype,(3._rtype*qw1_2*(1._rtype-a*qw1_1**2-(1._rtype-a)*qw1_2**2) &
          -(Skew_qw-a*qw1_1**3-(1._rtype-a)*qw1_2**3))/ &
          (3._rtype*a*(qw1_2-qw1_1))))*qwsec

        qw2_2=min(100._rtype,max(0._rtype,(-3._rtype*qw1_1*(1._rtype-a*qw1_1**2-(1._rtype-a)*qw1_2**2) &
          +(Skew_qw-a*qw1_1**3-(1._rtype-a)*qw1_2**3))/ &
          (3._rtype*(1._rtype-a)*(qw1_2-qw1_1))))*qwsec

        qw1_1=qw1_1*sqrtqt+qw_first
        qw1_2=qw1_2*sqrtqt+qw_first

        sqrtqw2_1=sqrt(qw2_1)
        sqrtqw2_2=sqrt(qw2_2)

      endif

      !!!!!!!!!!!!!!!!!!!!!!!!!!!!!!!!!!!!!!!!!!!!!!!!!!!!!
      !  CONVERT FROM TILDA VARIABLES TO "REAL" VARIABLES

      w1_1=w1_1*sqrtw2+w_first
      w1_2=w1_2*sqrtw2+w_first

      !!!!!!!!!!!!!!!!!!!!!!!!!!!!!!!!!!!!!!!!!!!!!!!!!!!!!
      !  FIND WITHIN-PLUME CORRELATIONS

      testvar=(a*sqrtqw2_1*sqrtthl2_1+(1._rtype-a)*sqrtqw2_2*sqrtthl2_2)

      if (testvar .eq. 0._rtype) then
        r_qwthl_1=0._rtype
      else
        r_qwthl_1=max(-1.0_rtype,min(1.0_rtype,(qwthlsec-a*(qw1_1-qw_first) &
          *(thl1_1-thl_first)-(1._rtype-a)*(qw1_2-qw_first) &
          *(thl1_2-thl_first))/testvar))
      endif

      !!!!!!!!!!!!!!!!!!!!!!!!!!!!!!!!!!!!!!!!!!!!!!!!!!!!!
      !  BEGIN TO COMPUTE CLOUD PROPERTY STATISTICS

      Tl1_1=thl1_1/((basepres/pval)**(rgas/cp))
      Tl1_2=thl1_2/((basepres/pval)**(rgas/cp))

      ! Now compute qs

      esval1_1=0._rtype
      esval1_2=0._rtype
      om1=1._rtype
      om2=1._rtype

      esval1_1=esatw_shoc(Tl1_1)*100._rtype
      lstarn1=lcond

      qs1=0.622_rtype*esval1_1/max(esval1_1,pval-esval1_1)
      beta1=(rgas/rv)*(lstarn1/(rgas*Tl1_1))*(lstarn1/(cp*Tl1_1))

      ! Are the two plumes equal?  If so then set qs and beta
      ! in each column to each other to save computation
      lstarn2=lcond
      if (Tl1_1 .eq. Tl1_2) then
        qs2=qs1
        beta2=beta1
      else
        esval1_2=esatw_shoc(Tl1_2)*100._rtype
        qs2=0.622_rtype*esval1_2/max(esval1_2,pval-esval1_2)
        beta2=(rgas/rv)*(lstarn2/(rgas*Tl1_2))*(lstarn2/(cp*Tl1_2))
      endif

      !!!!!  Now compute cloud stuff
      !!!!!!  compute s term

      s1=qw1_1-qs1*((1._rtype+beta1*qw1_1)/(1._rtype+beta1*qs1))
      cthl1=((1._rtype+beta1*qw1_1)/(1._rtype+beta1*qs1)**2)*(cp/lcond) &
        *beta1*qs1*(pval/basepres)**(rgas/cp)

      cqt1=1._rtype/(1._rtype+beta1*qs1)
      std_s1=sqrt(max(0._rtype,cthl1**2*thl2_1+cqt1**2*qw2_1-2._rtype*cthl1 &
        *sqrtthl2_1*cqt1*sqrtqw2_1*r_qwthl_1))

      qn1=0._rtype
      C1=0._rtype

      if (std_s1 .ne. 0.0_rtype) then
        C1=0.5_rtype*(1._rtype+erf(s1/(sqrt2*std_s1)))
    IF (C1 .ne. C1) C1 = 0._rtype
        IF (C1 .ne. 0._rtype) qn1=s1*C1+(std_s1/sqrtpi)*exp(-0.5_rtype*(s1/std_s1)**2)
      else
        if (s1 .gt. 0._rtype) then
          C1=1.0_rtype
          qn1=s1
        endif
      endif

      !!!!! now compute non-precipitating cloud condensate

      ! If two plumes exactly equal, then just set many of these
      ! variables to themselves to save on computation.
      if (qw1_1 .eq. qw1_2 .and. thl2_1 .eq. thl2_2 .and. qs1 .eq. qs2) then
        s2=s1
        cthl2=cthl1
        cqt2=cqt1
        std_s2=std_s1
        C2=C1
        qn2=qn1
      else

        s2=qw1_2-qs2*((1._rtype+beta2*qw1_2)/(1._rtype+beta2*qs2))
        cthl2=((1._rtype+beta2*qw1_2)/(1._rtype+beta2*qs2)**2)*(cp/lcond) &
      *beta2*qs2*(pval/basepres)**(rgas/cp)
        cqt2=1._rtype/(1._rtype+beta2*qs2)
        std_s2=sqrt(max(0._rtype,cthl2**2*thl2_2+cqt2**2*qw2_2-2._rtype*cthl2* &
      sqrtthl2_2*cqt2*sqrtqw2_2*r_qwthl_1))

        qn2=0._rtype
        C2=0._rtype

        if (std_s2 .ne. 0._rtype) then
          C2=0.5_rtype*(1.+erf(s2/(sqrt2*std_s2)))
      if (C2 .ne. C2) C2 = 0._rtype
          if (C2 .ne. 0._rtype) qn2=s2*C2+(std_s2/sqrtpi)*exp(-0.5_rtype*(s2/std_s2)**2)
        else
          if (s2 .gt. 0._rtype) then
            C2=1.0_rtype
            qn2=s2
          endif
        endif

      endif

      ! Finally, compute SGS cloud fraction
      shoc_cldfrac(i,k) = min(1._rtype,a*C1+(1._rtype-a)*C2)

      ql1=min(qn1,qw1_1)
      ql2=min(qn2,qw1_2)

      ! Compute SGS liquid water mixing ratio
      shoc_ql(i,k) = max(0._rtype,a*ql1+(1._rtype-a)*ql2)

      ! Compute liquid water flux
      wqls(i,k)=a*((w1_1-w_first)*ql1)+(1._rtype-a)*((w1_2-w_first)*ql2)
      ! Compute the SGS buoyancy flux
      wthv_sec(i,k)=wthlsec+((1._rtype-epsterm)/epsterm)*basetemp*wqwsec &
        +((lcond/cp)*(basepres/pval)**(rgas/cp)-(1._rtype/epsterm)*basetemp)*wqls(i,k)

    enddo  ! end i loop here
  enddo ! end k loop here

  return

end subroutine shoc_assumed_pdf

!==============================================================
! Advance turbulent kinetic energy equation

subroutine shoc_tke(&
         shcol,nlev,nlevi,dtime,&    ! Input
         wthv_sec,shoc_mix,&         ! Input
         dz_zi,dz_zt,pres,&          ! Input
         u_wind,v_wind,brunt,&       ! Input
         uw_sfc,vw_sfc,&             ! Input
         zt_grid,zi_grid,&           ! Input
         tke,tk,tkh, &               ! Input/Output
         isotropy)                   ! Output

  ! Purpose of this subroutine is to advance the SGS
  !  TKE equation due to shear production, buoyant
  !  production, and dissipation processes.

! INPUT VARIABLES
  ! number of columns
  integer, intent(in) :: shcol
  ! number of levels on midpoint grid
  integer, intent(in) :: nlev
  ! number of levels on interface grid
  integer, intent(in) :: nlevi

  ! timestep [s]
  real(rtype), intent(in) :: dtime
  ! SGS buoyancy flux [K m/s]
  real(rtype), intent(in) :: wthv_sec(shcol,nlev)
  ! Mixing length [m]
  real(rtype), intent(in) :: shoc_mix(shcol,nlev)
  ! Meridional wind [m/s]
  real(rtype), intent(in) :: u_wind(shcol,nlev)
  ! Zonal wind [m/s]
  real(rtype), intent(in) :: v_wind(shcol,nlev)
  ! Zonal momentum flux at sfc [m2/s2]
  real(rtype), intent(in) :: uw_sfc(shcol)
  ! Meridional momentum flux at sfc [m2/s2]
  real(rtype), intent(in) :: vw_sfc(shcol)
  ! thickness on interface grid [m]
  real(rtype), intent(in) :: dz_zi(shcol,nlevi)
  ! thickness on thermodynamic grid [m]
  real(rtype), intent(in) :: dz_zt(shcol,nlev)
  ! pressure [Pa]
  real(rtype), intent(in) :: pres(shcol,nlev)
  ! Brunt Vaisalla frequncy [/s]
  real(rtype), intent(in) :: brunt(shcol,nlev)
  ! heights on midpoint grid [m]
  real(rtype), intent(in) :: zt_grid(shcol,nlev)
  ! heights on interface grid [m]
  real(rtype), intent(in) :: zi_grid(shcol,nlevi)

! INPUT/OUTPUT VARIABLES
  ! turbulent kinetic energy [m2/s2]
  real(rtype), intent(inout) :: tke(shcol,nlev)
  ! eddy coefficient for momentum [m2/s]
  real(rtype), intent(inout) :: tk(shcol,nlev)
  ! eddy coefficient for heat [m2/s]
  real(rtype), intent(inout) :: tkh(shcol,nlev)

! OUTPUT VARIABLES
  ! Return to isotropic timescale [s]
  real(rtype), intent(out) :: isotropy(shcol,nlev)

! LOCAL VARIABLES
  real(rtype) :: shear_prod(shcol,nlevi)
  real(rtype) :: shear_prod_zt(shcol,nlev), tk_zi(shcol,nlevi)
  real(rtype) :: grd,betdz,Ck,Ckh,Ckm,Ce,Ces,Ce1,Ce2,smix,Cee,Cs
  real(rtype) :: buoy_sgs,ratio,a_prod_sh,a_prod_bu,a_diss
  real(rtype) :: lstarn, lstarp, bbb, omn, omp, ustar
  real(rtype) :: qsatt,dqsat,tk_in, u_grad, v_grad
  real(rtype) :: tscale1,lambda,buoy_sgs_save,grid_dzw,grw1,grid_dz
  real(rtype) :: lambda_low,lambda_high,lambda_slope, brunt_low
  real(rtype) :: brunt_int(shcol)
  integer i,j,k,kc,kb,kt

  lambda_low=0.001_rtype
  lambda_high=0.04_rtype
  lambda_slope=0.65_rtype
  brunt_low=0.02_rtype

  ! Turbulent coefficients
  Cs=0.15_rtype
  Ck=0.1_rtype
  Ckh=0.1_rtype
  Ckm=0.1_rtype
  Ce=Ck**3/Cs**4

  Ce1=Ce/0.7_rtype*0.19_rtype
  Ce2=Ce/0.7_rtype*0.51_rtype

  Cee=Ce1+Ce2

  ! Compute integrated column stability in lower troposphere
  brunt_int(:)=0._rtype
  do k=1,nlev
    do i=1,shcol
      if (pres(i,k) .gt. 80000._rtype) then
        brunt_int(i) = brunt_int(i) + dz_zt(i,k)*brunt(i,k)
      endif
    enddo
  enddo

  ! Interpolate tk onto interface grid
  call linear_interp(zt_grid,zi_grid,tk,tk_zi,nlev,nlevi,shcol,0._rtype)

  ! Compute shear production term, which is on interface levels
  ! This follows the methods of Bretheron and Park (2010)
  do k=2,nlev
    do i=1,shcol

      kt=k-1
      grid_dz = 1._rtype/dz_zi(i,k)

      tk_in=tk_zi(i,k)
      ! calculate vertical gradient of u&v wind
      u_grad=grid_dz*(u_wind(i,kt)-u_wind(i,k))
      v_grad=grid_dz*(v_wind(i,kt)-v_wind(i,k))
      shear_prod(i,k)=tk_in*(u_grad**2+v_grad**2)
    enddo
  enddo

  ! Set lower and upper boundary for shear production
  ! Note that the lower bound for shear production has already
  !  been taken into account for the TKE boundary condition,
  !  thus zero out here
  shear_prod(:,1) = 0._rtype
  shear_prod(:,nlevi) = 0._rtype

  ! Interpolate shear production from interface to thermo grid
  call linear_interp(zi_grid,zt_grid,shear_prod,shear_prod_zt,nlevi,nlev,shcol,largeneg)

  do k=1,nlev
    do i=1,shcol

      smix=shoc_mix(i,k)
      ! Compute buoyant production term
      a_prod_bu=(ggr/basetemp)*wthv_sec(i,k)

<<<<<<< HEAD
      tke(i,k)=max(mintke,tke(i,k))
=======
      tke(i,k)=max(0._rtype,tke(i,k))
>>>>>>> d511dc9e

      ! Shear production term
      a_prod_sh=shear_prod_zt(i,k)

      ! Dissipation term
      a_diss=Cee/shoc_mix(i,k)*tke(i,k)**1.5

      ! March equation forward one timestep
<<<<<<< HEAD
      tke(i,k)=max(mintke,tke(i,k)+dtime*(max(0._r8,a_prod_sh+a_prod_bu)-a_diss))
=======
      tke(i,k)=max(0._rtype,tke(i,k)+dtime*(max(0._rtype,a_prod_sh+a_prod_bu)-a_diss))
>>>>>>> d511dc9e

      tke(i,k)=min(tke(i,k),maxtke)

      ! Now compute the return to isotropic timescale as per
      ! Canuto et al. 2004.  This is used to define the
      ! eddy coefficients as well as to diagnose higher
      ! moments in SHOC

      ! define the time scale
      tscale1=(2.0_rtype*tke(i,k))/a_diss

      ! define a damping term "lambda" based on column stability
      lambda=lambda_low+((brunt_int(i)/ggr)-brunt_low)*lambda_slope
      lambda=max(lambda_low,min(lambda_high,lambda))

      buoy_sgs_save=brunt(i,k)
      if (buoy_sgs_save .le. 0._rtype) lambda=0._rtype

      ! Compute the return to isotropic timescale
      isotropy(i,k)=min(maxiso,tscale1/(1._rtype+lambda*buoy_sgs_save*tscale1**2))

 !     if (isotropy(i,k) .eq. 0._r8) then
!        write(*,*) 'ZEROISO ', i, k, tscale1, lambda, buoy_sgs_save, tke(i,k), a_diss, shoc_mix(i,k)
!      endif

      ! Define the eddy coefficients for heat and momentum
      tkh(i,k)=Ckh*isotropy(i,k)*tke(i,k)
      tk(i,k)=Ckm*isotropy(i,k)*tke(i,k)

      tke(i,k) = max(mintke,tke(i,k))

    enddo ! end i loop
  enddo ! end k loop

  return

end subroutine shoc_tke

!==============================================================
! Check the TKE

subroutine check_tke(&
             shcol,nlev,& ! Input
             tke)         ! Input/Output

  implicit none
  ! Make sure TKE falls within reasonable bounds
  ! If not, then clip

! INPUT VARIABLES
  integer, intent(in) :: shcol
  integer, intent(in) :: nlev

! IN/OUT VARIABLES
  real(rtype), intent(inout) :: tke(shcol,nlev)

! LOCAL VARIABLES
  integer :: i, k

  do k=1,nlev
    do i=1,shcol
      tke(i,k)=max(mintke,tke(i,k))
    enddo
  enddo

end subroutine check_tke

!==============================================================
! Compute the turbulent length scale

subroutine shoc_length(&
         shcol,nlev,nlevi,tke,&        ! Input
         host_dx,host_dy,pblh,&        ! Input
         zt_grid,zi_grid,dz_zt,dz_zi,& ! Input
         thetal,wthv_sec,thv,&         ! Input
         brunt,shoc_mix)               ! Output

  ! Purpose of this subroutine is to compute the SHOC
  !  mixing length scale, which is used to compute the
  !  turbulent dissipation in the SGS TKE equation

  implicit none

! INPUT VARIABLES
  ! number of columns
  integer, intent(in) :: shcol
  !  number of midpoint levels
  integer, intent(in) :: nlev
  ! number of interface levels
  integer, intent(in) :: nlevi

  ! host model grid size [m]
  real(rtype), intent(in) :: host_dx(shcol)
  ! host model grid size [m]
  real(rtype), intent(in) :: host_dy(shcol)
  ! Planetary boundary layer (PBL) height [m]
  real(rtype), intent(in) :: pblh(shcol)
  ! turbulent kinetic energy [m^2/s^2]
  real(rtype), intent(in) :: tke(shcol,nlev)
  ! heights on midpoint grid [m]
  real(rtype), intent(in) :: zt_grid(shcol,nlev)
  ! heights on interface grid [m]
  real(rtype), intent(in) :: zi_grid(shcol,nlev)
  ! dz on midpoint grid [m]
  real(rtype), intent(in) :: dz_zt(shcol,nlev)
  ! dz on interface grid [m]
  real(rtype), intent(in) :: dz_zi(shcol,nlevi)
  ! SGS buoyancy flux [K m/s]
  real(rtype), intent(in) :: wthv_sec(shcol,nlev)
  ! liquid water potential temperature [K]
  real(rtype), intent(in) :: thetal(shcol,nlev)
  ! virtual potential temperature [K]
  real(rtype), intent(in) :: thv(shcol,nlev)

! OUTPUT VARIABLES
  ! brunt vailsailla frequency [/s]
  real(rtype), intent(out) :: brunt(shcol,nlev)
  ! SHOC mixing length [m]
  real(rtype), intent(out) :: shoc_mix(shcol,nlev)

! LOCAL VARIABLES
  integer i, j, k, kk, kt
  integer kl, ku, kb, kc, dothis, kli, kui
  real(rtype) :: deep_thresh, deep_thick, cloud_thick, lstarn, thresh
  real(rtype) :: cldmix, thedel, depth
  real(rtype) :: omn, betdz, bbb, term, qsatt, dqsat, bet
  real(rtype) :: thv_up, thv_dn, thedz, thefac, thecoef, thegam, norm
  real(rtype) :: stabterm, conv_var, tkes, mmax
  logical lf, indexr
  real(rtype) :: conv_vel(shcol), tscale(shcol)
  real(rtype) :: thv_zi(shcol,nlevi)

  real(rtype) :: numer(shcol)
  real(rtype) :: denom(shcol)
  real(rtype) :: l_inf(shcol)
  real(rtype) :: brunt2(shcol,nlev)

  brunt2(:,:) = 0._rtype
  numer(:) = 0._rtype
  denom(:) = 0._rtype

  ! Interpolate virtual potential temperature onto interface grid
  call linear_interp(zt_grid,zi_grid,thv,thv_zi,nlev,nlevi,shcol,0._rtype)

  ! Define the brunt vaisalia frequency
  do k=1,nlev
    do i=1,shcol
      brunt(i,k) = (ggr/thv(i,k)) * (thv_zi(i,k) - thv_zi(i,k+1))/dz_zt(i,k)
    enddo
  enddo

  ! Find L_inf
  do k=1,nlev
    do i=1,shcol

        tkes=sqrt(tke(i,k))
        numer(i)=numer(i)+tkes*zt_grid(i,k)*dz_zt(i,k)
        denom(i)=denom(i)+tkes*dz_zt(i,k)

    enddo
  enddo

  do i=1,shcol
    if (denom(i) .gt. 0._rtype) then
      l_inf(i)=0.1_rtype*(numer(i)/denom(i))
    else
      l_inf(i)=100._rtype
    endif
  enddo

  ! determine the convective velocity scale of
  !   the planetary boundary layer
  conv_vel(:)=0._rtype

  do k=nlev-1,1,-1
    do i=1,shcol
      if (zt_grid(i,k) .lt. pblh(i)) then
        conv_vel(i) = conv_vel(i)+2.5_rtype*dz_zt(i,k)*(ggr/thv(i,k))*wthv_sec(i,k)
      endif
    enddo ! end i loop (column loop)
  enddo ! end k loop (vertical loop)

  ! computed quantity above is wstar3
  ! clip, to avoid negative values and take the cubed
  !   root to get the convective velocity scale
  do i=1,shcol
    conv_vel(i) = max(0._rtype,conv_vel(i))**(1._rtype/3._rtype)

    ! Compute eddy turnover timescale.  If
    !  convective velocity scale is zero then
    !  set to a minimum threshold
    if (conv_vel(i) .gt. 0._rtype) then
      tscale(i)=pblh(i)/conv_vel(i)
    else
      tscale(i)=100._rtype
    endif
  enddo

  do k=1,nlev
    do i=1,shcol

      tkes=sqrt(tke(i,k))

      if (brunt(i,k) .ge. 0) brunt2(i,k) = brunt(i,k)

      shoc_mix(i,k)=min(maxlen,(2.8284_rtype*sqrt(1._rtype/((1._rtype/(tscale(i)*tkes*vk*zt_grid(i,k))) &
        +(1._rtype/(tscale(i)*tkes*l_inf(i)))+0.01_rtype*(brunt2(i,k)/tke(i,k)))))/length_fac)

    enddo  ! end i loop (column loop)
  enddo ! end k loop (vertical loop)

  ! Do checks on the length scale.  Make sure it is not
  !  larger than the grid mesh of the host model.
  do k=1,nlev
    do i=1,shcol

      shoc_mix(i,k)=min(maxlen,shoc_mix(i,k))
      shoc_mix(i,k)=max(minlen,shoc_mix(i,k))
      shoc_mix(i,k)=min(sqrt(host_dx(i)*host_dy(i)),shoc_mix(i,k))

    enddo
  enddo

  return

end subroutine shoc_length

!==============================================================
! Subroutine to determine superdiagonal and subdiagonal coeffs of
! the tridiagonal diffusion matrix.

subroutine vd_shoc_decomp( &
         shcol,nlev,nlevi,&          ! Input
         kv_term,tmpi,rdp_zt,dtime,& ! Input
         flux, &                     ! Input
         ca,cc,denom,ze)             ! Output

  implicit none

! INPUT VARIABLES
  ! number of columns
  integer, intent(in) :: shcol
  ! number of mid-point levels
  integer, intent(in) :: nlev
  ! number of levels on the interface
  integer, intent(in) :: nlevi

  ! SHOC timestep [s]
  real(rtype), intent(in) :: dtime
  ! diffusion coefficent [m2/s]
  real(rtype), intent(in) :: kv_term(shcol,nlevi)
  ! dt*(g*rho)**2/dp at interfaces
  real(rtype), intent(in) :: tmpi(shcol,nlevi)
  ! 1/dp
  real(rtype), intent(in) :: rdp_zt(shcol,nlev)
  ! surface flux [varies]
  real(rtype), intent(in) :: flux(shcol)

! OUTPUT VARIABLES
  ! superdiagonal
  real(rtype), intent(out) :: ca(shcol,nlev)
  ! subdiagonal
  real(rtype), intent(out) :: cc(shcol,nlev)
  ! 1./(1.+ca(k)+cc(k)-cc(k)*ze(k-1))
  real(rtype), intent(out) :: denom(shcol,nlev)
  ! Term in tri-diag. matrix system
  real(rtype), intent(out) :: ze(shcol,nlev)

! LOCAL VARIABLES
  integer :: i, k

  ! Determine superdiagonal (ca(k)) and subdiagonal (cc(k)) coeffs of the
  ! tridiagonal diffusion matrix. The diagonal elements  (cb=1+ca+cc) are
  ! a combination of ca and cc; they are not required by the solver.

  do k=nlev-1,1,-1
    do i=1,shcol
      ca(i,k) = kv_term(i,k+1) * tmpi(i,k+1) * rdp_zt(i,k)
      cc(i,k+1) = kv_term(i,k+1) * tmpi(i,k+1) * rdp_zt(i,k+1)
    enddo
  enddo

  ! The bottom element of the upper diagonal (ca) is zero (not used).
  ! The subdiagonal (cc) is not needed in the solver.

  ca(:,nlev) = 0._rtype

  ! Calculate e(k). This term is required in the solution of the
  ! tridiagonal matrix as defined by the implicit diffusion equation.

  do i=1,shcol
    denom(i,nlev) = 1._rtype/ &
      (1._rtype + cc(i,nlev) + flux(i)*dtime*ggr*rdp_zt(i,nlev))
    ze(i,nlev) = cc(i,nlev) * denom(i,nlev)
  enddo

  do k=nlev-1,2,-1
    do i=1,shcol
      denom(i,k) = 1._rtype/ &
        (1._rtype + ca(i,k) + cc(i,k) - &
    ca(i,k) * ze(i,k+1))
      ze(i,k) = cc(i,k) * denom(i,k)
    enddo
  enddo

  do i=1,shcol
    denom(i,1) = 1._rtype/ &
      (1._rtype + ca(i,1) - ca(i,1) * ze(i,2))
  enddo

  return

end subroutine vd_shoc_decomp

!==============================================================
! Subroutine to solve the implicit vertical diffsion equation
! with zero flux boundary conditions.  Actual surface fluxes
! should be applied explicitly.  Procedure for solution of the
! implicit equation follows Richtmeyer and Morton (1967, pp 198-200).
! The equation solved is
!
!     -ca(k)*q(k+1) + cb(k)*q(k) - cc(k)*q(k-1) = d(k),
!
! where d(k) is the input profile and q(k) is the output profile
!
! The solution has the form
!
!     q(k) = ze(k)*q(k-1) + zf(k)
!
!     ze(k) = cc(k) * dnom(k)
!
!     zf(k) = [d(k) + ca(k)*zf(k+1)] * dnom(k)
!
!     dnom(k) = 1/[cb(k) - ca(k)*ze(k+1)]
!             = 1/[1 + ca(k) + cc(k) - ca(k)*ze(k+1)]
!
! Note that the same routine is used for temperature, momentum and
! tracers, and that input variables are replaced.
! ---------------------------------------------------------------

subroutine vd_shoc_solve(&
         shcol,nlev,nlevi,&   ! Input
         ca,cc,denom,ze,&     ! Input
         var)                 ! Input/Output

  implicit none

! INPUT VARIABLES
  ! number of columns
  integer, intent(in) :: shcol
  ! number of mid-point levels
  integer, intent(in) :: nlev
  ! number of levels on the interface
  integer, intent(in) :: nlevi
  ! superdiagonal
  real(rtype), intent(in) :: ca(shcol,nlev)
  ! subdiagonal
  real(rtype), intent(in) :: cc(shcol,nlev)
  ! 1./(1.+ca(k)+cc(k)-cc(k)*ze(k-1))
  real(rtype), intent(in) :: denom(shcol,nlev)
  ! Term in tri-diag. matrix system
  real(rtype), intent(in) :: ze(shcol,nlev)

! IN/OUT VARIABLES
  real(rtype), intent(inout) :: var(shcol,nlev)

! LOCAL VARIABLES
  integer :: i, k
  ! Term in tri-diag solution
  real(rtype) :: zf(shcol,nlev)


  ! Calculate zf(k). Terms zf(k) and ze(k) are required in solution of
  ! tridiagonal matrix defined by implicit diffusion equation.
  ! Note that only levels ntop through nbot need be solved for.

  do i=1,shcol
    zf(i,nlev) = var(i,nlev) * denom(i,nlev)
  enddo

  do k=nlev-1,1,-1
    do i=1,shcol
      zf(i,k) = (var(i,k) + ca(i,k) * zf(i,k+1)) * denom(i,k)
    enddo
  enddo

  ! Perform back substitution

  do i=1,shcol
    var(i,1) = zf(i,1)
  enddo

  do k=2,nlev
    do i=1,shcol
      var(i,k) = zf(i,k) + ze(i,k)*var(i,k-1)
    enddo
  enddo

  return

end subroutine vd_shoc_solve

!==============================================================
! Subroutine to compute integrals for SHOC conservation
!  with host model

subroutine shoc_energy_integrals(&
         shcol,nlev,host_dse,pdel,&     ! Input
         rtm,rcm,u_wind,v_wind,&        ! Input
         se_int,ke_int,wv_int,wl_int)   ! Output

  implicit none

! INPUT VARIABLES
  ! number of columns
  integer, intent(in) :: shcol
  ! number of levels
  integer, intent(in) :: nlev
  ! host model temperature [K]
  real(rtype), intent(in) :: host_dse(shcol,nlev)
  ! pressure layer thickness [Pa]
  real(rtype), intent(in) :: pdel(shcol,nlev)
  ! zonal wind [m/s]
  real(rtype), intent(in) :: u_wind(shcol,nlev)
  ! meridional wind [m/s]
  real(rtype), intent(in) :: v_wind(shcol,nlev)
  ! total water mixing ratio [kg/kg]
  real(rtype), intent(in) :: rtm(shcol,nlev)
  ! cloud liquid mixing ratio [kg/kg]
  real(rtype), intent(in) :: rcm(shcol,nlev)

! OUTPUT VARIABLES
  ! integrated static energy
  real(rtype), intent(out) :: se_int(shcol)
  ! integrated kinetic energy
  real(rtype), intent(out) :: ke_int(shcol)
  ! integrated water vapor
  real(rtype), intent(out) :: wv_int(shcol)
  ! integrated liquid water
  real(rtype), intent(out) :: wl_int(shcol)

! LOCAL VARIABLES
  integer :: i, k
  real(rtype) :: rvm

  se_int(:) = 0._rtype
  ke_int(:) = 0._rtype
  wv_int(:) = 0._rtype
  wl_int(:) = 0._rtype
  do k=1,nlev
    do i=1,shcol
       rvm = rtm(i,k) - rcm(i,k) ! compute water vapor
       se_int(i) = se_int(i) + host_dse(i,k)*pdel(i,k)/ggr
       ke_int(i) = ke_int(i) + 0.5_rtype*(u_wind(i,k)**2+v_wind(i,k)**2)*pdel(i,k)/ggr
       wv_int(i) = wv_int(i) + rvm*pdel(i,k)/ggr
       wl_int(i) = wl_int(i) + rcm(i,k)*pdel(i,k)/ggr
    enddo
  enddo

  return

end subroutine shoc_energy_integrals

!==============================================================
! Subroutine to update SHOC output to host model temperature

subroutine update_host_dse(&
         shcol,nlev,thlm,&                 ! Input
         shoc_ql,exner,zt_grid,phis,&      ! Input
         host_dse)                         ! Output

  implicit none

  ! INPUT VARIABLES
  ! number of columns
  integer, intent(in) :: shcol
  ! number of levels
  integer, intent(in) :: nlev
  ! liquid water potential temperature [K]
  real(rtype), intent(in) :: thlm(shcol,nlev)
  ! cloud liquid water mixing ratio [kg/kg]
  real(rtype), intent(in) :: shoc_ql(shcol,nlev)
  ! exner function [-]
  real(rtype), intent(in) :: exner(shcol,nlev)
  ! heights at mid point [m]
  real(rtype), intent(in) :: zt_grid(shcol,nlev)
  ! surface geopotential height of host model [m]
  real(rtype), intent(in) :: phis(shcol)

  ! OUTPUT VARIABLES
  ! host model temperature [K]
  real(rtype), intent(out) :: host_dse(shcol,nlev)

  ! LOCAL VARIABLES
  ! Temperature [K]
  real(rtype) :: temp

  integer :: i, k

  do k=1,nlev
    do i=1,shcol
      temp = (thlm(i,k)+(lcond/cp)*shoc_ql(i,k))/exner(i,k)
      host_dse(i,k) = cp*temp+ggr*zt_grid(i,k)+phis(i)
    enddo
  enddo

  return

end subroutine update_host_dse

!==============================================================
! Subroutine foe SHOC energy fixer with host model temp

subroutine shoc_energy_fixer(&
         shcol,nlev,nlevi,dtime,nadv,&  ! Input
         zt_grid,zi_grid,&              ! Input
         se_b,ke_b,wv_b,wl_b,&          ! Input
         se_a,ke_a,wv_a,wl_a,&          ! Input
         wthl_sfc,wqw_sfc,pdel,&        ! Input
         rho_zt,tke,pint,&              ! Input
         host_dse)                      ! Input/Output

  implicit none

  ! INPUT VARIABLES
  ! number of columns
  integer, intent(in) :: shcol
  ! number of levels
  integer, intent(in) :: nlev
  ! number of levels on interface grid
  integer, intent(in) :: nlevi
  ! SHOC timestep
  real(rtype), intent(in) :: dtime
  ! number of SHOC iterations
  integer, intent(in) :: nadv
  ! integrated static energy before
  real(rtype), intent(in) :: se_b(shcol)
  ! integrated kinetic energy before
  real(rtype), intent(in) :: ke_b(shcol)
  ! integrated water vapor before
  real(rtype), intent(in) :: wv_b(shcol)
  ! integrated liquid water before
  real(rtype), intent(in) :: wl_b(shcol)
  ! integrated static energy after
  real(rtype), intent(in) :: se_a(shcol)
  ! integrated kinetic energy after
  real(rtype), intent(in) :: ke_a(shcol)
  ! integrated water vapor after
  real(rtype), intent(in) :: wv_a(shcol)
  ! integrated liquid water after
  real(rtype), intent(in) :: wl_a(shcol)
  ! Surface sensible heat flux [K m/s]
  real(rtype), intent(in) :: wthl_sfc(shcol)
  ! Surface latent heat flux [kg/kg m/s]
  real(rtype), intent(in) :: wqw_sfc(shcol)
  ! pressure differenes [Pa]
  real(rtype), intent(in) :: pdel(shcol,nlev)
  ! heights on midpoint grid [m]
  real(rtype), intent(in) :: zt_grid(shcol,nlev)
  ! heights on interface grid [m]
  real(rtype), intent(in) :: zi_grid(shcol,nlev)
  ! pressure on interface grid [Pa]
  real(rtype), intent(in) :: pint(shcol,nlevi)
  ! density on midpoint grid [kg/m^3]
  real(rtype), intent(in) :: rho_zt(shcol,nlev)
  !turbulent kinetic energy [m^2/s^2]
  real(rtype), intent(in) :: tke(shcol,nlev)

  ! INPUT VARIABLES
  !host temperature [K]
  real(rtype), intent(inout) :: host_dse(shcol,nlev)

  ! LOCAL VARIABLES
  ! density on interface grid [kg/m^3]
  real(rtype) :: rho_zi(shcol,nlevi)
  ! sensible and latent heat fluxes [W/m^2]
  real(rtype) :: shf, lhf, hdtime
  real(rtype) :: se_dis(shcol), te_a(shcol), te_b(shcol)
  integer :: shoctop(shcol)
  integer :: i, k

  ! compute the host timestep
  hdtime = dtime * float(nadv)

  call linear_interp(zt_grid,zi_grid,rho_zt,rho_zi,nlev,nlevi,shcol,0._rtype)

  ! Based on these integrals, compute the total energy before and after SHOC call
  do i=1,shcol
    ! convert shf and lhf to W/m^2
    shf=wthl_sfc(i)*cp*rho_zi(i,nlevi)
    lhf=wqw_sfc(i)*rho_zi(i,nlevi)
    te_a(i) = se_a(i) + ke_a(i) + (lcond+lice)*wv_a(i)+lice*wl_a(i)
    te_b(i) = se_b(i) + ke_b(i) + (lcond+lice)*wv_b(i)+lice*wl_b(i)
    te_b(i) = te_b(i)+(shf+(lhf)*(lcond+lice))*hdtime
  enddo

  ! Limit the energy fixer to find highest layer where SHOC is active
  ! Find first level where wp2 is higher than lowest threshold
  do i=1,shcol
    shoctop(i) = 1
    do while (tke(i,shoctop(i)) .eq. mintke .and. shoctop(i) .lt. nlev-1)
      shoctop(i) = shoctop(i) + 1
    enddo

    ! Compute the disbalance of total energy, over depth where SHOC is active
    se_dis(i) = (te_a(i) - te_b(i))/(pint(i,nlevi)-pint(i,shoctop(i)))
  enddo

  do i=1,shcol
    do k=shoctop(i),nlev
      host_dse(i,k) = host_dse(i,k) - se_dis(i)*ggr
    enddo
  enddo

  return

end subroutine shoc_energy_fixer



  !==============================================================
  ! Linear interpolation to get values on various grids

subroutine shoc_diag_obklen(&
         shcol,uw_sfc,vw_sfc,&      ! Input
         wthl_sfc,wqw_sfc,thl_sfc,& ! Input
         cldliq_sfc,qv_sfc,&        ! Input
         ustar,kbfs,obklen)         ! Ouput

  implicit none

! INPUT VARIABLES
  ! number of columns
  integer, intent(in) :: shcol
  ! Surface sensible heat flux [K m/s]
  real(rtype), intent(in) :: wthl_sfc(shcol)
  ! Surface latent heat flux [kg/kg m/s]
  real(rtype), intent(in) :: wqw_sfc(shcol)
  ! Surface momentum flux (u-direction) [m2/s2]
  real(rtype), intent(in) :: uw_sfc(shcol)
  ! Surface momentum flux (v-direction) [m2/s2]
  real(rtype), intent(in) :: vw_sfc(shcol)
  ! Surface potential temperature [K]
  real(rtype), intent(in) :: thl_sfc(shcol)
  ! Surface cloud liquid water [kg /kg]
  real(rtype), intent(in) :: cldliq_sfc(shcol)
  ! Surface water vapor
  real(rtype), intent(in) :: qv_sfc(shcol)

! OUTPUT VARIABLES
  ! Obukhov length [m]
  real(rtype), intent(out) :: obklen(shcol)
  ! surface friction velocity [m/s]
  real(rtype), intent(out) :: ustar(shcol)
  ! surface kinematic buoyancy flux [m^s/s^3]
  real(rtype), intent(out) :: kbfs(shcol)

! LOCAL VARIABLES
  integer :: i
  real(rtype) :: th_sfc  ! potential temperature at surface
  real(rtype) :: thv_sfc ! virtual potential temperature at surface

  do i=1,shcol
    th_sfc = thl_sfc(i) + (lcond/cp)*cldliq_sfc(i)
    thv_sfc = th_sfc*(1._rtype+eps*qv_sfc(i)-cldliq_sfc(i))
    ustar(i) = max(sqrt(uw_sfc(i)**2 + vw_sfc(i)**2),ustar_min)
    kbfs(i) = wthl_sfc(i)+eps*th_sfc*wqw_sfc(i)
    obklen(i) = -thv_sfc*ustar(i)**3/(ggr*vk*(kbfs(i)+sign(1.e-10_rtype,kbfs(i))))
  enddo

  return

end subroutine shoc_diag_obklen

  !
  !===============================================================================
subroutine pblintd(&
       shcol,nlev,nlevi,&             ! Input
       z,zi,thl,ql,&                  ! Input
       q,u,v,&                        ! Input
       ustar,obklen,kbfs,cldn,&       ! Input
       pblh)                          ! Output

    !-----------------------------------------------------------------------
    !
    ! Purpose:
    ! Diagnose standard PBL variables
    !
    ! Method:
    ! Diagnosis of PBL depth.
    ! The PBL depth follows:
    !    Holtslag, A.A.M., and B.A. Boville, 1993:
    !    Local versus Nonlocal Boundary-Layer Diffusion in a Global Climate
    !    Model. J. Clim., vol. 6., p. 1825--1842.
    !
    ! Updated by Holtslag and Hack to exclude the surface layer from the
    ! definition of the boundary layer Richardson number. Ri is now defined
    ! across the outer layer of the pbl (between the top of the surface
    ! layer and the pbl top) instead of the full pbl (between the surface and
    ! the pbl top). For simiplicity, the surface layer is assumed to be the
    ! region below the first model level (otherwise the boundary layer depth
    ! determination would require iteration).
    !
    ! Modified for boundary layer height diagnosis: Bert Holtslag, june 1994
    ! >>>>>>>>>  (Use ricr = 0.3 in this formulation)
    !
    ! Author: B. Stevens (extracted from pbldiff, August 2000)
    !
    !-----------------------------------------------------------------------
    !------------------------------Arguments--------------------------------
    !
    ! Input arguments
    !
    integer, intent(in) :: shcol                     ! number of atmospheric columns
    integer, intent(in) :: nlev                      ! number of mid-point layers
    integer, intent(in) :: nlevi                     ! number of interface layers

    real(rtype), intent(in)  :: thl(shcol,nlev)         ! liquid water potential temp [K]
    real(rtype), intent(in)  :: ql(shcol,nlev)          ! cloud liquid mixing ratio [kg/kg]
    real(rtype), intent(in)  :: q(shcol,nlev)           ! water vapor [kg/kg]
    real(rtype), intent(in)  :: z(shcol,nlev)           ! height above surface [m]
    real(rtype), intent(in)  :: u(shcol,nlev)           ! windspeed x-direction [m/s]
    real(rtype), intent(in)  :: v(shcol,nlev)           ! windspeed y-direction [m/s]
    real(rtype), intent(in)  :: ustar(shcol)            ! surface friction velocity [m/s]
    real(rtype), intent(in)  :: obklen(shcol)           ! Obukhov length
    real(rtype), intent(in)  :: kbfs(shcol)             ! sfc kinematic buoyancy flux [m^2/s^3]
    real(rtype), intent(in)  :: zi(shcol,nlevi)         ! height above surface [m]
    real(rtype), intent(in)  :: cldn(shcol,nlev)        ! new cloud fraction

    !
    ! Output arguments
    !
    real(rtype), intent(out) :: pblh(shcol)             ! boundary-layer height [m]
    !
    !---------------------------Local parameters----------------------------
    !
    real(rtype), parameter :: onet  = 1._rtype/3._rtype  ! 1/3 power in wind gradient expression
    real(rtype), parameter :: tiny = 1.e-36_rtype     ! lower bound for wind magnitude
    real(rtype), parameter :: fac  = 100._rtype       ! ustar parameter in height diagnosis
    real(rtype), parameter :: fak   =  8.5_rtype      ! Constant in surface temperature excess
    real(rtype), parameter :: ricr  =  0.3_rtype      ! Critical richardson number
    real(rtype), parameter :: betam = 15.0_rtype      ! Constant in wind gradient expression
    real(rtype), parameter :: sffrac=  0.1_rtype      ! Surface layer fraction of boundary layer
    real(rtype), parameter :: binm  = betam*sffrac ! betam * sffrac
    !
    !---------------------------Local workspace-----------------------------
    !
    integer  :: i                       ! longitude index
    integer  :: k                       ! level index

    real(rtype) :: phiminv(shcol)          ! inverse phi function for momentum
    real(rtype) :: phihinv(shcol)          ! inverse phi function for heat
    real(rtype) :: rino(shcol,nlev)        ! bulk Richardson no. from level to ref lev
    real(rtype) :: thv(shcol,nlev)         ! virtual potential temperature
    real(rtype) :: tlv(shcol)              ! ref. level pot tmp + tmp excess
    real(rtype) :: vvk                     ! velocity magnitude squared
    real(rtype) :: th

    logical  :: unstbl(shcol)           ! pts w/unstbl pbl (positive virtual ht flx)
    logical  :: check(shcol)            ! True=>chk if Richardson no.>critcal
    logical  :: ocncldcheck(shcol)      ! True=>if ocean surface and cloud in lowest layer
    !
    ! Compute Obukhov length virtual temperature flux and various arrays for use later:
    !

    ! Compute virtual potential temperature
    do k=1,nlev
      do i=1,shcol
        th=thl(i,k)+(lcond/cp)*ql(i,k)
        thv(i,k)=th+(1._rtype+eps*q(i,k)-ql(i,k))
      enddo
    enddo

    do i=1,shcol
       check(i)     = .true.
       rino(i,nlev) = 0.0_rtype
       pblh(i)      = z(i,nlev)
    end do
    !
    !
    ! PBL height calculation:  Scan upward until the Richardson number between
    ! the first level and the current level exceeds the "critical" value.
    !
    do k=nlev-1,nlev-npbl+1,-1
       do i=1,shcol
          if (check(i)) then
             vvk = (u(i,k) - u(i,nlev))**2 + (v(i,k) - v(i,nlev))**2 + fac*ustar(i)**2
             vvk = max(vvk,tiny)
             rino(i,k) = ggr*(thv(i,k) - thv(i,nlev))*(z(i,k)-z(i,nlev))/(thv(i,nlev)*vvk)
             if (rino(i,k) >= ricr) then
                pblh(i) = z(i,k+1) + (ricr - rino(i,k+1))/(rino(i,k) - rino(i,k+1)) * &
                     (z(i,k) - z(i,k+1))
                check(i) = .false.
             end if
          end if
       end do
    end do
    !
    ! Estimate an effective surface temperature to account for surface fluctuations
    !
    do i=1,shcol
       if (check(i)) pblh(i) = z(i,nlevi-npbl)
       unstbl(i) = (kbfs(i) > 0._rtype)
       check(i)  = (kbfs(i) > 0._rtype)
       if (check(i)) then
          phiminv(i)   = (1._rtype - binm*pblh(i)/obklen(i))**onet
          rino(i,nlev) = 0.0_rtype
          tlv(i)       = thv(i,nlev) + kbfs(i)*fak/( ustar(i)*phiminv(i) )
       end if
    end do
    !
    ! Improve pblh estimate for unstable conditions using the convective temperature excess:
    !
    do k=nlev-1,nlev-npbl+1,-1
       do i=1,shcol
          if (check(i)) then
             vvk = (u(i,k) - u(i,nlev))**2 + (v(i,k) - v(i,nlev))**2 + fac*ustar(i)**2
             vvk = max(vvk,tiny)
             rino(i,k) = ggr*(thv(i,k) - tlv(i))*(z(i,k)-z(i,nlev))/(thv(i,nlev)*vvk)
             if (rino(i,k) >= ricr) then
                pblh(i) = z(i,k+1) + (ricr - rino(i,k+1))/(rino(i,k) - rino(i,k+1))* &
                     (z(i,k) - z(i,k+1))
                check(i) = .false.
             end if
          end if
       end do
    end do
    !
    ! PBL height must be greater than some minimum mechanical mixing depth
    ! Several investigators have proposed minimum mechanical mixing depth
    ! relationships as a function of the local friction velocity, u*.  We
    ! make use of a linear relationship of the form h = c u* where c=700.
    ! The scaling arguments that give rise to this relationship most often
    ! represent the coefficient c as some constant over the local coriolis
    ! parameter.  Here we make use of the experimental results of Koracin
    ! and Berkowicz (1988) [BLM, Vol 43] for wich they recommend 0.07/f
    ! where f was evaluated at 39.5 N and 52 N.  Thus we use a typical mid
    ! latitude value for f so that c = 0.07/f = 700.  Also, do not allow
    ! PBL to exceed some maximum (npbl) number of allowable points
    !
    do i=1,shcol
       if (check(i)) pblh(i) = z(i,nlevi-npbl)
       pblh(i) = max(pblh(i),700.0_rtype*ustar(i))
    end do
    !
    ! Final requirement on PBL heightis that it must be greater than the depth
    ! of the lowest model level over ocean if there is any cloud diagnosed in
    ! the lowest model level.  This is to deal with the inadequacies of the
    ! current "dry" formulation of the boundary layer, where this test is
    ! used to identify circumstances where there is marine stratus in the
    ! lowest level, and to provide a weak ventilation of the layer to avoid
    ! a pathology in the cloud scheme (locking in low-level stratiform cloud)
    ! If over an ocean surface, and any cloud is diagnosed in the
    ! lowest level, set pblh to 50 meters higher than top interface of lowest level
    !
    !  jrm This is being applied everywhere (not just ocean)!
    do i=1,shcol
       ocncldcheck(i) = .false.
       if (cldn(i,nlev).ge.0.0_rtype) ocncldcheck(i) = .true.
       if (ocncldcheck(i)) pblh(i) = max(pblh(i),zi(i,nlev) + 50._rtype)
    end do
    !
    return
end subroutine pblintd

  !==============================================================
  ! Linear interpolation to get values on various grids

subroutine linear_interp(x1,x2,y1,y2,km1,km2,ncol,minthresh)
    implicit none

    integer, intent(in) :: km1, km2
    integer, intent(in) :: ncol
    real(rtype), intent(in) :: x1(ncol,km1), y1(ncol,km1)
    real(rtype), intent(in) :: x2(ncol,km2)
    real(rtype), intent(in) :: minthresh
    real(rtype), intent(out) :: y2(ncol,km2)

    integer :: k1, k2, i

#if 1
    !i = check_grid(x1,x2,km1,km2,ncol)
    if (km1 .eq. km2+1) then
       do k2 = 1,km2
          k1 = k2+1
          do i = 1,ncol
             y2(i,k2) = y1(i,k1-1) + (y1(i,k1)-y1(i,k1-1))*(x2(i,k2)-x1(i,k1-1))/(x1(i,k1)-x1(i,k1-1))
          end do
       end do
    elseif (km2 .eq. km1+1) then
       k2 = 1
       do i = 1,ncol
          y2(i,k2) = y1(i,1) + (y1(i,2)-y1(i,1))*(x2(i,k2)-x1(i,1))/(x1(i,2)-x1(i,1))
       end do
       do k2 = 2, km2-1
          k1 = k2
          do i = 1,ncol
             y2(i,k2) = y1(i,k1-1) + (y1(i,k1)-y1(i,k1-1))*(x2(i,k2)-x1(i,k1-1))/(x1(i,k1)-x1(i,k1-1))
          end do
       end do
       k2 = km2
       do i = 1,ncol
          y2(i,k2) = y1(i,km1) + (y1(i,km1)-y1(i,km1-1))*(x2(i,k2)-x1(i,km1))/(x1(i,km1)-x1(i,km1-1))
       end do
    else
       print *,km1,km2
    end if
    do k2 = 1,km2
       do i = 1,ncol
          if (y2(i,k2) .lt. minthresh) then
             y2(i,k2) = minthresh
          endif
       end do
    end do
#else
    do i=1,ncol
       do k2=1,km2
          if( x2(i,k2) <= x1(i,1) ) then
             y2(i,k2) = y1(i,1) + (y1(i,2)-y1(i,1))*(x2(i,k2)-x1(i,1))/(x1(i,2)-x1(i,1))
          elseif( x2(i,k2) >= x1(i,km1) ) then
             y2(i,k2) = y1(i,km1) + (y1(i,km1)-y1(i,km1-1))*(x2(i,k2)-x1(i,km1))/(x1(i,km1)-x1(i,km1-1))
          else
             do k1 = 2,km1
                if( (x2(i,k2)>=x1(i,k1-1)).and.(x2(i,k2)<x1(i,k1)) ) then
                   y2(i,k2) = y1(i,k1-1) + (y1(i,k1)-y1(i,k1-1))*(x2(i,k2)-x1(i,k1-1))/(x1(i,k1)-x1(i,k1-1))
                endif
             enddo ! end k1 loop
          endif

          if (y2(i,k2) .lt. minthresh) then
             y2(i,k2) = minthresh
          endif

       enddo ! end k2 loop
    enddo ! i loop
#endif

    return

end subroutine linear_interp

!==============================================================
!
! Saturation vapor pressure and mixing ratio.
! Based on Flatau et.al, (JAM, 1992:1507) - valid for T > -80C
! sat. vapor over ice below -80C - used Murphy and Koop (2005)
! For water below -80C simply assumed esw/esi = 2.
! des/dT below -80C computed as a finite difference of es

real(rtype) function esatw_shoc(t)
   implicit none
   real(rtype) t    ! temperature (K)
   real(rtype) a0,a1,a2,a3,a4,a5,a6,a7,a8
   data a0,a1,a2,a3,a4,a5,a6,a7,a8 /&
        6.105851_rtype, 0.4440316_rtype, 0.1430341e-1_rtype, &
        0.2641412e-3_rtype, 0.2995057e-5_rtype, 0.2031998e-7_rtype, &
        0.6936113e-10_rtype, 0.2564861e-13_rtype,-0.3704404e-15_rtype/
!         6.11239921, 0.443987641, 0.142986287e-1, &
!       0.264847430e-3, 0.302950461e-5, 0.206739458e-7, &
!       0.640689451e-10, -0.952447341e-13,-0.976195544e-15/
   real(rtype) dt
   dt = t-273.16_rtype
   if(dt.gt.-80._rtype) then
      esatw_shoc = a0 + dt*(a1+dt*(a2+dt*(a3+dt*(a4+dt*(a5+dt*(a6+dt*(a7+a8*dt)))))))
   else
      esatw_shoc = 2._rtype*0.01_rtype*exp(9.550426_rtype - 5723.265_rtype/t + 3.53068_rtype*Log(t) - 0.00728332_rtype*t)
   end if
end

end module shoc

!==============================================================
! This is the end of the SHOC parameterization
! We hope you have enjoyed your time here<|MERGE_RESOLUTION|>--- conflicted
+++ resolved
@@ -1783,11 +1783,7 @@
       ! Compute buoyant production term
       a_prod_bu=(ggr/basetemp)*wthv_sec(i,k)
 
-<<<<<<< HEAD
       tke(i,k)=max(mintke,tke(i,k))
-=======
-      tke(i,k)=max(0._rtype,tke(i,k))
->>>>>>> d511dc9e
 
       ! Shear production term
       a_prod_sh=shear_prod_zt(i,k)
@@ -1796,11 +1792,7 @@
       a_diss=Cee/shoc_mix(i,k)*tke(i,k)**1.5
 
       ! March equation forward one timestep
-<<<<<<< HEAD
       tke(i,k)=max(mintke,tke(i,k)+dtime*(max(0._r8,a_prod_sh+a_prod_bu)-a_diss))
-=======
-      tke(i,k)=max(0._rtype,tke(i,k)+dtime*(max(0._rtype,a_prod_sh+a_prod_bu)-a_diss))
->>>>>>> d511dc9e
 
       tke(i,k)=min(tke(i,k),maxtke)
 
