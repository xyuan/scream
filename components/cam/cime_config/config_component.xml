--- conflicted
+++ resolved
@@ -202,11 +202,8 @@
       <value compset="20TR_CAM5.*AV1C-H01B">20TR_cam5_av1c-h01b</value>
       <value compset="20TR_CAM5.*AV1C-H01C">20TR_cam5_av1c-h01c</value>
       <value compset="20TR_CAM5.*CMIP6"  >20TR_cam5_CMIP6</value>
-<<<<<<< HEAD
       <value compset="2010_CAM5.*CMIP6-LR"  >2010_cam5_CMIP6-LR</value>
-=======
       <value compset="2010_CAM5.*CMIP6-HR"  >2010_cam5_CMIP6-HR</value>
->>>>>>> ce8ed40a
       <value compset="20TR_CAM5.*CMIP6*_BGC%B"  >20TR_cam5_CMIP6_bgc</value>
       <value compset="SSP585_CAM5.*CMIP6"  >SSP585_cam5_CMIP6</value>          <!-- PJC -->
       <value compset="2000_CAM5%COSP"   >2000_cam5_cosp</value>
