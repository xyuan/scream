--- conflicted
+++ resolved
@@ -41,12 +41,8 @@
   use VegetationDataType     , only : veg_ps, veg_pf
   use CLMFatesInterfaceMod   , only : hlm_fates_interface_type
   ! clm interface & pflotran:
-<<<<<<< HEAD
-  use clm_varctl             , only : use_clm_interface, use_pflotran, pf_cmode
-  use clm_varctl             , only : use_cn, use_fates
-=======
   use elm_varctl             , only : use_elm_interface, use_pflotran, pf_cmode
->>>>>>> 44bff43d
+  use elm_varctl             , only : use_cn, use_fates
   !
   implicit none
   save
