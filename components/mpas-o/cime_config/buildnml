#! /usr/bin/env perl
use strict;
use Cwd;

if ($#ARGV == -1) {
    die " ERROR mpas-o buildnml: must specify a caseroot input argument";
}
my ($CASEROOT) = @ARGV;
chdir "${CASEROOT}";

my $CIMEROOT            = `./xmlquery  CIMEROOT		-value`;
my $CASEROOT		= `./xmlquery  CASEROOT		-value`;
my $CASEBUILD		= `./xmlquery  CASEBUILD	-value`;
my $SRCROOT		= `./xmlquery  SRCROOT		-value`;
my $OBJROOT		= `./xmlquery  OBJROOT		-value`;
my $COMP_INTERFACE	= `./xmlquery  COMP_INTERFACE	-value`;
my $DIN_LOC_ROOT	= `./xmlquery  DIN_LOC_ROOT	-value`;
my $OCN_GRID		= `./xmlquery  OCN_GRID		-value`;
my $OCN_MASK		= `./xmlquery  MASK_GRID	-value`;
my $OCN_FORCING		= `./xmlquery  MPASO_FORCING	-value`;
my $OCN_BGC		= `./xmlquery  MPASO_BGC	-value`;
my $OCN_CO2_TYPE	= `./xmlquery  OCN_CO2_TYPE	-value`;
my $ATM_CO2_CONST_VAL	= `./xmlquery  CCSM_CO2_PPMV	-value`;
my $ICE_BGC		= `./xmlquery  MPASI_BGC	-value`;
my $NTASKS_OCN		= `./xmlquery  NTASKS_OCN	-value`;
my $OCN_PIO_TYPENAME	= `./xmlquery  OCN_PIO_TYPENAME	-value`;
#my $NINST_OCN		= `./xmlquery  NINST_OCN	-value`;
my $NINST_OCN = 1; # Change if you want multiple instances... though this isn't coded yet.
my $RUNDIR		= `./xmlquery  RUNDIR		-value`;
my $STREAM_NAME		= 'streams.ocean';

my @dirs = ("$CIMEROOT/utils/perl5lib");
unshift @INC, @dirs;
require Config::SetupTools;
my $sysmod;

if (! -d "$CASEBUILD/mpas-oconf" ) {
    $sysmod = "mkdir $CASEBUILD/mpas-oconf";
    system($sysmod) == 0 or die "ERROR mpas-o buildnml: $sysmod failed: $?\n";
}

#--------------------------------------------------------------------
# Determine date stamp, from grid names
#--------------------------------------------------------------------

my $decomp_date = '';
my $decomp_prefix = '';
my $ic_date = '';
my $ic_prefix = '';
my $restoring_file = '';

if ( $OCN_GRID eq 'oEC60to30' ) {
	$ic_date .= '151031';
	$ic_prefix .= 'oEC60to30';
	$decomp_date .= '151031';
	$decomp_prefix .= 'mpas-o.graph.info.';
} elsif ( $OCN_GRID eq 'oEC60to30_ICG' ) {
        $ic_date .= '160827';
        $ic_prefix .= 'oEC60to30.restartFrom_eos1b';
	$decomp_date .= '151031';
        $decomp_prefix .= 'mpas-o.graph.info.';
} elsif ( $OCN_GRID eq 'oEC60to30v3' ) {
        $ic_date .= '170905';
        $ic_prefix .= 'oEC60to30v3_60layer';
	$decomp_date .= '161222';
        $decomp_prefix .= 'mpas-o.graph.info.';
        $restoring_file .= 'sss.monthlyClimatology.PHC2_salx_040803.oEC60to30v3.nc';
} elsif ( $OCN_GRID eq 'oEC60to30v3_ICG' ) {
        $ic_date .= '170905';
        $ic_prefix .= 'oEC60to30v3_60layer.restartFrom_anvil0824';
        $decomp_date .= '161222';
        $decomp_prefix .= 'mpas-o.graph.info.';
} elsif ( $OCN_GRID eq 'oEC60to30wLI' ) {
        $ic_date .= '160830';
        $ic_prefix .= 'oEC60to30wLI';
	$decomp_date .= '160830';
        $decomp_prefix .= 'mpas-o.graph.info.';
} elsif ( $OCN_GRID eq 'oEC60to30v3wLI' ) {
        $ic_date .= '170328';
        $ic_prefix .= 'oEC60to30v3wLI';
        $decomp_date .= '170328';
        $decomp_prefix .= 'mpas-o.graph.info.';
        $restoring_file .= 'sss.monthlyClimatology.PHC2_salx.EC60to30v3wLI.170328.nc';
} elsif ( $OCN_GRID eq 'oQU240' ) {
	$ic_date .= '151209';
	$ic_prefix .= 'ocean.QU.240km';
	$decomp_date .= '151209';
	$decomp_prefix .= 'mpas-o.graph.info.';
} elsif ( $OCN_GRID eq 'oQU240wLI' ) {
        $ic_date .= '160929';
        $ic_prefix .= 'ocean.QU.240wLI';
        $decomp_date .= '160929';
        $decomp_prefix .= 'mpas-o.graph.info.';
} elsif ( $OCN_GRID eq 'oQU120' ) {
	$ic_date .= '160318';
 	$ic_prefix .= 'ocean.QU.120km';
	$decomp_date .= '160318';
	$decomp_prefix .= 'mpas-o.graph.info.';
} elsif ( $OCN_GRID eq 'mpas120' ) {
	$ic_date .= '151031';
	$ic_prefix .= 'ocean120km';
	$decomp_date .= '151031';
	$decomp_prefix .= 'mpas-o.graph.info.';
} elsif ( $OCN_GRID eq 'oRRS30to10' ) {
	$ic_date .= '151031';
	$ic_prefix .= 'ocean.RRS.30-10km';
	$decomp_date .= '151031';
        $decomp_prefix .= 'mpas-o.graph.info.';
} elsif ( $OCN_GRID eq 'oRRS30to10v3' ) {
	$ic_date .= '161221';
	$ic_prefix .= 'oRRS30to10v3';
	$decomp_date .= '161221';
        $decomp_prefix .= 'mpas-o.graph.info.';
} elsif ( $OCN_GRID eq 'oRRS30to10wLI' ) {
        $ic_date .= '160930';
        $ic_prefix .= 'ocean.RRS30to10wLI';
	$decomp_date .= '160930';
        $decomp_prefix .= 'mpas-o.graph.info.';
} elsif ( $OCN_GRID eq 'oRRS18to6' ) {
	$ic_date .= '160830';
	$ic_prefix .= 'ocean.RRS.18-6km';
	$decomp_date .= '160830';
	$decomp_prefix .= 'mpas-o.graph.info.';
} elsif ( $OCN_GRID eq 'oRRS18to6v3' ) {
	$ic_date .= '170111';
	$ic_prefix .= 'oRRS18to6v3';
	$decomp_date .= '170111';
	$decomp_prefix .= 'mpas-o.graph.info.';
	$restoring_file .= 'sss.monthlyClimatology.PHC2_salx_040803.oRRS18to6v3.nc';
} elsif ( $OCN_GRID eq 'oRRS18to6v3_ICG' ) {
	$ic_date .= '170622';
	$ic_prefix .= 'oRRS18to6v3.restartFrom_titan0228';
	$decomp_date .= '170111';
	$decomp_prefix .= 'mpas-o.graph.info.';
} elsif ( $OCN_GRID eq 'oRRS15to5' ) {
	$ic_date .= '151209';
	$ic_prefix .= 'ocean.RRS.15-5km';
	$decomp_date .= '151209';
	$decomp_prefix .= 'mpas-o.graph.info.';
}

chdir "$CASEBUILD/mpas-oconf";

#--------------------------------------------------------------------
# Set OCN_FORCING = core_forced_restoring if restoring file is available
#--------------------------------------------------------------------
if ($OCN_FORCING eq 'core_forced') {
	if ($restoring_file ne '') {
		$OCN_FORCING = 'core_forced_restoring';
	} else {
		print "WARNING: Should be running with salinity restoring on!\n";
		print "         But no file available for this grid.\n";
	}
}

#--------------------------------------------------------------------
# Generate input data file
#--------------------------------------------------------------------

open(my $input_list, "+>", "$CASEBUILD/mpas-o.input_data_list");
print $input_list "mesh = $DIN_LOC_ROOT/ocn/mpas-o/$OCN_MASK/$ic_prefix.$ic_date.nc\n";
print $input_list "ic = $DIN_LOC_ROOT/ocn/mpas-o/$OCN_MASK/$ic_prefix.$ic_date.nc\n";
if ( $OCN_FORCING eq 'core_forced_restoring' ) {
	print $input_list "sss = $DIN_LOC_ROOT/ocn/mpas-o/$OCN_MASK/$restoring_file\n";
}
#print $input_list "full_graph = $DIN_LOC_ROOT/ocn/mpas-o/$OCN_MASK/$decomp_prefix$decomp_date\n";
print $input_list "graph$NTASKS_OCN = $DIN_LOC_ROOT/ocn/mpas-o/$OCN_MASK/$decomp_prefix$decomp_date.part.$NTASKS_OCN\n";
close($input_list);

#--------------------------------------------------------------------
# Invoke mpas build-namelist - output will go in $CASEBUILD/mpas-oconf
#--------------------------------------------------------------------

my $inst_string;
my $inst_counter = 1;
while ($inst_counter <= $NINST_OCN) {

    # -----------------------------------------------------
    # determine instance string 
    # -----------------------------------------------------

    $inst_string = "";       
    if ($NINST_OCN > 1) {
		$inst_string = `printf _%04d $inst_counter`;

		# If multi-instance case does not have restart file, use single-case restart
		# for each instance
		if ( (! -e "$RUNDIR/rpointer.ocn${inst_string}") && (-e "$RUNDIR/rpointer.ocn") ) {
				$sysmod = "cp -v $RUNDIR/rpointer.ocn $RUNDIR/rpointer.ocn${inst_string}";
				system($sysmod) == 0 or die "ERROR mpas-o buildnml: $sysmod failed: $?\n";
		}
    }

    # -----------------------------------------------------
    # create mpas-oconf/cesm_namelist
    # -----------------------------------------------------

    SetupTools::create_namelist_infile("$CASEROOT", 
				       "$CASEROOT/user_nl_mpaso${inst_string}", 
				       "$CASEBUILD/mpas-oconf/cesm_namelist"); 

    # -----------------------------------------------------
    # call build-namelist- output will go in $CASEBUILD/mpas-oconf/mpas-o_in
    # -----------------------------------------------------

    #$sysmod = "$SRCROOT/components/mpas-o/bld/build-namelist";
    #$sysmod = "$sysmod -infile $CASEBUILD/mpas-oconf/cesm_namelist";
    #$sysmod = "$sysmod -inputdata $CASEBUILD/mpas-o.input_data_list";
    #$sysmod = "$sysmod -rundir $RUNDIR";
    #$sysmod = "$sysmod -caseroot $CASEROOT";
    #$sysmod = "$sysmod -cimeroot $CIMEROOT";
    #$sysmod = "$sysmod -inst_string \"$inst_string\"";
    #$sysmod = "$sysmod -namelist \"\&cice $CICE_NAMELIST_OPTS\/\" ";
    #$sysmod = "$sysmod -config config_cache.xml";

    $sysmod =  "$SRCROOT/components/mpas-o/bld/build-namelist";
	$sysmod .= " -infile $CASEBUILD/mpas-oconf/cesm_namelist";
	$sysmod .= " -caseroot $CASEROOT";
	$sysmod .= " -casebuild $CASEBUILD";
	$sysmod .= " -cimeroot $CIMEROOT";
	$sysmod .= " -inst_string '$inst_string'";
	$sysmod .= " -date_stamp '$decomp_date'";
	$sysmod .= " -ocn_grid '$OCN_MASK'";
	$sysmod .= " -ocn_forcing '$OCN_FORCING'";
	$sysmod .= " -ocn_bgc '$OCN_BGC'";
	$sysmod .= " -ocn_co2_type '$OCN_CO2_TYPE'";
	$sysmod .= " -atm_co2_const_val '$ATM_CO2_CONST_VAL'";
	$sysmod .= " -ice_bgc '$ICE_BGC'";
    # pass in OCN_MASK for now as a short-cut for the grid
    # at some point, we may want to pass both -- but for now this is simpler

    system($sysmod) == 0 or die "ERROR mpas-o buildnml: $sysmod failed: $?\n";

    # -----------------------------------------------------
    # Copy resolved namelist to $RUNDIR
    # -----------------------------------------------------

    my $default_in_filename = "mpas-o_in";
    my $in_filename = "${default_in_filename}${inst_string}";
    if ( -d ${RUNDIR} ) {
	$sysmod = "cp $CASEBUILD/mpas-oconf/mpas-o_in ${RUNDIR}/$in_filename";
	system($sysmod) == 0 or die "ERROR mpas-o buildnml: $sysmod failed: $?\n";
    }

    # -----------------------------------------------------
    # increment instance counter
    # -----------------------------------------------------

    $inst_counter = $inst_counter + 1;
}

# Write streams file if there isn't one in SourceMods

if ( -e "$CASEROOT/SourceMods/src.mpaso/$STREAM_NAME" ) {
	$sysmod = "cp $CASEROOT/SourceMods/src.mpaso/$STREAM_NAME $RUNDIR/$STREAM_NAME";
	system($sysmod) == 0 or die "ERROR mpas-o buildnml: $sysmod fails: $?\n";
} else {
	open(my $stream_file, "+>", "$RUNDIR/$STREAM_NAME");
	print $stream_file '<streams>' . "\n";
	print $stream_file '' . "\n";
	print $stream_file '<immutable_stream name="mesh"' . "\n";
	print $stream_file '                  type="none"' . "\n";
	if ( $OCN_GRID =~ m/^oRRS1/ ) {
		print $stream_file '                  io_type="pnetcdf,cdf5"' . "\n";
	} else {
		print $stream_file '                  io_type="' . "$OCN_PIO_TYPENAME" . '"' . "\n";
        }
	print $stream_file "                  filename_template=" . '"'
					. "$DIN_LOC_ROOT/ocn/mpas-o/$OCN_MASK/$ic_prefix.$ic_date.nc"
					. '"' . "\n";
	print $stream_file '/>' . "\n";
	print $stream_file '<immutable_stream name="input"' . "\n";
	print $stream_file '                  type="input"' . "\n";
	if ( $OCN_GRID =~ m/^oRRS1/ ) {
		print $stream_file '                  io_type="pnetcdf,cdf5"' . "\n";
	} else {
		print $stream_file '                  io_type="' . "$OCN_PIO_TYPENAME" . '"' . "\n";
        }
	print $stream_file '                  input_interval="initial_only"' . "\n";
        if ( $OCN_BGC eq 'eco_only' || $OCN_BGC eq 'eco_and_dms' || $OCN_BGC eq 'eco_and_macromolecules' || $OCN_BGC eq 'eco_and_dms_and_macromolecules') {
	print $stream_file "                  filename_template=" . '"'
                                        . "$DIN_LOC_ROOT/ocn/mpas-o/$OCN_MASK/oEC60to30v3.161222+BGC_IC.nc"
                                        . '"' . "\n";
        } else {
	print $stream_file "                  filename_template=" . '"'
                                        . "$DIN_LOC_ROOT/ocn/mpas-o/$OCN_MASK/$ic_prefix.$ic_date.nc"
                                        . '"' . "\n";
        }
	print $stream_file '/>' . "\n";
	print $stream_file '' . "\n";
	print $stream_file '<!--' . "\n";
	print $stream_file 'The restart stream is actually controlled via the coupler.' . "\n";
	print $stream_file 'Changing output_interval here will not have any affect on' . "\n";
	print $stream_file 'the frequency restart files are written.' . "\n";
	print $stream_file '' . "\n";
	print $stream_file 'Changing the output_interval could cause loss of data.' . "\n";
	print $stream_file '' . "\n";
	print $stream_file 'The output_interval is set to 1 second to ensure each restart frame has a' . "\n";
	print $stream_file 'unique file.' . "\n";
	print $stream_file '-->' . "\n";
	print $stream_file '<immutable_stream name="restart"' . "\n";
	print $stream_file '				  type="input;output"' . "\n";
	if ( $OCN_GRID =~ m/^oRRS1/ ) {
		print $stream_file '				  io_type="pnetcdf,cdf5"' . "\n";
	} else {
		print $stream_file '				  io_type="' . "$OCN_PIO_TYPENAME" . '"' . "\n";
        }
	print $stream_file '				  filename_template="mpaso.rst.$Y-$M-$D_$S.nc"' . "\n";
	print $stream_file '				  filename_interval="output_interval"' . "\n";
	print $stream_file '				  clobber_mode="truncate"' . "\n";
	print $stream_file '				  input_interval="initial_only"' . "\n";
	print $stream_file '				  reference_time="01-01-01_00:00:00"' . "\n";
	print $stream_file '				  output_interval="00-00-00_00:00:01"/>' . "\n";
	print $stream_file '' . "\n";
	print $stream_file '<!--' . "\n";
	print $stream_file 'output is the main history output stream. You can add auxiliary streams to' . "\n";
	print $stream_file 'this stream to include more fields.' . "\n";
	print $stream_file '-->' . "\n";
	print $stream_file '' . "\n";
	print $stream_file '<stream name="output"' . "\n";
	print $stream_file '		type="output"' . "\n";
	if ( $OCN_GRID =~ m/^oRRS1/ ) {
		print $stream_file '		io_type="pnetcdf,cdf5"' . "\n";
	} else {
		print $stream_file '		io_type="' . "$OCN_PIO_TYPENAME" . '"' . "\n";
        }
	print $stream_file '		filename_template="mpaso.hist.$Y-$M-$D_$S.nc"' . "\n";
	print $stream_file '		filename_interval="00-01-00_00:00:00"' . "\n";
	print $stream_file '		clobber_mode="truncate"' . "\n";
	print $stream_file '		reference_time="01-01-01_00:00:00"' . "\n";
	print $stream_file '		output_interval="00-01-00_00:00:00">' . "\n";
	print $stream_file '' . "\n";
        print $stream_file '    <var_array name="activeTracerHorizontalAdvectionTendency"/>' . "\n";
        print $stream_file '    <var_array name="activeTracerVerticalAdvectionTendency"/>' . "\n";
<<<<<<< HEAD
        print $stream_file '    <var_array name="activeTracerVertMixTendency"/>' . "\n";
        print $stream_file '    <var_array name="activeTracerSurfaceFluxTendency"/>' . "\n";
        print $stream_file '    <var_array name="temperatureShortWaveTendency"/>' . "\n";
        print $stream_file '    <var_array name="activeTracerNonLocalTendency"/>' . "\n";
        print $stream_file '    <var name="vertTransportVelocityTop"/>' . "\n";
        print $stream_file '    <var name="vertGMBolusVelocityTop"/>' . "\n";
        print $stream_file '    <var name="vertAleTransportTop"/>' . "\n";
        print $stream_file '    <var name="tendSSH"/>' . "\n";
        print $stream_file '    <var_struct name="tracers"/>' . "\n";
        print $stream_file '    <var name="layerThickness"/>' . "\n";
        print $stream_file '    <var name="normalVelocity"/>' . "\n";
        print $stream_file '    <var name="ssh"/>' . "\n";
        print $stream_file '    <var name="maxLevelEdgeTop"/>' . "\n";
        print $stream_file '    <var name="vertCoordMovementWeights"/>' . "\n";
        print $stream_file '    <var name="edgeMask"/>' . "\n";
        print $stream_file '    <var name="cellMask"/>' . "\n";
        print $stream_file '    <var name="vertexMask"/>' . "\n";
        print $stream_file '    <var name="refZMid"/>' . "\n";
        print $stream_file '    <var name="refLayerThickness"/>' . "\n";
        print $stream_file '    <var name="xtime"/>' . "\n";
        print $stream_file '    <var name="kineticEnergyCell"/>' . "\n";
        print $stream_file '    <var name="relativeVorticityCell"/>' . "\n";
        print $stream_file '    <var name="relativeVorticity"/>' . "\n";
        print $stream_file '    <var name="divergence"/>' . "\n";
        print $stream_file '    <var name="areaCellGlobal"/>' . "\n";
        print $stream_file '    <var name="areaEdgeGlobal"/>' . "\n";
        print $stream_file '    <var name="areaTriangleGlobal"/>' . "\n";
        print $stream_file '    <var name="volumeCellGlobal"/>' . "\n";
        print $stream_file '    <var name="volumeEdgeGlobal"/>' . "\n";
        print $stream_file '    <var name="CFLNumberGlobal"/>' . "\n";
        print $stream_file '    <var name="BruntVaisalaFreqTop"/>' . "\n";
        print $stream_file '    <var name="vertVelocityTop"/>' . "\n";
        print $stream_file '    <var name="velocityZonal"/>' . "\n";
        print $stream_file '    <var name="velocityMeridional"/>' . "\n";
        print $stream_file '    <var name="displacedDensity"/>' . "\n";
        print $stream_file '    <var name="potentialDensity"/>' . "\n";
        print $stream_file '    <var name="pressure"/>' . "\n";
        print $stream_file '    <var name="refBottomDepth"/>' . "\n";
        print $stream_file '    <var name="zMid"/>' . "\n";
        print $stream_file '    <var name="bottomDepth"/>' . "\n";
        print $stream_file '    <var name="maxLevelCell"/>' . "\n";
        print $stream_file '    <var name="maxLevelEdgeTop"/>' . "\n";
        print $stream_file '    <var name="maxLevelEdgeBot"/>' . "\n";
        print $stream_file '    <var name="columnIntegratedSpeed"/>' . "\n";
        print $stream_file '    <var name="landIceFreshwaterFlux"/>' . "\n";
        print $stream_file '    <var name="landIceHeatFlux"/>' . "\n";
        print $stream_file '    <var name="heatFluxToLandIce"/>' . "\n";
=======
	print $stream_file '    <var_array name="activeTracerVertMixTendency"/>' . "\n";
	print $stream_file '    <var_array name="activeTracerSurfaceFluxTendency"/>' . "\n";
	print $stream_file '    <var_array name="temperatureShortWaveTendency"/>' . "\n";
	print $stream_file '    <var_array name="activeTracerNonLocalTendency"/>' . "\n";
	print $stream_file '    <var name="vertTransportVelocityTop"/>' . "\n";
	print $stream_file '    <var name="vertGMBolusVelocityTop"/>' . "\n";
	print $stream_file '    <var name="vertAleTransportTop"/>' . "\n";
	print $stream_file '    <var name="tendSSH"/>' . "\n";
	print $stream_file '    <var_struct name="tracers"/>' . "\n";
	print $stream_file '    <var name="layerThickness"/>' . "\n";
	print $stream_file '    <var name="normalVelocity"/>' . "\n";
	print $stream_file '    <var name="ssh"/>' . "\n";
	print $stream_file '    <var name="maxLevelEdgeTop"/>' . "\n";
	print $stream_file '    <var name="vertCoordMovementWeights"/>' . "\n";
	print $stream_file '    <var name="edgeMask"/>' . "\n";
	print $stream_file '    <var name="cellMask"/>' . "\n";
	print $stream_file '    <var name="vertexMask"/>' . "\n";
	print $stream_file '    <var name="refZMid"/>' . "\n";
	print $stream_file '    <var name="refLayerThickness"/>' . "\n";
	print $stream_file '    <var name="xtime"/>' . "\n";
	print $stream_file '    <var name="kineticEnergyCell"/>' . "\n";
	print $stream_file '    <var name="relativeVorticityCell"/>' . "\n";
	print $stream_file '    <var name="relativeVorticity"/>' . "\n";
	print $stream_file '    <var name="divergence"/>' . "\n";
	print $stream_file '    <var name="areaCellGlobal"/>' . "\n";
	print $stream_file '    <var name="areaEdgeGlobal"/>' . "\n";
	print $stream_file '    <var name="areaTriangleGlobal"/>' . "\n";
	print $stream_file '    <var name="volumeCellGlobal"/>' . "\n";
	print $stream_file '    <var name="volumeEdgeGlobal"/>' . "\n";
	print $stream_file '    <var name="CFLNumberGlobal"/>' . "\n";
	print $stream_file '    <var name="BruntVaisalaFreqTop"/>' . "\n";
	print $stream_file '    <var name="vertVelocityTop"/>' . "\n";
	print $stream_file '    <var name="velocityZonal"/>' . "\n";
	print $stream_file '    <var name="velocityMeridional"/>' . "\n";
	print $stream_file '    <var name="displacedDensity"/>' . "\n";
	print $stream_file '    <var name="potentialDensity"/>' . "\n";
	print $stream_file '    <var name="pressure"/>' . "\n";
	print $stream_file '    <var name="refBottomDepth"/>' . "\n";
	print $stream_file '    <var name="zMid"/>' . "\n";
	print $stream_file '    <var name="bottomDepth"/>' . "\n";
	print $stream_file '    <var name="maxLevelCell"/>' . "\n";
	print $stream_file '    <var name="maxLevelEdgeTop"/>' . "\n";
	print $stream_file '    <var name="maxLevelEdgeBot"/>' . "\n";
	print $stream_file '    <var name="columnIntegratedSpeed"/>' . "\n";
	print $stream_file '    <var name="landIceFreshwaterFlux"/>' . "\n";
	print $stream_file '    <var name="landIceHeatFlux"/>' . "\n";
	print $stream_file '    <var name="heatFluxToLandIce"/>' . "\n";
>>>>>>> 2b88e31d
        if ( $OCN_BGC eq 'eco_only' || $OCN_BGC eq 'eco_and_dms' || $OCN_BGC eq 'eco_and_macromolecules' || $OCN_BGC eq 'eco_and_dms_and_macromolecules') {
        	print $stream_file '    <var_struct name="ecosysDiagFieldsLevel1"/>' . "\n";
        	print $stream_file '    <var_struct name="ecosysAuxiliary"/>' . "\n";
        }
	print $stream_file '</stream>' . "\n";
	print $stream_file '' . "\n";
	print $stream_file '<!--' . "\n";
	print $stream_file 'Block debugging stream produces a file per core where errors have occured.' . "\n";
	print $stream_file '-->' . "\n";
	print $stream_file '' . "\n";
	print $stream_file '<stream name="block_debug_output"' . "\n";
	print $stream_file '		type="output"' . "\n";
	print $stream_file '		io_type="' . "$OCN_PIO_TYPENAME" . '"' . "\n";
	print $stream_file '		filename_template="mpaso.output_debug_block_$B.nc"' . "\n";
	print $stream_file '		reference_time="01-01-01_00:00:00"' . "\n";
	print $stream_file '		filename_interval="1000-00-00_00:00:00"' . "\n";
	print $stream_file '		clobber_mode="truncate"' . "\n";
	print $stream_file '		output_interval="1000-00-00_00:00:00">' . "\n";
	print $stream_file '' . "\n";
	print $stream_file '	<stream name="mesh"/>' . "\n";
	print $stream_file '	<var name="xtime"/>' . "\n";
	print $stream_file '	<var_struct name="tracers"/>' . "\n";
	print $stream_file '	<var name="layerThickness"/>' . "\n";
	print $stream_file '	<var name="normalVelocity"/>' . "\n";
	print $stream_file '	<var name="ssh"/>' . "\n";
	print $stream_file '' . "\n";
	print $stream_file '</stream>' . "\n";
	print $stream_file '' . "\n";
	print $stream_file '<!--' . "\n";
	print $stream_file 'Streams between this line and the auxiliary stream line below are analysis member streams.' . "\n";
	print $stream_file 'They can be used to perform online analysis of the simulation and control the output of' . "\n";
	print $stream_file 'the analysis data.' . "\n";
	print $stream_file '-->' . "\n";
	print $stream_file '' . "\n";
        if ($OCN_FORCING eq 'core_forced_restoring') {
		print $stream_file '<stream name="surface_salinity_monthly_data"' . "\n";
		print $stream_file '       type="input"' . "\n";
		print $stream_file "       filename_template=" . '"'
						. "$DIN_LOC_ROOT/ocn/mpas-o/$OCN_MASK/$restoring_file"
						. '"' . "\n";
		print $stream_file '       input_interval="none"' . "\n";
		print $stream_file '       packages="activeTracersSurfaceRestoringPKG">' . "\n";
		print $stream_file '' . "\n";
		print $stream_file '       <var name="xtime"/>' . "\n";
		print $stream_file '       <var name="surfaceSalinityMonthlyClimatologyValue"/>' . "\n";
		print $stream_file '</stream>' . "\n";
		print $stream_file '' . "\n";
        }
	print $stream_file '<stream name="globalStatsOutput"' . "\n";
	print $stream_file '        type="output"' . "\n";
	print $stream_file '        io_type="netcdf"' . "\n";
	print $stream_file '        filename_template="mpaso.hist.am.globalStats.$Y-$M-$D.nc"' . "\n";
	print $stream_file '        filename_interval="00-01-00_00:00:00"' . "\n";
	print $stream_file '        reference_time="01-01-01_00:00:00"' . "\n";
	print $stream_file '        output_interval="00-00-01_00:00:00"' . "\n";
	print $stream_file '        clobber_mode="truncate"' . "\n";
	print $stream_file '        packages="globalStatsAMPKG">' . "\n";
	print $stream_file '' . "\n";
	print $stream_file '    <var name="xtime"/>' . "\n";
	print $stream_file '    <var name="daysSinceStartOfSim"/>' . "\n";
	print $stream_file '    <var_array name="minGlobalStats"/>' . "\n";
	print $stream_file '    <var_array name="maxGlobalStats"/>' . "\n";
	print $stream_file '    <var_array name="sumGlobalStats"/>' . "\n";
	print $stream_file '    <var_array name="rmsGlobalStats"/>' . "\n";
	print $stream_file '    <var_array name="avgGlobalStats"/>' . "\n";
	print $stream_file '    <var_array name="vertSumMinGlobalStats"/>' . "\n";
	print $stream_file '    <var_array name="vertSumMaxGlobalStats"/>' . "\n";
	print $stream_file '    <var name="volumeCellGlobal"/>' . "\n";
	print $stream_file '    <var name="CFLNumberGlobal"/>' . "\n";
	print $stream_file '</stream>' . "\n";
	print $stream_file '' . "\n";
	print $stream_file '<stream name="surfaceAreaWeightedAveragesOutput"' . "\n";
	print $stream_file '        type="output"' . "\n";
	print $stream_file '        io_type="netcdf"' . "\n";
	print $stream_file '        filename_template="mpaso.hist.am.surfaceAreaWeightedAverages.$Y-$M-$D.nc"' . "\n";
	print $stream_file '        filename_interval="00-01-00_00:00:00"' . "\n";
	print $stream_file '        reference_time="01-01-01_00:00:00"' . "\n";
	print $stream_file '        output_interval="00-01-00_00:00:00"' . "\n";
	print $stream_file '        clobber_mode="truncate"' . "\n";
	print $stream_file '        packages="surfaceAreaWeightedAveragesAMPKG">' . "\n";
	print $stream_file '' . "\n";
	print $stream_file '    <var name="xtime"/>' . "\n";
	print $stream_file '    <var name="daysSinceStartOfSim"/>' . "\n";
	print $stream_file '    <var_array name="minValueWithinOceanRegion"/>' . "\n";
	print $stream_file '    <var_array name="maxValueWithinOceanRegion"/>' . "\n";
	print $stream_file '    <var_array name="avgValueWithinOceanRegion"/>' . "\n";
	print $stream_file '</stream>' . "\n";
	print $stream_file '' . "\n";
	print $stream_file '<stream name="waterMassCensusOutput"' . "\n";
	print $stream_file '        type="output"' . "\n";
	print $stream_file '        io_type="' . "$OCN_PIO_TYPENAME" . '"' . "\n";
	print $stream_file '        filename_template="mpaso.hist.am.waterMassCensus.$Y-$M-$D.nc"' . "\n";
	print $stream_file '        filename_interval="00-01-00_00:00:00"' . "\n";
	print $stream_file '        reference_time="01-01-01_00:00:00"' . "\n";
	print $stream_file '        output_interval="00-01-00_00:00:00"' . "\n";
	print $stream_file '        clobber_mode="truncate"' . "\n";
	print $stream_file '        packages="waterMassCensusAMPKG">' . "\n";
	print $stream_file '' . "\n";
	print $stream_file '    <var name="xtime"/>' . "\n";
	print $stream_file '    <var name="daysSinceStartOfSim"/>' . "\n";
	print $stream_file '    <var_array name="waterMassCensusTemperatureValues"/>' . "\n";
	print $stream_file '    <var_array name="waterMassCensusSalinityValues"/>' . "\n";
	print $stream_file '    <var_array name="waterMassFractionalDistribution"/>' . "\n";
	print $stream_file '    <var_array name="potentialDensityOfTSDiagram"/>' . "\n";
	print $stream_file '    <var_array name="zPositionOfTSDiagram"/>' . "\n";
	print $stream_file '</stream>' . "\n";
	print $stream_file '' . "\n";
	print $stream_file '<stream name="layerVolumeWeightedAverageOutput"' . "\n";
	print $stream_file '        type="output"' . "\n";
	print $stream_file '        io_type="' . "$OCN_PIO_TYPENAME" . '"' . "\n";
	print $stream_file '        filename_template="mpaso.hist.am.layerVolumeWeightedAverage.$Y-$M-$D.nc"' . "\n";
	print $stream_file '        filename_interval="00-01-00_00:00:00"' . "\n";
	print $stream_file '        reference_time="01-01-01_00:00:00"' . "\n";
	print $stream_file '        output_interval="00-01-00_00:00:00"' . "\n";
	print $stream_file '        clobber_mode="truncate"' . "\n";
	print $stream_file '        packages="layerVolumeWeightedAverageAMPKG">' . "\n";
	print $stream_file '' . "\n";
	print $stream_file '    <var name="xtime"/>' . "\n";
	print $stream_file '    <var name="daysSinceStartOfSim"/>' . "\n";
	print $stream_file '    <var_array name="minValueWithinOceanLayerRegion"/>' . "\n";
	print $stream_file '    <var_array name="maxValueWithinOceanLayerRegion"/>' . "\n";
	print $stream_file '    <var_array name="avgValueWithinOceanLayerRegion"/>' . "\n";
	print $stream_file '    <var_array name="minValueWithinOceanVolumeRegion"/>' . "\n";
	print $stream_file '    <var_array name="maxValueWithinOceanVolumeRegion"/>' . "\n";
	print $stream_file '    <var_array name="avgValueWithinOceanVolumeRegion"/>' . "\n";
	print $stream_file '</stream>' . "\n";
	print $stream_file '' . "\n";
	print $stream_file '<stream name="zonalMeanOutput"' . "\n";
	print $stream_file '        type="output"' . "\n";
	print $stream_file '        io_type="' . "$OCN_PIO_TYPENAME" . '"' . "\n";
	print $stream_file '        filename_template="mpaso.hist.am.zonalMeans.$Y-$M-$D.nc"' . "\n";
	print $stream_file '        filename_interval="00-01-00_00:00:00"' . "\n";
	print $stream_file '        reference_time="01-01-01_00:00:00"' . "\n";
	print $stream_file '        output_interval="00-01-00_10:00:00"' . "\n";
	print $stream_file '        ulobber_mode="truncate"' . "\n";
	print $stream_file '        packages="zonalMeanAMPKG">' . "\n";
	print $stream_file '' . "\n";
	print $stream_file '    <var name="xtime"/>' . "\n";
	print $stream_file '    <var name="daysSinceStartOfSim"/>' . "\n";
	print $stream_file '    <var_array name="tracersZonalMean"/>' . "\n";
	print $stream_file '    <var name="binCenterZonalMean"/>' . "\n";
	print $stream_file '    <var name="binBoundaryZonalMean"/>' . "\n";
	print $stream_file '    <var name="velocityZonalZonalMean"/>' . "\n";
	print $stream_file '    <var name="velocityMeridionalZonalMean"/>' . "\n";
	print $stream_file '    <var name="refZMid"/>' . "\n";
	print $stream_file '    <var name="refBottomDepth"/>' . "\n";
	print $stream_file '</stream>' . "\n";
	print $stream_file '' . "\n";
	print $stream_file '<stream name="meridionalHeatTransportOutput"' . "\n";
	print $stream_file '        type="output"' . "\n";
	print $stream_file '        io_type="' . "$OCN_PIO_TYPENAME" . '"' . "\n";
	print $stream_file '        filename_template="mpaso.hist.am.meridionalHeatTransport.$Y-$M-$D.nc"' . "\n";
	print $stream_file '        filename_interval="00-01-00_00:00:00"' . "\n";
	print $stream_file '        reference_time="01-01-01_00:00:00"' . "\n";
	print $stream_file '        output_interval="00-01-00_00:00:00"' . "\n";
	print $stream_file '        clobber_mode="truncate"' . "\n";
	print $stream_file '        packages="meridionalHeatTransportAMPKG">' . "\n";
	print $stream_file '' . "\n";
	print $stream_file '    <var name="xtime"/>' . "\n";
	print $stream_file '    <var name="daysSinceStartOfSim"/>' . "\n";
	print $stream_file '    <var name="binBoundaryMerHeatTrans"/>' . "\n";
	print $stream_file '    <var name="meridionalHeatTransportLatZ"/>' . "\n";
	print $stream_file '    <var name="meridionalHeatTransportLat"/>' . "\n";
	print $stream_file '    <var name="refZMid"/>' . "\n";
	print $stream_file '    <var name="refBottomDepth"/>' . "\n";
	print $stream_file '</stream>' . "\n";
	print $stream_file '' . "\n";
	print $stream_file '<stream name="highFrequencyOutput"' . "\n";
	print $stream_file '        type="output"' . "\n";
	print $stream_file '        io_type="' . "$OCN_PIO_TYPENAME" . '"' . "\n";
	print $stream_file '        filename_template="mpaso.hist.am.highFrequencyOutput.$Y-$M-$D_$h.$m.$s.nc"' . "\n";
	print $stream_file '        filename_interval="00-01-00_00:00:00"' . "\n";
	print $stream_file '        reference_time="01-01-01_00:00:00"' . "\n";
	print $stream_file '        output_interval="00-00-05_00:00:00"' . "\n";
	print $stream_file '        clobber_mode="truncate"' . "\n";
	print $stream_file '        packages="highFrequencyOutputAMPKG">' . "\n";
	print $stream_file '' . "\n";
	print $stream_file '    <var name="xtime"/>' . "\n";
	print $stream_file '    <var name="daysSinceStartOfSim"/>' . "\n";
	print $stream_file '    <var_array name="activeTracersAtSurface"/>' . "\n";
	print $stream_file '    <var_array name="activeTracersAt250m"/>' . "\n";
	print $stream_file '    <var_array name="activeTracersAtBottom"/>' . "\n";
	print $stream_file '    <var name="kineticEnergyAtSurface"/>' . "\n";
	print $stream_file '    <var name="kineticEnergyAt250m"/>' . "\n";
	print $stream_file '    <var name="relativeVorticityAt250m"/>' . "\n";
	print $stream_file '    <var name="ssh"/>' . "\n";
	print $stream_file '    <var name="boundaryLayerDepth"/>' . "\n";
	print $stream_file '    <var name="dThreshMLD"/>' . "\n";
	print $stream_file '    <var name="columnIntegratedSpeed"/>' . "\n";
	print $stream_file '    <var name="barotropicSpeed"/>' . "\n";
	print $stream_file '    <var name="landIceFreshwaterFlux"/>' . "\n";
	print $stream_file '</stream>' . "\n";
	print $stream_file '' . "\n";
	print $stream_file '<stream name="mixedLayerDepthsOutput"' . "\n";
	print $stream_file '        type="output"' . "\n";
	print $stream_file '        io_type="' . "$OCN_PIO_TYPENAME" . '"' . "\n";
	print $stream_file '        filename_template="mpaso.hist.am.mixedLayerDepths.$Y-$M-$D.nc"' . "\n";
	print $stream_file '        filename_interval="00-01-00_00:00:00"' . "\n";
	print $stream_file '        reference_time="01-01-01_00:00:00"' . "\n";
	print $stream_file '        output_interval="00-01-00_00:00:00"' . "\n";
	print $stream_file '        clobber_mode="truncate"' . "\n";
	print $stream_file '        packages="mixedLayerDepthsAMPKG">' . "\n";
	print $stream_file '' . "\n";
	print $stream_file '    <var name="xtime"/>' . "\n";
	print $stream_file '    <var name="daysSinceStartOfSim"/>' . "\n";
	print $stream_file '    <stream name="mesh"/>' . "\n";
	print $stream_file '    <var name="tThreshMLD"/>' . "\n";
	print $stream_file '    <var name="dThreshMLD"/>' . "\n";
	print $stream_file '</stream>' . "\n";
	print $stream_file '' . "\n";
	print $stream_file '<stream name="timeSeriesStatsDailyOutput"' . "\n";
	print $stream_file '        type="output"' . "\n";
	print $stream_file '        io_type="' . "$OCN_PIO_TYPENAME" . '"' . "\n";
<<<<<<< HEAD
        print $stream_file '        filename_template="mpaso.hist.am.timeSeriesStatsDaily.$Y-$M-$D.nc"' . "\n";
        print $stream_file '        filename_interval="00-01-00_00:00:00"' . "\n";
        print $stream_file '        output_interval="00-00-01_00:00:00"' . "\n";
        print $stream_file '        clobber_mode="truncate"' . "\n";
        print $stream_file '        packages="timeSeriesStatsDailyAMPKG"' . "\n";
        print $stream_file '        runtime_format="single_file">' . "\n";
        print $stream_file '' . "\n";
        print $stream_file '    <var_array name="tracersSurfaceValue"/>' . "\n";
        print $stream_file '    <var_array name="surfaceVelocity"/>' . "\n";
        print $stream_file '    <var_array name="SSHGradient"/>' . "\n";
        print $stream_file '    <var name="xtime"/>' . "\n";
        print $stream_file '    <var name="ssh"/>' . "\n";
        print $stream_file '    <var name="normalVelocity"/>' . "\n";
        print $stream_file '    <var name="velocityZonal"/>' . "\n";
        print $stream_file '    <var name="velocityMeridional"/>' . "\n";
        print $stream_file '    <var name="vertVelocityTop"/>' . "\n";
        print $stream_file '    <var name="normalTransportVelocity"/>' . "\n";
        print $stream_file '    <var name="transportVelocityZonal"/>' . "\n";
        print $stream_file '    <var name="transportVelocityMeridional"/>' . "\n";
        print $stream_file '    <var name="vertTransportVelocityTop"/>' . "\n";
        print $stream_file '    <var_array name="activeTracerHorizontalAdvectionTendency"/>' . "\n";
        print $stream_file '    <var_array name="activeTracerVerticalAdvectionTendency"/>' . "\n";
        print $stream_file '    <var_array name="activeTracerVertMixTendency"/>' . "\n";
        print $stream_file '    <var_array name="avgValueWithinOceanLayerRegion"/>' . "\n";
        print $stream_file '    <var_array name="avgValueWithinOceanVolumeRegion"/>' . "\n";
        print $stream_file '</stream>' . "\n";
        print $stream_file '' . "\n";
        print $stream_file '<stream name="timeSeriesStatsMonthlyOutput"' . "\n";
        print $stream_file '        type="output"' . "\n";
=======
	print $stream_file '        filename_template="mpaso.hist.am.timeSeriesStatsDaily.$Y-$M-$D.nc"' . "\n";
	print $stream_file '        filename_interval="00-01-00_00:00:00"' . "\n";
	print $stream_file '        reference_time="01-01-01_00:00:00"' . "\n";
	print $stream_file '        output_interval="00-00-01_00:00:00"' . "\n";
	print $stream_file '        clobber_mode="truncate"' . "\n";
	print $stream_file '        packages="timeSeriesStatsDailyAMPKG"' . "\n";
	print $stream_file '        runtime_format="single_file">' . "\n";
	print $stream_file '' . "\n";
	print $stream_file '    <var_array name="tracersSurfaceValue"/>' . "\n";
	print $stream_file '    <var_array name="surfaceVelocity"/>' . "\n";
	print $stream_file '    <var_array name="SSHGradient"/>' . "\n";
	print $stream_file '    <var name="xtime"/>' . "\n";
	print $stream_file '    <var name="ssh"/>' . "\n";
	print $stream_file '    <var name="normalVelocity"/>' . "\n";
	print $stream_file '    <var name="velocityZonal"/>' . "\n";
	print $stream_file '    <var name="velocityMeridional"/>' . "\n";
	print $stream_file '    <var name="vertVelocityTop"/>' . "\n";
	print $stream_file '    <var name="normalTransportVelocity"/>' . "\n";
	print $stream_file '    <var name="transportVelocityZonal"/>' . "\n";
	print $stream_file '    <var name="transportVelocityMeridional"/>' . "\n";
	print $stream_file '    <var name="vertTransportVelocityTop"/>' . "\n";
        print $stream_file '    <var_array name="activeTracerHorizontalAdvectionTendency"/>' . "\n";
        print $stream_file '    <var_array name="activeTracerVerticalAdvectionTendency"/>' . "\n";
	print $stream_file '    <var_array name="activeTracerVertMixTendency"/>' . "\n";
	print $stream_file '    <var_array name="avgValueWithinOceanLayerRegion"/>' . "\n";
	print $stream_file '    <var_array name="avgValueWithinOceanVolumeRegion"/>' . "\n";
	print $stream_file '</stream>' . "\n";
	print $stream_file '' . "\n";
	print $stream_file '<stream name="timeSeriesStatsMonthlyOutput"' . "\n";
	print $stream_file '        type="output"' . "\n";
>>>>>>> 2b88e31d
        if ( $OCN_GRID =~ m/^oRRS1/ ) {
        	print $stream_file '        io_type="pnetcdf,cdf5"' . "\n";
        } else {
		print $stream_file '        io_type="' . "$OCN_PIO_TYPENAME" . '"' . "\n";
        }
	print $stream_file '        filename_template="mpaso.hist.am.timeSeriesStatsMonthly.$Y-$M-$D.nc"' . "\n";
	print $stream_file '        filename_interval="00-01-00_00:00:00"' . "\n";
	print $stream_file '        reference_time="01-01-01_00:00:00"' . "\n";
	print $stream_file '        output_interval="00-01-00_00:00:00"' . "\n";
	print $stream_file '        clobber_mode="truncate"' . "\n";
	print $stream_file '        packages="timeSeriesStatsMonthlyAMPKG"' . "\n";
	print $stream_file '        runtime_format="single_file">' . "\n";
	print $stream_file '' . "\n";
	print $stream_file '    <var name="daysSinceStartOfSim"/>' . "\n";
	print $stream_file '    <var name="ssh"/>' . "\n";
	print $stream_file '	<var_struct name="tracers"/>' . "\n";
	print $stream_file '    <var name="velocityMeridional"/>' . "\n";
	print $stream_file '    <var name="velocityZonal"/>' . "\n";
	print $stream_file '    <var name="layerThickness"/>' . "\n";
	print $stream_file '    <var name="potentialDensity"/>' . "\n";
	print $stream_file '    <var name="windStressZonal"/>' . "\n";
	print $stream_file '    <var name="windStressMeridional"/>' . "\n";
	print $stream_file '    <var name="frazilLayerThicknessTendency"/>' . "\n";
	print $stream_file '    <var_array name="avgValueWithinOceanRegion"/>' . "\n";
	print $stream_file '    <var_array name="avgValueWithinOceanLayerRegion"/>' . "\n";
	print $stream_file '    <var_array name="avgValueWithinOceanVolumeRegion"/>' . "\n";
	print $stream_file '    <var name="meridionalHeatTransportLatZ"/>' . "\n";
	print $stream_file '    <var name="meridionalHeatTransportLat"/>' . "\n";
	print $stream_file '    <var_array name="minGlobalStats"/>' . "\n";
	print $stream_file '    <var_array name="maxGlobalStats"/>' . "\n";
	print $stream_file '    <var_array name="sumGlobalStats"/>' . "\n";
	print $stream_file '    <var_array name="rmsGlobalStats"/>' . "\n";
	print $stream_file '    <var_array name="avgGlobalStats"/>' . "\n";
	print $stream_file '    <var_array name="vertSumMinGlobalStats"/>' . "\n";
	print $stream_file '    <var_array name="vertSumMaxGlobalStats"/>' . "\n";
	print $stream_file '    <var name="tThreshMLD"/>' . "\n";
	print $stream_file '    <var name="dThreshMLD"/>' . "\n";
	print $stream_file '    <var name="normalVelocity"/>' . "\n";
	print $stream_file '    <var name="vertVelocityTop"/>' . "\n";
	print $stream_file '    <var name="normalTransportVelocity"/>' . "\n";
	print $stream_file '    <var name="vertTransportVelocityTop"/>' . "\n";
	print $stream_file '    <var name="normalGMBolusVelocity"/>' . "\n";
	print $stream_file '    <var name="vertGMBolusVelocityTop"/>' . "\n";
	print $stream_file '    <var_struct name="tracersSurfaceFlux"/>' . "\n";
	print $stream_file '    <var name="penetrativeTemperatureFlux"/>' . "\n";
	print $stream_file '    <var name="latentHeatFlux"/>' . "\n";
	print $stream_file '    <var name="sensibleHeatFlux"/>' . "\n";
	print $stream_file '    <var name="longWaveHeatFluxUp"/>' . "\n";
	print $stream_file '    <var name="longWaveHeatFluxDown"/>' . "\n";
	print $stream_file '    <var name="seaIceHeatFlux"/>' . "\n";
	print $stream_file '    <var name="shortWaveHeatFlux"/>' . "\n";
	print $stream_file '    <var name="evaporationFlux"/>' . "\n";
	print $stream_file '    <var name="seaIceSalinityFlux"/>' . "\n";
	print $stream_file '    <var name="seaIceFreshWaterFlux"/>' . "\n";
	print $stream_file '    <var name="riverRunoffFlux"/>' . "\n";
	print $stream_file '    <var name="iceRunoffFlux"/>' . "\n";
	print $stream_file '    <var name="rainFlux"/>' . "\n";
	print $stream_file '    <var name="snowFlux"/>' . "\n";
	print $stream_file '    <var name="vertNonLocalFlux"/>' . "\n";
	print $stream_file '    <var_array name="activeTracerSurfaceFluxTendency"/>' . "\n";
	print $stream_file '    <var_array name="temperatureShortWaveTendency"/>' . "\n";
	print $stream_file '    <var_array name="activeTracerNonLocalTendency"/>' . "\n";
	print $stream_file '    <var name="areaCellGlobal"/>' . "\n";
	print $stream_file '    <var name="areaEdgeGlobal"/>' . "\n";
	print $stream_file '    <var name="areaTriangleGlobal"/>' . "\n";
	print $stream_file '    <var name="volumeCellGlobal"/>' . "\n";
	print $stream_file '    <var name="volumeEdgeGlobal"/>' . "\n";
	print $stream_file '    <var name="CFLNumberGlobal"/>' . "\n";
	print $stream_file '    <var name="zMid"/>' . "\n";
	print $stream_file '    <var name="bottomDepth"/>' . "\n";
	print $stream_file '    <var name="maxLevelCell"/>' . "\n";
	print $stream_file '    <var name="maxLevelEdgeTop"/>' . "\n";
	print $stream_file '    <var name="maxLevelEdgeBot"/>' . "\n";
	print $stream_file '    <var name="vertDiffTopOfCell"/>' . "\n";
	print $stream_file '    <var name="vertViscTopOfCell"/>' . "\n";
	print $stream_file '    <var name="RiTopOfCell"/>' . "\n";
	print $stream_file '    <var name="bulkRichardsonNumber"/>' . "\n";
	print $stream_file '    <var name="boundaryLayerDepth"/>' . "\n";
	print $stream_file '    <var name="potentialDensity"/>' . "\n";
	print $stream_file '    <var name="columnIntegratedSpeed"/>' . "\n";
	print $stream_file '    <var name="landIceFreshwaterFlux"/>' . "\n";
	print $stream_file '    <var name="landIceHeatFlux"/>' . "\n";
	print $stream_file '    <var name="heatFluxToLandIce"/>' . "\n";
        if ( $OCN_BGC eq 'eco_only' || $OCN_BGC eq 'eco_and_dms' || $OCN_BGC eq 'eco_and_macromolecules' || $OCN_BGC eq 'eco_and_dms_and_macromolecules') {
        	print $stream_file '    <var_struct name="ecosysDiagFieldsLevel1"/>' . "\n";
        	print $stream_file '    <var_struct name="ecosysAuxiliary"/>' . "\n";
        }
	print $stream_file '</stream>' . "\n";
	print $stream_file '' . "\n";
	print $stream_file '<stream name="timeSeriesStatsClimatologyOutput"' . "\n";
	print $stream_file '        type="output"' . "\n";
	print $stream_file '        io_type="' . "$OCN_PIO_TYPENAME" . '"' . "\n";
	print $stream_file '        filename_template="mpaso.hist.am.timeSeriesStatsClimatology.$Y-$M-$D.nc"' . "\n";
	print $stream_file '        filename_interval="00-01-00_00:00:00"' . "\n";
	print $stream_file '        reference_time="01-01-01_00:00:00"' . "\n";
	print $stream_file '        output_interval="00-03-00_00:00:00"' . "\n";
	print $stream_file '        clobber_mode="truncate"' . "\n";
	print $stream_file '        packages="timeSeriesStatsClimatologyAMPKG"' . "\n";
	print $stream_file '        runtime_format="single_file">' . "\n";
	print $stream_file '' . "\n";
	print $stream_file '</stream>' . "\n";
	print $stream_file '' . "\n";
	print $stream_file '<stream name="timeSeriesStatsCustomOutput"' . "\n";
	print $stream_file '        type="output"' . "\n";
	print $stream_file '        io_type="' . "$OCN_PIO_TYPENAME" . '"' . "\n";
	print $stream_file '        filename_template="mpaso.hist.am.timeSeriesStatsCustom.$Y-$M-$D.nc"' . "\n";
	print $stream_file '        filename_interval="00-01-00_00:00:00"' . "\n";
	print $stream_file '        reference_time="01-01-01_00:00:00"' . "\n";
	print $stream_file '        output_interval="00-01-00_00:00:00"' . "\n";
	print $stream_file '        clobber_mode="truncate"' . "\n";
	print $stream_file '        packages="timeSeriesStatsCustomAMPKG"' . "\n";
	print $stream_file '        runtime_format="single_file">' . "\n";
	print $stream_file '' . "\n";
	print $stream_file '</stream>' . "\n";
	print $stream_file '' . "\n";
	print $stream_file '<stream name="timeSeriesStatsDailyRestart"' . "\n";
	print $stream_file '        type="input;output"' . "\n";
	print $stream_file '        io_type="' . "$OCN_PIO_TYPENAME" . '"' . "\n";
	print $stream_file '        filename_template="mpaso.rst.am.timeSeriesStatsDaily.$Y-$M-$D_$S.nc"' . "\n";
	print $stream_file '        filename_interval="output_interval"' . "\n";
	print $stream_file '        clobber_mode="truncate"' . "\n";
	print $stream_file '        input_interval="none"' . "\n";
	print $stream_file '        packages="timeSeriesStatsDailyAMPKG"' . "\n";
	print $stream_file '        reference_time="01-01-01_00:00:00"' . "\n";
	print $stream_file '        output_interval="none">' . "\n";
	print $stream_file '</stream>' . "\n";
	print $stream_file '' . "\n";
	print $stream_file '<stream name="timeSeriesStatsMonthlyRestart"' . "\n";
	print $stream_file '        type="input;output"' . "\n";
        if ( $OCN_GRID =~ m/^oRRS1/ ) {
        	print $stream_file '        io_type="pnetcdf,cdf5"' . "\n";
        } else {
		print $stream_file '        io_type="' . "$OCN_PIO_TYPENAME" . '"' . "\n";
        }
	print $stream_file '        filename_template="mpaso.rst.am.timeSeriesStatsMonthly.$Y-$M-$D_$S.nc"' . "\n";
	print $stream_file '        filename_interval="output_interval"' . "\n";
	print $stream_file '        clobber_mode="truncate"' . "\n";
	print $stream_file '        input_interval="none"' . "\n";
	print $stream_file '        packages="timeSeriesStatsMonthlyAMPKG"' . "\n";
	print $stream_file '        reference_time="01-01-01_00:00:00"' . "\n";
	print $stream_file '        output_interval="none">' . "\n";
	print $stream_file '</stream>' . "\n";
	print $stream_file '' . "\n";
	print $stream_file '<stream name="timeSeriesStatsClimatologyRestart"' . "\n";
	print $stream_file '        type="input;output"' . "\n";
	print $stream_file '        io_type="' . "$OCN_PIO_TYPENAME" . '"' . "\n";
	print $stream_file '        filename_template="mpaso.rst.am.timeSeriesStatsClimatology.$Y-$M-$D_$S.nc"' . "\n";
	print $stream_file '        filename_interval="output_interval"' . "\n";
	print $stream_file '        clobber_mode="truncate"' . "\n";
	print $stream_file '        input_interval="initial_only"' . "\n";
	print $stream_file '        packages="timeSeriesStatsClimatologyAMPKG"' . "\n";
	print $stream_file '        reference_time="01-01-01_00:00:00"' . "\n";
	print $stream_file '        output_interval="stream:restart:output_interval">' . "\n";
	print $stream_file '</stream>' . "\n";
	print $stream_file '' . "\n";
	print $stream_file '<stream name="timeSeriesStatsCustomRestart"' . "\n";
	print $stream_file '        type="input;output"' . "\n";
	print $stream_file '        io_type="' . "$OCN_PIO_TYPENAME" . '"' . "\n";
	print $stream_file '        filename_template="mpaso.rst.am.timeSeriesStatsCustom.$Y-$M-$D_$S.nc"' . "\n";
	print $stream_file '        filename_interval="output_interval"' . "\n";
	print $stream_file '        clobber_mode="truncate"' . "\n";
	print $stream_file '        input_interval="initial_only"' . "\n";
	print $stream_file '        packages="timeSeriesStatsCustomAMPKG"' . "\n";
	print $stream_file '        reference_time="01-01-01_00:00:00"' . "\n";
	print $stream_file '        output_interval="stream:restart:output_interval">' . "\n";
	print $stream_file '</stream>' . "\n";
	print $stream_file '' . "\n";
        if ( $OCN_BGC eq 'eco_only' || $OCN_BGC eq 'eco_and_dms' || $OCN_BGC eq 'eco_and_macromolecules' || $OCN_BGC eq 'eco_and_dms_and_macromolecules') {
        	print $stream_file '<stream name="ecosys_monthly_flux"' . "\n";
        	print $stream_file '        type="input"' . "\n";
        	print $stream_file "        filename_template=" . '"'
                                        . "$DIN_LOC_ROOT/ocn/mpas-o/$OCN_MASK/oEC60to30v3.monthlySurfaceForcingBGC.170301.nc"
                                        . '"' . "\n";
        	print $stream_file '        input_interval="none"' . "\n";
        	print $stream_file '        packages="ecosysTracersPKG">' . "\n";
        	print $stream_file '    <var name="xtime"/>' . "\n";
        	print $stream_file '    <var name="depositionFluzNO3"/>' . "\n";
        	print $stream_file '    <var name="depositionFluzNH4"/>' . "\n";
        	print $stream_file '    <var name="IRON_FLUZ_IN"/>' . "\n";
        	print $stream_file '    <var name="dust_FLUZ_IN"/>' . "\n";
        	print $stream_file '    <var name="riverFluzNO3"/>' . "\n";
        	print $stream_file '    <var name="riverFluzPO4"/>' . "\n";
        	print $stream_file '    <var name="riverFluzDON"/>' . "\n";
        	print $stream_file '    <var name="riverFluzDOP"/>' . "\n";
        	print $stream_file '    <var name="riverFluzSiO3"/>' . "\n";
        	print $stream_file '    <var name="riverFluzFe"/>' . "\n";
        	print $stream_file '    <var name="riverFluzDIC"/>' . "\n";
        	print $stream_file '    <var name="riverFluzALK"/>' . "\n";
        	print $stream_file '    <var name="riverFluzDOC"/>' . "\n";
        	print $stream_file '</stream>' . "\n";
        	print $stream_file '' . "\n";
        }
	print $stream_file '<!--' . "\n";
	print $stream_file 'All streams below this line are auxiliary streams. They are provided as' . "\n";
	print $stream_file 'groupings of fields that one might be interested in. You can either enable the' . "\n";
	print $stream_file 'stream to write a file for the fileds, or add the stream to another stream that' . "\n";
	print $stream_file 'will already be written.  ' . "\n";
	print $stream_file '-->' . "\n";
	print $stream_file '' . "\n";
	print $stream_file '<stream name="forcing"' . "\n";
	print $stream_file '		type="none"' . "\n";
	print $stream_file '		io_type="' . "$OCN_PIO_TYPENAME" . '"' . "\n";
	print $stream_file '		filename_template="mpaso.hist.forcing_variables.$Y-$M-$D_$S.nc"' . "\n";
	print $stream_file '		filename_interval="00-01-00_00:00:00"' . "\n";
	print $stream_file '		clobber_mode="truncate">' . "\n";
	print $stream_file '' . "\n";
	print $stream_file '	<stream name="mesh"/>' . "\n";
	print $stream_file '	<var_struct name="tracersSurfaceFlux"/>' . "\n";
	print $stream_file '	<var_array name="tracersSurfaceValue"/>' . "\n";
	print $stream_file '	<var_array name="surfaceVelocity"/>' . "\n";
	print $stream_file '	<var_array name="SSHGradient"/>' . "\n";
	print $stream_file '	<var_array name="vertNonLocalFlux"/>' . "\n";
	print $stream_file '	<var name="surfaceStressMagnitude"/>' . "\n";
	print $stream_file '	<var name="surfaceStress"/>' . "\n";
	print $stream_file '	<var name="surfaceThicknessFlux"/>' . "\n";
	print $stream_file '	<var name="seaIceEnergy"/>' . "\n";
	print $stream_file '	<var name="penetrativeTemperatureFlux"/>' . "\n";
	print $stream_file '	<var name="fractionAbsorbed"/>' . "\n";
	print $stream_file '	<var name="windStressZonal"/>' . "\n";
	print $stream_file '	<var name="windStressMeridional"/>' . "\n";
	print $stream_file '	<var name="latentHeatFlux"/>' . "\n";
	print $stream_file '	<var name="sensibleHeatFlux"/>' . "\n";
	print $stream_file '	<var name="longWaveHeatFluxUp"/>' . "\n";
	print $stream_file '	<var name="longWaveHeatFluxDown"/>' . "\n";
	print $stream_file '	<var name="seaIceHeatFlux"/>' . "\n";
	print $stream_file '	<var name="shortWaveHeatFlux"/>' . "\n";
	print $stream_file '	<var name="evaporationFlux"/>' . "\n";
	print $stream_file '	<var name="seaIceSalinityFlux"/>' . "\n";
	print $stream_file '	<var name="seaIceFreshWaterFlux"/>' . "\n";
	print $stream_file '	<var name="riverRunoffFlux"/>' . "\n";
	print $stream_file '	<var name="iceRunoffFlux"/>' . "\n";
	print $stream_file '	<var name="rainFlux"/>' . "\n";
	print $stream_file '	<var name="snowFlux"/>' . "\n";
	print $stream_file '	<var name="iceFraction"/>' . "\n";
	print $stream_file '	<var name="nAccumulatedCoupled"/>' . "\n";
	print $stream_file '	<var name="thermalExpansionCoeff"/>' . "\n";
	print $stream_file '	<var name="salineContractionCoeff"/>' . "\n";
	print $stream_file '</stream>' . "\n";
	print $stream_file '' . "\n";
	print $stream_file '</streams>' . "\n";
}

exit (0);

<|MERGE_RESOLUTION|>--- conflicted
+++ resolved
@@ -332,55 +332,6 @@
 	print $stream_file '' . "\n";
         print $stream_file '    <var_array name="activeTracerHorizontalAdvectionTendency"/>' . "\n";
         print $stream_file '    <var_array name="activeTracerVerticalAdvectionTendency"/>' . "\n";
-<<<<<<< HEAD
-        print $stream_file '    <var_array name="activeTracerVertMixTendency"/>' . "\n";
-        print $stream_file '    <var_array name="activeTracerSurfaceFluxTendency"/>' . "\n";
-        print $stream_file '    <var_array name="temperatureShortWaveTendency"/>' . "\n";
-        print $stream_file '    <var_array name="activeTracerNonLocalTendency"/>' . "\n";
-        print $stream_file '    <var name="vertTransportVelocityTop"/>' . "\n";
-        print $stream_file '    <var name="vertGMBolusVelocityTop"/>' . "\n";
-        print $stream_file '    <var name="vertAleTransportTop"/>' . "\n";
-        print $stream_file '    <var name="tendSSH"/>' . "\n";
-        print $stream_file '    <var_struct name="tracers"/>' . "\n";
-        print $stream_file '    <var name="layerThickness"/>' . "\n";
-        print $stream_file '    <var name="normalVelocity"/>' . "\n";
-        print $stream_file '    <var name="ssh"/>' . "\n";
-        print $stream_file '    <var name="maxLevelEdgeTop"/>' . "\n";
-        print $stream_file '    <var name="vertCoordMovementWeights"/>' . "\n";
-        print $stream_file '    <var name="edgeMask"/>' . "\n";
-        print $stream_file '    <var name="cellMask"/>' . "\n";
-        print $stream_file '    <var name="vertexMask"/>' . "\n";
-        print $stream_file '    <var name="refZMid"/>' . "\n";
-        print $stream_file '    <var name="refLayerThickness"/>' . "\n";
-        print $stream_file '    <var name="xtime"/>' . "\n";
-        print $stream_file '    <var name="kineticEnergyCell"/>' . "\n";
-        print $stream_file '    <var name="relativeVorticityCell"/>' . "\n";
-        print $stream_file '    <var name="relativeVorticity"/>' . "\n";
-        print $stream_file '    <var name="divergence"/>' . "\n";
-        print $stream_file '    <var name="areaCellGlobal"/>' . "\n";
-        print $stream_file '    <var name="areaEdgeGlobal"/>' . "\n";
-        print $stream_file '    <var name="areaTriangleGlobal"/>' . "\n";
-        print $stream_file '    <var name="volumeCellGlobal"/>' . "\n";
-        print $stream_file '    <var name="volumeEdgeGlobal"/>' . "\n";
-        print $stream_file '    <var name="CFLNumberGlobal"/>' . "\n";
-        print $stream_file '    <var name="BruntVaisalaFreqTop"/>' . "\n";
-        print $stream_file '    <var name="vertVelocityTop"/>' . "\n";
-        print $stream_file '    <var name="velocityZonal"/>' . "\n";
-        print $stream_file '    <var name="velocityMeridional"/>' . "\n";
-        print $stream_file '    <var name="displacedDensity"/>' . "\n";
-        print $stream_file '    <var name="potentialDensity"/>' . "\n";
-        print $stream_file '    <var name="pressure"/>' . "\n";
-        print $stream_file '    <var name="refBottomDepth"/>' . "\n";
-        print $stream_file '    <var name="zMid"/>' . "\n";
-        print $stream_file '    <var name="bottomDepth"/>' . "\n";
-        print $stream_file '    <var name="maxLevelCell"/>' . "\n";
-        print $stream_file '    <var name="maxLevelEdgeTop"/>' . "\n";
-        print $stream_file '    <var name="maxLevelEdgeBot"/>' . "\n";
-        print $stream_file '    <var name="columnIntegratedSpeed"/>' . "\n";
-        print $stream_file '    <var name="landIceFreshwaterFlux"/>' . "\n";
-        print $stream_file '    <var name="landIceHeatFlux"/>' . "\n";
-        print $stream_file '    <var name="heatFluxToLandIce"/>' . "\n";
-=======
 	print $stream_file '    <var_array name="activeTracerVertMixTendency"/>' . "\n";
 	print $stream_file '    <var_array name="activeTracerSurfaceFluxTendency"/>' . "\n";
 	print $stream_file '    <var_array name="temperatureShortWaveTendency"/>' . "\n";
@@ -428,7 +379,6 @@
 	print $stream_file '    <var name="landIceFreshwaterFlux"/>' . "\n";
 	print $stream_file '    <var name="landIceHeatFlux"/>' . "\n";
 	print $stream_file '    <var name="heatFluxToLandIce"/>' . "\n";
->>>>>>> 2b88e31d
         if ( $OCN_BGC eq 'eco_only' || $OCN_BGC eq 'eco_and_dms' || $OCN_BGC eq 'eco_and_macromolecules' || $OCN_BGC eq 'eco_and_dms_and_macromolecules') {
         	print $stream_file '    <var_struct name="ecosysDiagFieldsLevel1"/>' . "\n";
         	print $stream_file '    <var_struct name="ecosysAuxiliary"/>' . "\n";
@@ -642,37 +592,6 @@
 	print $stream_file '<stream name="timeSeriesStatsDailyOutput"' . "\n";
 	print $stream_file '        type="output"' . "\n";
 	print $stream_file '        io_type="' . "$OCN_PIO_TYPENAME" . '"' . "\n";
-<<<<<<< HEAD
-        print $stream_file '        filename_template="mpaso.hist.am.timeSeriesStatsDaily.$Y-$M-$D.nc"' . "\n";
-        print $stream_file '        filename_interval="00-01-00_00:00:00"' . "\n";
-        print $stream_file '        output_interval="00-00-01_00:00:00"' . "\n";
-        print $stream_file '        clobber_mode="truncate"' . "\n";
-        print $stream_file '        packages="timeSeriesStatsDailyAMPKG"' . "\n";
-        print $stream_file '        runtime_format="single_file">' . "\n";
-        print $stream_file '' . "\n";
-        print $stream_file '    <var_array name="tracersSurfaceValue"/>' . "\n";
-        print $stream_file '    <var_array name="surfaceVelocity"/>' . "\n";
-        print $stream_file '    <var_array name="SSHGradient"/>' . "\n";
-        print $stream_file '    <var name="xtime"/>' . "\n";
-        print $stream_file '    <var name="ssh"/>' . "\n";
-        print $stream_file '    <var name="normalVelocity"/>' . "\n";
-        print $stream_file '    <var name="velocityZonal"/>' . "\n";
-        print $stream_file '    <var name="velocityMeridional"/>' . "\n";
-        print $stream_file '    <var name="vertVelocityTop"/>' . "\n";
-        print $stream_file '    <var name="normalTransportVelocity"/>' . "\n";
-        print $stream_file '    <var name="transportVelocityZonal"/>' . "\n";
-        print $stream_file '    <var name="transportVelocityMeridional"/>' . "\n";
-        print $stream_file '    <var name="vertTransportVelocityTop"/>' . "\n";
-        print $stream_file '    <var_array name="activeTracerHorizontalAdvectionTendency"/>' . "\n";
-        print $stream_file '    <var_array name="activeTracerVerticalAdvectionTendency"/>' . "\n";
-        print $stream_file '    <var_array name="activeTracerVertMixTendency"/>' . "\n";
-        print $stream_file '    <var_array name="avgValueWithinOceanLayerRegion"/>' . "\n";
-        print $stream_file '    <var_array name="avgValueWithinOceanVolumeRegion"/>' . "\n";
-        print $stream_file '</stream>' . "\n";
-        print $stream_file '' . "\n";
-        print $stream_file '<stream name="timeSeriesStatsMonthlyOutput"' . "\n";
-        print $stream_file '        type="output"' . "\n";
-=======
 	print $stream_file '        filename_template="mpaso.hist.am.timeSeriesStatsDaily.$Y-$M-$D.nc"' . "\n";
 	print $stream_file '        filename_interval="00-01-00_00:00:00"' . "\n";
 	print $stream_file '        reference_time="01-01-01_00:00:00"' . "\n";
@@ -703,7 +622,6 @@
 	print $stream_file '' . "\n";
 	print $stream_file '<stream name="timeSeriesStatsMonthlyOutput"' . "\n";
 	print $stream_file '        type="output"' . "\n";
->>>>>>> 2b88e31d
         if ( $OCN_GRID =~ m/^oRRS1/ ) {
         	print $stream_file '        io_type="pnetcdf,cdf5"' . "\n";
         } else {
