#! /usr/bin/env perl
use strict;
use Cwd;

if ($#ARGV == -1) {
    die " ERROR mpas-o buildnml: must specify a caseroot input argument";
}
my ($CASEROOT) = @ARGV;
chdir "${CASEROOT}";

<<<<<<< HEAD
my $CIMEROOT            = `./xmlquery  CIMEROOT			-value`;
my $CASEROOT		= `./xmlquery  CASEROOT			-value`;
my $CASEBUILD		= `./xmlquery  CASEBUILD		-value`;
my $SRCROOT		= `./xmlquery  SRCROOT			-value`;
my $OBJROOT		= `./xmlquery  OBJROOT			-value`;
my $COMP_INTERFACE	= `./xmlquery  COMP_INTERFACE		-value`;
my $DIN_LOC_ROOT	= `./xmlquery  DIN_LOC_ROOT		-value`;
my $OCN_GRID		= `./xmlquery  OCN_GRID			-value`;
my $OCN_MASK		= `./xmlquery  MASK_GRID		-value`;
my $OCN_FORCING		= `./xmlquery  MPASO_FORCING		-value`;
my $NTASKS_OCN		= `./xmlquery  NTASKS_OCN		-value`;
#my $NINST_OCN		= `./xmlquery  NINST_OCN		-value`;
my $NINST_OCN = 1; # Change if you want multiple instances... though this isn't coded yet.
my $RUNDIR		= `./xmlquery  RUNDIR			-value`;
my $STREAM_NAME		= 'streams.ocean';
=======
my $CIMEROOT            = `./xmlquery  CIMEROOT         -value`;
my $CASEROOT		= `./xmlquery  CASEROOT		-value`;
my $CASEBUILD		= `./xmlquery  CASEBUILD	-value`;
my $SRCROOT		= `./xmlquery  SRCROOT		-value`;
my $OBJROOT		= `./xmlquery  OBJROOT		-value`;
my $COMP_INTERFACE	= `./xmlquery  COMP_INTERFACE	-value`;
my $DIN_LOC_ROOT	= `./xmlquery  DIN_LOC_ROOT     -value`;
my $OCN_GRID		= `./xmlquery  OCN_GRID		-value`;
my $OCN_MASK		= `./xmlquery  MASK_GRID	-value`;
my $NTASKS_OCN		= `./xmlquery  NTASKS_OCN	-value`;
my $OCN_PIO_TYPENAME	= `./xmlquery  OCN_PIO_TYPENAME	-value`;
#my $NINST_OCN		= `./xmlquery  NINST_OCN		-value`;
my $NINST_OCN = 1; # Change if you want multiple instances... though this isn't coded yet.
my $RUNDIR		= `./xmlquery  RUNDIR		-value`;
my $STREAM_NAME     = 'streams.ocean';
>>>>>>> 51ea5bd2

my @dirs = ("$CIMEROOT/utils/perl5lib");
unshift @INC, @dirs;
require Config::SetupTools;
my $sysmod;

if (! -d "$CASEBUILD/mpas-oconf" ) {
    $sysmod = "mkdir $CASEBUILD/mpas-oconf";
    system($sysmod) == 0 or die "ERROR mpas-o buildnml: $sysmod failed: $?\n";
}

#--------------------------------------------------------------------
# Determine date stamp, from grid names
#--------------------------------------------------------------------

my $grid_date = '';
my $grid_prefix = '';
my $decomp_prefix = '';
my $ic_date = '';
my $ic_prefix = '';
my $restoring_file = '';

if ( $OCN_GRID eq 'oEC60to30' ) {
	$grid_date .= '151031';
	$grid_prefix .= 'oEC60to30';
	$ic_date .= '151031';
	$ic_prefix .= 'oEC60to30';
	$decomp_prefix .= 'mpas-o.graph.info.';
} elsif ( $OCN_GRID eq 'oEC60to30_ICG' ) {
        $grid_date .= '151031';
        $grid_prefix .= 'oEC60to30';
        $ic_date .= '160827';
        $ic_prefix .= 'oEC60to30.restartFrom_eos1b';
        $decomp_prefix .= 'mpas-o.graph.info.';
} elsif ( $OCN_GRID eq 'oEC60to30v3' ) {
        $grid_date .= '161222';
        $grid_prefix .= 'oEC60to30v3';
        $ic_date .= '161222';
        $ic_prefix .= 'oEC60to30v3';
        $decomp_prefix .= 'mpas-o.graph.info.';
        $restoring_file .= 'sss.monthlyClimatology.PHC2_salx_040803.oEC60to30v3.nc';
} elsif ( $OCN_GRID eq 'oEC60to30v3_ICG' ) {
        $grid_date .= '161222';
        $grid_prefix .= 'oEC60to30v3';
        $ic_date .= '170331';
        $ic_prefix .= 'oEC60to30v3.restartFrom_anvil0320';
        $decomp_prefix .= 'mpas-o.graph.info.';
} elsif ( $OCN_GRID eq 'oEC60to30wLI' ) {
        $grid_date .= '160830';
        $grid_prefix .= 'oEC60to30wLI';
        $ic_date .= '160830';
        $ic_prefix .= 'oEC60to30wLI';
        $decomp_prefix .= 'mpas-o.graph.info.';
} elsif ( $OCN_GRID eq 'oQU240' ) {
	$grid_date .= '151209';
	$grid_prefix .= 'ocean.QU.240km';
	$ic_date .= '151209';
	$ic_prefix .= 'ocean.QU.240km';
	$decomp_prefix .= 'mpas-o.graph.info.';
} elsif ( $OCN_GRID eq 'oQU240wLI' ) {
        $grid_date .= '160929';
        $grid_prefix .= 'ocean.QU.240wLI';
        $ic_date .= '160929';
        $ic_prefix .= 'ocean.QU.240wLI';
        $decomp_prefix .= 'mpas-o.graph.info.';
} elsif ( $OCN_GRID eq 'oQU120' ) {
	$grid_date .= '160318';
 	$grid_prefix .= 'ocean.QU.120km';
	$ic_date .= '160318';
 	$ic_prefix .= 'ocean.QU.120km';
	$decomp_prefix .= 'mpas-o.graph.info.';
} elsif ( $OCN_GRID eq 'mpas120' ) {
	$grid_date .= '151031';
	$grid_prefix .= 'ocean120km';
	$ic_date .= '151031';
	$ic_prefix .= 'ocean120km';
	$decomp_prefix .= 'mpas-o.graph.info.';
} elsif ( $OCN_GRID eq 'oRRS30to10' ) {
	$grid_date .= '151031';
	$grid_prefix .= 'ocean.RRS.30-10km';
	$ic_date .= '151031';
	$ic_prefix .= 'ocean.RRS.30-10km';
        $decomp_prefix .= 'mpas-o.graph.info.';
} elsif ( $OCN_GRID eq 'oRRS30to10v3' ) {
	$grid_date .= '161221';
	$grid_prefix .= 'oRRS30to10v3';
	$ic_date .= '161221';
	$ic_prefix .= 'oRRS30to10v3';
        $decomp_prefix .= 'mpas-o.graph.info.';
} elsif ( $OCN_GRID eq 'oRRS30to10wLI' ) {
        $grid_date .= '160930';
        $grid_prefix .= 'ocean.RRS30to10wLI';
        $ic_date .= '160930';
        $ic_prefix .= 'ocean.RRS30to10wLI';
        $decomp_prefix .= 'mpas-o.graph.info.';
} elsif ( $OCN_GRID eq 'oRRS18to6' ) {
	$grid_date .= '160830';
	$grid_prefix .= 'ocean.RRS.18-6km';
	$ic_date .= '160830';
	$ic_prefix .= 'ocean.RRS.18-6km';
	$decomp_prefix .= 'mpas-o.graph.info.';
} elsif ( $OCN_GRID eq 'oRRS18to6v3' ) {
	$grid_date .= '170111';
	$grid_prefix .= 'oRRS18to6v3';
	$ic_date .= '170111';
	$ic_prefix .= 'oRRS18to6v3';
	$decomp_prefix .= 'mpas-o.graph.info.';
	$restoring_file .= 'sss.monthlyClimatology.PHC2_salx_040803.oRRS18to6v3.nc';
} elsif ( $OCN_GRID eq 'oRRS18to6v3_ICG' ) {
	$grid_date .= '170111';
	$grid_prefix .= 'oRRS18to6v3';
	$ic_date .= '170321';
	$ic_prefix .= 'oRRS18to6v3.restartFrom_titan0228';
	$decomp_prefix .= 'mpas-o.graph.info.';
} elsif ( $OCN_GRID eq 'oRRS15to5' ) {
	$grid_date .= '151209';
	$grid_prefix .= 'ocean.RRS.15-5km';
	$ic_date .= '151209';
	$ic_prefix .= 'ocean.RRS.15-5km';
	$decomp_prefix .= 'mpas-o.graph.info.';
}

chdir "$CASEBUILD/mpas-oconf";

#--------------------------------------------------------------------
# Set OCN_FORCING = core_forced_restoring if restoring file is available
#--------------------------------------------------------------------
if ($OCN_FORCING eq 'core_forced') {
	if ($restoring_file ne '') {
		$OCN_FORCING = 'core_forced_restoring';
	} else {
		print "WARNING: Should be running with salinity restoring on!\n";
		print "         But no file available for this grid.\n";
	}
}

#--------------------------------------------------------------------
# Generate input data file
#--------------------------------------------------------------------

open(my $input_list, "+>", "$CASEBUILD/mpas-o.input_data_list");
print $input_list "mesh = $DIN_LOC_ROOT/ocn/mpas-o/$OCN_MASK/$grid_prefix.$grid_date.nc\n";
print $input_list "ic = $DIN_LOC_ROOT/ocn/mpas-o/$OCN_MASK/$ic_prefix.$ic_date.nc\n";
if ( $OCN_FORCING eq 'core_forced_restoring' ) {
	print $input_list "sss = $DIN_LOC_ROOT/ocn/mpas-o/$OCN_MASK/$restoring_file\n";
}
#print $input_list "full_graph = $DIN_LOC_ROOT/ocn/mpas-o/$OCN_MASK/$decomp_prefix$grid_date\n";
print $input_list "graph$NTASKS_OCN = $DIN_LOC_ROOT/ocn/mpas-o/$OCN_MASK/$decomp_prefix$grid_date.part.$NTASKS_OCN\n";
close($input_list);

#--------------------------------------------------------------------
# Invoke mpas build-namelist - output will go in $CASEBUILD/mpas-oconf
#--------------------------------------------------------------------

my $inst_string;
my $inst_counter = 1;
while ($inst_counter <= $NINST_OCN) {

    # -----------------------------------------------------
    # determine instance string 
    # -----------------------------------------------------

    $inst_string = "";       
    if ($NINST_OCN > 1) {
		$inst_string = `printf _%04d $inst_counter`;

		# If multi-instance case does not have restart file, use single-case restart
		# for each instance
		if ( (! -e "$RUNDIR/rpointer.ocn${inst_string}") && (-e "$RUNDIR/rpointer.ocn") ) {
				$sysmod = "cp -v $RUNDIR/rpointer.ocn $RUNDIR/rpointer.ocn${inst_string}";
				system($sysmod) == 0 or die "ERROR mpas-o buildnml: $sysmod failed: $?\n";
		}
    }

    # -----------------------------------------------------
    # create mpas-oconf/cesm_namelist
    # -----------------------------------------------------

    SetupTools::create_namelist_infile("$CASEROOT", 
				       "$CASEROOT/user_nl_mpaso${inst_string}", 
				       "$CASEBUILD/mpas-oconf/cesm_namelist"); 

    # -----------------------------------------------------
    # call build-namelist- output will go in $CASEBUILD/mpas-oconf/mpas-o_in
    # -----------------------------------------------------

    #$sysmod = "$SRCROOT/components/mpas-o/bld/build-namelist";
    #$sysmod = "$sysmod -infile $CASEBUILD/mpas-oconf/cesm_namelist";
    #$sysmod = "$sysmod -inputdata $CASEBUILD/mpas-o.input_data_list";
    #$sysmod = "$sysmod -rundir $RUNDIR";
    #$sysmod = "$sysmod -caseroot $CASEROOT";
    #$sysmod = "$sysmod -cimeroot $CIMEROOT";
    #$sysmod = "$sysmod -inst_string \"$inst_string\"";
    #$sysmod = "$sysmod -namelist \"\&cice $CICE_NAMELIST_OPTS\/\" ";
    #$sysmod = "$sysmod -config config_cache.xml";

    $sysmod =  "$SRCROOT/components/mpas-o/bld/build-namelist";
	$sysmod .= " -infile $CASEBUILD/mpas-oconf/cesm_namelist";
	$sysmod .= " -caseroot $CASEROOT";
	$sysmod .= " -casebuild $CASEBUILD";
	$sysmod .= " -cimeroot $CIMEROOT";
	$sysmod .= " -inst_string '$inst_string'";
	$sysmod .= " -date_stamp '$grid_date'";
	$sysmod .= " -ocn_grid '$OCN_MASK'";
	$sysmod .= " -ocn_forcing '$OCN_FORCING'";
    # pass in OCN_MASK for now as a short-cut for the grid
    # at some point, we may want to pass both -- but for now this is simpler

    system($sysmod) == 0 or die "ERROR mpas-o buildnml: $sysmod failed: $?\n";

    # -----------------------------------------------------
    # Copy resolved namelist to $RUNDIR
    # -----------------------------------------------------

    my $default_in_filename = "mpas-o_in";
    my $in_filename = "${default_in_filename}${inst_string}";
    if ( -d ${RUNDIR} ) {
	$sysmod = "cp $CASEBUILD/mpas-oconf/mpas-o_in ${RUNDIR}/$in_filename";
	system($sysmod) == 0 or die "ERROR mpas-o buildnml: $sysmod failed: $?\n";
    }

    # -----------------------------------------------------
    # increment instance counter
    # -----------------------------------------------------

    $inst_counter = $inst_counter + 1;
}

# Write streams file if there isn't one in SourceMods

if ( -e "$CASEROOT/SourceMods/src.mpaso/$STREAM_NAME" ) {
	$sysmod = "cp $CASEROOT/SourceMods/src.mpaso/$STREAM_NAME $RUNDIR/$STREAM_NAME";
	system($sysmod) == 0 or die "ERROR mpas-o buildnml: $sysmod fails: $?\n";
} else {
	open(my $stream_file, "+>", "$RUNDIR/$STREAM_NAME");
	print $stream_file '<streams>' . "\n";
	print $stream_file '' . "\n";
	print $stream_file '<immutable_stream name="mesh"' . "\n";
	print $stream_file '                  type="none"' . "\n";
	if ( $OCN_GRID =~ m/^oRRS1/ ) {
		print $stream_file '                  io_type="pnetcdf,cdf5"' . "\n";
	} else {
		print $stream_file '                  io_type="' . "$OCN_PIO_TYPENAME" . '"' . "\n";
        }
	print $stream_file "                  filename_template=" . '"'
					. "$DIN_LOC_ROOT/ocn/mpas-o/$OCN_MASK/$grid_prefix.$grid_date.nc"
					. '"' . "\n";
	print $stream_file '/>' . "\n";
	print $stream_file '<immutable_stream name="input"' . "\n";
	print $stream_file '                  type="input"' . "\n";
	if ( $OCN_GRID =~ m/^oRRS1/ ) {
		print $stream_file '                  io_type="pnetcdf,cdf5"' . "\n";
	} else {
		print $stream_file '                  io_type="' . "$OCN_PIO_TYPENAME" . '"' . "\n";
        }
	print $stream_file '                  input_interval="initial_only"' . "\n";
	print $stream_file "                  filename_template=" . '"'
					. "$DIN_LOC_ROOT/ocn/mpas-o/$OCN_MASK/$ic_prefix.$ic_date.nc"
					. '"' . "\n";
	print $stream_file '/>' . "\n";
	print $stream_file '' . "\n";
	print $stream_file '<!--' . "\n";
	print $stream_file 'The restart stream is actually controlled via the coupler.' . "\n";
	print $stream_file 'Changing output_interval here will not have any affect on' . "\n";
	print $stream_file 'the frequency restart files are written.' . "\n";
	print $stream_file '' . "\n";
	print $stream_file 'Changing the output_interval could cause loss of data.' . "\n";
	print $stream_file '' . "\n";
	print $stream_file 'The output_interval is set to 1 second to ensure each restart frame has a' . "\n";
	print $stream_file 'unique file.' . "\n";
	print $stream_file '-->' . "\n";
	print $stream_file '<immutable_stream name="restart"' . "\n";
	print $stream_file '				  type="input;output"' . "\n";
	if ( $OCN_GRID =~ m/^oRRS1/ ) {
		print $stream_file '				  io_type="pnetcdf,cdf5"' . "\n";
	} else {
		print $stream_file '				  io_type="' . "$OCN_PIO_TYPENAME" . '"' . "\n";
        }
	print $stream_file '				  filename_template="mpaso.rst.$Y-$M-$D_$S.nc"' . "\n";
	print $stream_file '				  filename_interval="output_interval"' . "\n";
	print $stream_file '				  clobber_mode="truncate"' . "\n";
	print $stream_file '				  input_interval="initial_only"' . "\n";
	print $stream_file '				  output_interval="00-00-00_00:00:01"/>' . "\n";
	print $stream_file '' . "\n";
	print $stream_file '<!--' . "\n";
	print $stream_file 'output is the main history output stream. You can add auxiliary streams to' . "\n";
	print $stream_file 'this stream to include more fields.' . "\n";
	print $stream_file '-->' . "\n";
	print $stream_file '' . "\n";
	print $stream_file '<stream name="output"' . "\n";
	print $stream_file '		type="output"' . "\n";
	if ( $OCN_GRID =~ m/^oRRS1/ ) {
		print $stream_file '		io_type="pnetcdf,cdf5"' . "\n";
	} else {
		print $stream_file '		io_type="' . "$OCN_PIO_TYPENAME" . '"' . "\n";
        }
	print $stream_file '		filename_template="mpaso.hist.$Y-$M-$D_$S.nc"' . "\n";
	print $stream_file '		filename_interval="01-00-00_00:00:00"' . "\n";
	print $stream_file '		clobber_mode="truncate"' . "\n";
	print $stream_file '		output_interval="00-01-00_00:00:00">' . "\n";
	print $stream_file '' . "\n";
	print $stream_file '	<stream name="mesh"/>' . "\n";
	print $stream_file '	<var_struct name="tracers"/>' . "\n";
	print $stream_file '	<var name="layerThickness"/>' . "\n";
	print $stream_file '	<var name="ssh"/>' . "\n";
	print $stream_file '	<var name="maxLevelEdgeTop"/>' . "\n";
	print $stream_file '	<var name="vertCoordMovementWeights"/>' . "\n";
	print $stream_file '	<var name="edgeMask"/>' . "\n";
	print $stream_file '	<var name="vertexMask"/>' . "\n";
	print $stream_file '	<var name="cellMask"/>' . "\n";
	print $stream_file '	<var name="refZMid"/>' . "\n";
	print $stream_file '	<var name="refLayerThickness"/>' . "\n";
	print $stream_file '	<var name="xtime"/>' . "\n";
	print $stream_file '	<var name="zMid"/>' . "\n";
	print $stream_file '	<var name="zTop"/>' . "\n";
	print $stream_file '	<var name="kineticEnergyCell"/>' . "\n";
	print $stream_file '	<var name="relativeVorticityCell"/>' . "\n";
	print $stream_file '	<var name="areaCellGlobal"/>' . "\n";
	print $stream_file '	<var name="areaEdgeGlobal"/>' . "\n";
	print $stream_file '	<var name="areaTriangleGlobal"/>' . "\n";
	print $stream_file '	<var name="volumeCellGlobal"/>' . "\n";
	print $stream_file '	<var name="volumeEdgeGlobal"/>' . "\n";
	print $stream_file '	<var name="CFLNumberGlobal"/>' . "\n";
	print $stream_file '	<var name="normalVelocity"/>' . "\n";
	print $stream_file '	<var name="velocityZonal"/>' . "\n";
	print $stream_file '	<var name="velocityMeridional"/>' . "\n";
	print $stream_file '	<var name="displacedDensity"/>' . "\n";
	print $stream_file '	<var name="potentialDensity"/>' . "\n";
	print $stream_file '	<var name="boundaryLayerDepth"/>' . "\n";
	print $stream_file '	<var name="boundaryLayerDepthEdge"/>' . "\n";
	print $stream_file '	<var name="indexBoundaryLayerDepth"/>' . "\n";
	print $stream_file '	<var name="indexSurfaceLayerDepth"/>' . "\n";
	print $stream_file '	<var name="surfaceFrictionVelocity"/>' . "\n";
	print $stream_file '	<var name="surfaceBuoyancyForcing"/>' . "\n";
	print $stream_file '	<var name="atmosphericPressure"/>' . "\n";
	print $stream_file '	<var name="seaIcePressure"/>' . "\n";
	print $stream_file '	<var name="frazilLayerThicknessTendency"/>' . "\n";
	print $stream_file '	<var_struct name="tracersSurfaceFlux"/>' . "\n";
	print $stream_file '	<var name="surfaceStressMagnitude"/>' . "\n";
	print $stream_file '	<var name="surfaceStress"/>' . "\n";
	print $stream_file '	<var name="surfaceThicknessFlux"/>' . "\n";
	print $stream_file '	<var name="seaIceEnergy"/>' . "\n";
	print $stream_file '	<var name="windStressZonal"/>' . "\n";
	print $stream_file '	<var name="windStressMeridional"/>' . "\n";
	print $stream_file '	<var name="latentHeatFlux"/>' . "\n";
	print $stream_file '	<var name="sensibleHeatFlux"/>' . "\n";
	print $stream_file '	<var name="longWaveHeatFluxUp"/>' . "\n";
	print $stream_file '	<var name="longWaveHeatFluxDown"/>' . "\n";
	print $stream_file '	<var name="seaIceHeatFlux"/>' . "\n";
	print $stream_file '	<var name="shortWaveHeatFlux"/>' . "\n";
	print $stream_file '	<var name="evaporationFlux"/>' . "\n";
	print $stream_file '	<var name="seaIceSalinityFlux"/>' . "\n";
	print $stream_file '	<var name="seaIceFreshWaterFlux"/>' . "\n";
	print $stream_file '	<var name="riverRunoffFlux"/>' . "\n";
	print $stream_file '	<var name="iceRunoffFlux"/>' . "\n";
	print $stream_file '	<var name="rainFlux"/>' . "\n";
	print $stream_file '	<var name="snowFlux"/>' . "\n";
	print $stream_file '	<var name="iceFraction"/>' . "\n";
	print $stream_file '    <var name="BruntVaisalaFreqTop"/>' . "\n";
	print $stream_file '    <var name="vertViscTopOfCell"/>' . "\n";
	print $stream_file '    <var name="RiTopOfCell"/>' . "\n";
	print $stream_file '    <var name="vertNonLocalFlux"/>' . "\n";
	print $stream_file '    <var name="bulkRichardsonNumber"/>' . "\n";
	print $stream_file '    <var name="bulkRichardsonNumberBuoy"/>' . "\n";
	print $stream_file '' . "\n";
	print $stream_file '</stream>' . "\n";
	print $stream_file '' . "\n";
	print $stream_file '<!--' . "\n";
	print $stream_file 'Block debugging stream produces a file per core where errors have occured.' . "\n";
	print $stream_file '-->' . "\n";
	print $stream_file '' . "\n";
	print $stream_file '<stream name="block_debug_output"' . "\n";
	print $stream_file '		type="output"' . "\n";
	print $stream_file '		io_type="' . "$OCN_PIO_TYPENAME" . '"' . "\n";
	print $stream_file '		filename_template="mpaso.output_debug_block_$B.nc"' . "\n";
	print $stream_file '		filename_interval="1000-00-00_00:00:00"' . "\n";
	print $stream_file '		clobber_mode="truncate"' . "\n";
	print $stream_file '		output_interval="1000-00-00_00:00:00">' . "\n";
	print $stream_file '' . "\n";
	print $stream_file '	<stream name="mesh"/>' . "\n";
	print $stream_file '	<var name="xtime"/>' . "\n";
	print $stream_file '	<var_struct name="tracers"/>' . "\n";
	print $stream_file '	<var name="layerThickness"/>' . "\n";
	print $stream_file '	<var name="normalVelocity"/>' . "\n";
	print $stream_file '	<var name="ssh"/>' . "\n";
	print $stream_file '' . "\n";
	print $stream_file '</stream>' . "\n";
	print $stream_file '' . "\n";
	print $stream_file '<!--' . "\n";
	print $stream_file 'Streams between this line and the auxiliary stream line below are analysis member streams.' . "\n";
	print $stream_file 'They can be used to perform online analysis of the simulation and control the output of' . "\n";
	print $stream_file 'the analysis data.' . "\n";
	print $stream_file '-->' . "\n";
	print $stream_file '' . "\n";
        if ($OCN_FORCING eq 'core_forced_restoring') {
		print $stream_file '<stream name="surface_salinity_monthly_data"' . "\n";
		print $stream_file '       type="input"' . "\n";
		print $stream_file "       filename_template=" . '"'
						. "$DIN_LOC_ROOT/ocn/mpas-o/$OCN_MASK/$restoring_file"
						. '"' . "\n";
		print $stream_file '       input_interval="none"' . "\n";
		print $stream_file '       packages="activeTracersBulkRestoringPKG">' . "\n";
		print $stream_file '' . "\n";
		print $stream_file '       <var name="xtime"/>' . "\n";
		print $stream_file '       <var name="surfaceSalinityMonthlyClimatologyValue"/>' . "\n";
		print $stream_file '</stream>' . "\n";
		print $stream_file '' . "\n";
        }
	print $stream_file '<stream name="globalStatsOutput"' . "\n";
	print $stream_file '        type="output"' . "\n";
	print $stream_file '        io_type="netcdf"' . "\n";
	print $stream_file '        filename_template="mpaso.hist.am.globalStats.$Y-$M-$D.nc"' . "\n";
	print $stream_file '        filename_interval="00-01-00_00:00:00"' . "\n";
	print $stream_file '        output_interval="00-00-01_00:00:00"' . "\n";
	print $stream_file '        clobber_mode="truncate"' . "\n";
	print $stream_file '        packages="globalStatsAMPKG">' . "\n";
	print $stream_file '' . "\n";
	print $stream_file '    <var name="xtime"/>' . "\n";
	print $stream_file '    <var name="daysSinceStartOfSim"/>' . "\n";
	print $stream_file '    <var_array name="minGlobalStats"/>' . "\n";
	print $stream_file '    <var_array name="maxGlobalStats"/>' . "\n";
	print $stream_file '    <var_array name="sumGlobalStats"/>' . "\n";
	print $stream_file '    <var_array name="rmsGlobalStats"/>' . "\n";
	print $stream_file '    <var_array name="avgGlobalStats"/>' . "\n";
	print $stream_file '    <var_array name="vertSumMinGlobalStats"/>' . "\n";
	print $stream_file '    <var_array name="vertSumMaxGlobalStats"/>' . "\n";
	print $stream_file '</stream>' . "\n";
	print $stream_file '' . "\n";
	print $stream_file '<stream name="surfaceAreaWeightedAveragesOutput"' . "\n";
	print $stream_file '        type="output"' . "\n";
	print $stream_file '        io_type="netcdf"' . "\n";
	print $stream_file '        filename_template="mpaso.hist.am.surfaceAreaWeightedAverages.$Y-$M-$D.nc"' . "\n";
	print $stream_file '        filename_interval="00-01-00_00:00:00"' . "\n";
	print $stream_file '        output_interval="00-01-00_00:00:00"' . "\n";
	print $stream_file '        clobber_mode="truncate"' . "\n";
	print $stream_file '        packages="surfaceAreaWeightedAveragesAMPKG">' . "\n";
	print $stream_file '' . "\n";
	print $stream_file '    <var name="xtime"/>' . "\n";
	print $stream_file '    <var name="daysSinceStartOfSim"/>' . "\n";
	print $stream_file '    <var_array name="minValueWithinOceanRegion"/>' . "\n";
	print $stream_file '    <var_array name="maxValueWithinOceanRegion"/>' . "\n";
	print $stream_file '    <var_array name="avgValueWithinOceanRegion"/>' . "\n";
	print $stream_file '</stream>' . "\n";
	print $stream_file '' . "\n";
	print $stream_file '<stream name="waterMassCensusOutput"' . "\n";
	print $stream_file '        type="output"' . "\n";
	print $stream_file '        io_type="' . "$OCN_PIO_TYPENAME" . '"' . "\n";
	print $stream_file '        filename_template="mpaso.hist.am.waterMassCensus.$Y-$M-$D.nc"' . "\n";
	print $stream_file '        filename_interval="00-01-00_00:00:00"' . "\n";
	print $stream_file '        output_interval="00-01-00_00:00:00"' . "\n";
	print $stream_file '        clobber_mode="truncate"' . "\n";
	print $stream_file '        packages="waterMassCensusAMPKG">' . "\n";
	print $stream_file '' . "\n";
	print $stream_file '    <var name="xtime"/>' . "\n";
	print $stream_file '    <var name="daysSinceStartOfSim"/>' . "\n";
	print $stream_file '    <var_array name="waterMassCensusTemperatureValues"/>' . "\n";
	print $stream_file '    <var_array name="waterMassCensusSalinityValues"/>' . "\n";
	print $stream_file '    <var_array name="waterMassFractionalDistribution"/>' . "\n";
	print $stream_file '    <var_array name="potentialDensityOfTSDiagram"/>' . "\n";
	print $stream_file '    <var_array name="zPositionOfTSDiagram"/>' . "\n";
	print $stream_file '</stream>' . "\n";
	print $stream_file '' . "\n";
	print $stream_file '<stream name="layerVolumeWeightedAverageOutput"' . "\n";
	print $stream_file '        type="output"' . "\n";
	print $stream_file '        io_type="' . "$OCN_PIO_TYPENAME" . '"' . "\n";
	print $stream_file '        filename_template="mpaso.hist.am.layerVolumeWeightedAverage.$Y-$M-$D.nc"' . "\n";
	print $stream_file '        filename_interval="00-01-00_00:00:00"' . "\n";
	print $stream_file '        output_interval="00-01-00_00:00:00"' . "\n";
	print $stream_file '        clobber_mode="truncate"' . "\n";
	print $stream_file '        packages="layerVolumeWeightedAverageAMPKG">' . "\n";
	print $stream_file '' . "\n";
	print $stream_file '    <var name="xtime"/>' . "\n";
	print $stream_file '    <var name="daysSinceStartOfSim"/>' . "\n";
	print $stream_file '    <var_array name="minValueWithinOceanLayerRegion"/>' . "\n";
	print $stream_file '    <var_array name="maxValueWithinOceanLayerRegion"/>' . "\n";
	print $stream_file '    <var_array name="avgValueWithinOceanLayerRegion"/>' . "\n";
	print $stream_file '    <var_array name="minValueWithinOceanVolumeRegion"/>' . "\n";
	print $stream_file '    <var_array name="maxValueWithinOceanVolumeRegion"/>' . "\n";
	print $stream_file '    <var_array name="avgValueWithinOceanVolumeRegion"/>' . "\n";
	print $stream_file '</stream>' . "\n";
	print $stream_file '' . "\n";
	print $stream_file '<stream name="zonalMeanOutput"' . "\n";
	print $stream_file '        type="output"' . "\n";
	print $stream_file '        io_type="' . "$OCN_PIO_TYPENAME" . '"' . "\n";
	print $stream_file '        filename_template="mpaso.hist.am.zonalMeans.$Y-$M-$D.nc"' . "\n";
	print $stream_file '        filename_interval="00-01-00_00:00:00"' . "\n";
	print $stream_file '        output_interval="00-01-00_10:00:00"' . "\n";
	print $stream_file '        ulobber_mode="truncate"' . "\n";
	print $stream_file '        packages="zonalMeanAMPKG">' . "\n";
	print $stream_file '' . "\n";
	print $stream_file '    <var name="xtime"/>' . "\n";
	print $stream_file '    <var name="daysSinceStartOfSim"/>' . "\n";
	print $stream_file '    <var_array name="tracersZonalMean"/>' . "\n";
	print $stream_file '    <var name="binCenterZonalMean"/>' . "\n";
	print $stream_file '    <var name="binBoundaryZonalMean"/>' . "\n";
	print $stream_file '    <var name="velocityZonalZonalMean"/>' . "\n";
	print $stream_file '    <var name="velocityMeridionalZonalMean"/>' . "\n";
	print $stream_file '    <var name="refZMid"/>' . "\n";
	print $stream_file '    <var name="refBottomDepth"/>' . "\n";
	print $stream_file '</stream>' . "\n";
	print $stream_file '' . "\n";
	print $stream_file '<stream name="okuboWeissOutput"' . "\n";
	print $stream_file '        type="output"' . "\n";
	print $stream_file '        io_type="' . "$OCN_PIO_TYPENAME" . '"' . "\n";
	print $stream_file '        filename_template="mpaso.hist.am.okuboWeiss.$Y.nc"' . "\n";
	print $stream_file '        filename_interval="01-00-00_00:00:00"' . "\n";
	print $stream_file '        output_interval="00-00-05_00:00:00"' . "\n";
	print $stream_file '        clobber_mode="truncate"' . "\n";
	print $stream_file '        packages="okuboWeissAMPKG">' . "\n";
	print $stream_file '' . "\n";
	print $stream_file '    <var name="xtime"/>' . "\n";
	print $stream_file '    <var name="daysSinceStartOfSim"/>' . "\n";
	print $stream_file '    <stream name="mesh"/>' . "\n";
	print $stream_file '    <var name="okuboWeiss"/>' . "\n";
	print $stream_file '    <var name="vorticity"/>' . "\n";
	print $stream_file '    <var name="eddyID"/>' . "\n";
	print $stream_file '</stream>' . "\n";
	print $stream_file '' . "\n";
	print $stream_file '<stream name="meridionalHeatTransportOutput"' . "\n";
	print $stream_file '        type="output"' . "\n";
	print $stream_file '        io_type="' . "$OCN_PIO_TYPENAME" . '"' . "\n";
	print $stream_file '        filename_template="mpaso.hist.am.meridionalHeatTransport.$Y-$M-$D.nc"' . "\n";
	print $stream_file '        filename_interval="00-01-00_00:00:00"' . "\n";
	print $stream_file '        output_interval="00-01-00_00:00:00"' . "\n";
	print $stream_file '        clobber_mode="truncate"' . "\n";
	print $stream_file '        packages="meridionalHeatTransportAMPKG">' . "\n";
	print $stream_file '' . "\n";
	print $stream_file '    <var name="xtime"/>' . "\n";
	print $stream_file '    <var name="daysSinceStartOfSim"/>' . "\n";
	print $stream_file '    <var name="binBoundaryMerHeatTrans"/>' . "\n";
	print $stream_file '    <var name="meridionalHeatTransportLatZ"/>' . "\n";
	print $stream_file '    <var name="meridionalHeatTransportLat"/>' . "\n";
	print $stream_file '    <var name="refZMid"/>' . "\n";
	print $stream_file '    <var name="refBottomDepth"/>' . "\n";
	print $stream_file '</stream>' . "\n";
	print $stream_file '' . "\n";
	print $stream_file '<stream name="testComputeIntervalOutput"' . "\n";
	print $stream_file '        type="output"' . "\n";
	print $stream_file '        io_type="' . "$OCN_PIO_TYPENAME" . '"' . "\n";
	print $stream_file '        filename_template="mpaso.hist.am.testComputeInterval.$Y-$M-$D.nc"' . "\n";
	print $stream_file '        filename_interval="00-01-00_00:00:00"' . "\n";
	print $stream_file '        output_interval="00-00-01_00:00:00"' . "\n";
	print $stream_file '        clobber_mode="truncate"' . "\n";
	print $stream_file '        packages="testComputeIntervalAMPKG">' . "\n";
	print $stream_file '' . "\n";
	print $stream_file '    <var name="xtime"/>' . "\n";
	print $stream_file '    <var name="testComputeIntervalCounter"/>' . "\n";
	print $stream_file '</stream>' . "\n";
	print $stream_file '' . "\n";
	print $stream_file '<stream name="highFrequencyOutput"' . "\n";
	print $stream_file '        type="output"' . "\n";
	print $stream_file '        io_type="' . "$OCN_PIO_TYPENAME" . '"' . "\n";
	print $stream_file '        filename_template="mpaso.hist.am.highFrequencyOutput.$Y-$M-$D_$h.$m.$s.nc"' . "\n";
	print $stream_file '        filename_interval="01-00-00_00:00:00"' . "\n";
	print $stream_file '        output_interval="00-00-05_00:00:00"' . "\n";
	print $stream_file '        clobber_mode="truncate"' . "\n";
	print $stream_file '        packages="highFrequencyOutputAMPKG">' . "\n";
	print $stream_file '' . "\n";
	print $stream_file '    <var name="xtime"/>' . "\n";
	print $stream_file '    <var name="daysSinceStartOfSim"/>' . "\n";
	print $stream_file '    <var_array name="activeTracersAtSurface"/>' . "\n";
	print $stream_file '    <var name="kineticEnergyAtSurface"/>' . "\n";
	print $stream_file '    <var name="kineticEnergyAt100m"/>' . "\n";
	print $stream_file '    <var name="relativeVorticityAt100m"/>' . "\n";
	print $stream_file '</stream>' . "\n";
	print $stream_file '' . "\n";
	print $stream_file '<stream name="timeFiltersOutput"' . "\n";
	print $stream_file '        type="output"' . "\n";
	print $stream_file '        io_type="' . "$OCN_PIO_TYPENAME" . '"' . "\n";
	print $stream_file '        filename_template="mpaso.hist.am.timeFilters.$Y-$M-$D.nc"' . "\n";
	print $stream_file '        filename_interval="00-01-00_00:00:00"' . "\n";
	print $stream_file '        output_interval="00-00-01_00:00:00"' . "\n";
	print $stream_file '        clobber_mode="truncate"' . "\n";
	print $stream_file '        packages="timeFiltersAMPKG">' . "\n";
	print $stream_file '' . "\n";
	print $stream_file '    <var name="xtime"/>' . "\n";
	print $stream_file '    <var name="daysSinceStartOfSim"/>' . "\n";
	print $stream_file '    <var name="normalVelocityLowPass"/>' . "\n";
	print $stream_file '    <var name="normalVelocityHighPass"/>' . "\n";
	print $stream_file '    <var name="normalVelocityFilterTest"/>' . "\n";
	print $stream_file '</stream>' . "\n";
	print $stream_file '' . "\n";
	print $stream_file '<stream name="timeFiltersRestart"' . "\n";
	print $stream_file '        type="input;output"' . "\n";
	print $stream_file '        io_type="' . "$OCN_PIO_TYPENAME" . '"' . "\n";
	print $stream_file '        filename_template="mpaso.rst.am.timeFiltersRestart.$Y-$M-$D_$h.nc"' . "\n";
	print $stream_file '        filename_interval="01-00-00_00:00:00"' . "\n";
	print $stream_file '        clobber_mode="truncate"' . "\n";
	print $stream_file '        packages="timeFiltersAMPKG"' . "\n";
	print $stream_file '        input_interval="initial_only"' . "\n";
	print $stream_file '        output_interval="stream:restart:output_interval">' . "\n";
	print $stream_file '' . "\n";
	print $stream_file '    <var name="xtime"/>' . "\n";
	print $stream_file '    <var name="normalVelocityLowPass"/>' . "\n";
	print $stream_file '    <var name="normalVelocityHighPass"/>' . "\n";
	print $stream_file '    <var name="normalVelocityFilterTest"/>' . "\n";
	print $stream_file '</stream>' . "\n";
	print $stream_file '' . "\n";
	print $stream_file '<stream name="eliassenPalmOutput"' . "\n";
	print $stream_file '        type="output"' . "\n";
        if ( $OCN_GRID =~ m/^oRRS1/ ) {
                print $stream_file '        io_type="pnetcdf,cdf5"' . "\n";
        } else {
		print $stream_file '        io_type="' . "$OCN_PIO_TYPENAME" . '"' . "\n";
        }
	print $stream_file '        filename_template="mpaso.hist.am.eliassenPalm.$Y-$M-$D.nc"' . "\n";
	print $stream_file '        filename_interval="00-01-00_00:00:00"' . "\n";
	print $stream_file '        output_interval="00-00-01_00:00:00"' . "\n";
	print $stream_file '        clobber_mode="truncate"' . "\n";
	print $stream_file '        packages="eliassenPalmAMPKG">' . "\n";
	print $stream_file '' . "\n";
	print $stream_file '    <var name="xtime"/>' . "\n";
	print $stream_file '    <var name="daysSinceStartOfSim"/>' . "\n";
	print $stream_file '    <var name="potentialDensityMidRef"/>' . "\n";
	print $stream_file '    <var name="potentialDensityTopRef"/>' . "\n";
	print $stream_file '    <var name="nSamplesEA"/>' . "\n";
	print $stream_file '    <var name="buoyancyMaskEA"/>' . "\n";
	print $stream_file '    <var name="sigmaEA"/>' . "\n";
	print $stream_file '    <var name="heightMidBuoyCoorEA"/>' . "\n";
	print $stream_file '    <var name="heightMidBuoyCoorSqEA"/>' . "\n";
	print $stream_file '    <var name="montgPotBuoyCoorEA"/>' . "\n";
	print $stream_file '    <var name="montgPotGradZonalEA"/>' . "\n";
	print $stream_file '    <var name="montgPotGradMeridEA"/>' . "\n";
	print $stream_file '    <var name="heightMGradZonalEA"/>' . "\n";
	print $stream_file '    <var name="heightMGradMeridEA"/>' . "\n";
	print $stream_file '    <var name="uusigmaEA"/>' . "\n";
	print $stream_file '    <var name="vvsigmaEA"/>' . "\n";
	print $stream_file '    <var name="uvsigmaEA"/>' . "\n";
	print $stream_file '    <var name="uvarpisigmaEA"/>' . "\n";
	print $stream_file '    <var name="vvarpisigmaEA"/>' . "\n";
	print $stream_file '    <var name="uTWA"/>' . "\n";
	print $stream_file '    <var name="vTWA"/>' . "\n";
	print $stream_file '    <var name="varpiTWA"/>' . "\n";
	print $stream_file '    <var name="EPFT"/>' . "\n";
	print $stream_file '    <var name="divEPFT"/>' . "\n";
	print $stream_file '    <var name="ErtelPVFlux"/>' . "\n";
	print $stream_file '    <var name="ErtelPVTendency"/>' . "\n";
	print $stream_file '    <var name="ErtelPV"/>' . "\n";
	print $stream_file '</stream>' . "\n";
	print $stream_file '' . "\n";
	print $stream_file '<stream name="eliassenPalmRestart"' . "\n";
	print $stream_file '        type="input;output"' . "\n";
	print $stream_file '        io_type="' . "$OCN_PIO_TYPENAME" . '"' . "\n";
	print $stream_file '        filename_template="mpaso.rst.am.eliassenPalm_restart.$Y-$M-$D_$S.nc"' . "\n";
	print $stream_file '        filename_interval="01-00-00_00:00:00"' . "\n";
	print $stream_file '        clobber_mode="truncate"' . "\n";
	print $stream_file '        packages="eliassenPalmAMPKG"' . "\n";
	print $stream_file '        input_interval="initial_only"' . "\n";
	print $stream_file '        output_interval="stream:restart:output_interval">' . "\n";
	print $stream_file '' . "\n";
	print $stream_file '    <var name="xtime"/>' . "\n";
	print $stream_file '    <var name="nSamplesEA"/>' . "\n";
	print $stream_file '    <var name="buoyancyMaskEA"/>' . "\n";
	print $stream_file '    <var name="sigmaEA"/>' . "\n";
	print $stream_file '    <var name="heightMidBuoyCoorEA"/>' . "\n";
	print $stream_file '    <var name="heightMidBuoyCoorSqEA"/>' . "\n";
	print $stream_file '    <var name="montgPotBuoyCoorEA"/>' . "\n";
	print $stream_file '    <var name="montgPotGradZonalEA"/>' . "\n";
	print $stream_file '    <var name="montgPotGradMeridEA"/>' . "\n";
	print $stream_file '    <var name="heightMGradZonalEA"/>' . "\n";
	print $stream_file '    <var name="heightMGradMeridEA"/>' . "\n";
	print $stream_file '    <var name="usigmaEA"/>' . "\n";
	print $stream_file '    <var name="vsigmaEA"/>' . "\n";
	print $stream_file '    <var name="varpisigmaEA"/>' . "\n";
	print $stream_file '    <var name="uusigmaEA"/>' . "\n";
	print $stream_file '    <var name="vvsigmaEA"/>' . "\n";
	print $stream_file '    <var name="uvsigmaEA"/>' . "\n";
	print $stream_file '    <var name="uvarpisigmaEA"/>' . "\n";
	print $stream_file '    <var name="vvarpisigmaEA"/>' . "\n";
	print $stream_file '</stream>' . "\n";
	print $stream_file '' . "\n";
	print $stream_file '<stream name="mixedLayerDepthsOutput"' . "\n";
	print $stream_file '        type="output"' . "\n";
	print $stream_file '        io_type="' . "$OCN_PIO_TYPENAME" . '"' . "\n";
	print $stream_file '        filename_template="mpaso.hist.am.mixedLayerDepths.$Y-$M-$D.nc"' . "\n";
	print $stream_file '        filename_interval="00-01-00_00:00:00"' . "\n";
	print $stream_file '        output_interval="00-01-00_00:00:00"' . "\n";
	print $stream_file '        clobber_mode="truncate"' . "\n";
	print $stream_file '        packages="mixedLayerDepthsAMPKG">' . "\n";
	print $stream_file '' . "\n";
	print $stream_file '    <var name="xtime"/>' . "\n";
	print $stream_file '    <var name="daysSinceStartOfSim"/>' . "\n";
	print $stream_file '    <stream name="mesh"/>' . "\n";
	print $stream_file '    <var name="tThreshMLD"/>' . "\n";
	print $stream_file '    <var name="dThreshMLD"/>' . "\n";
	print $stream_file '    <var name="tGradMLD"/>' . "\n";
	print $stream_file '    <var name="dGradMLD"/>' . "\n";
	print $stream_file '</stream>' . "\n";
	print $stream_file '' . "\n";
	print $stream_file '<stream name="timeSeriesStatsDailyOutput"' . "\n";
	print $stream_file '        type="output"' . "\n";
	print $stream_file '        io_type="' . "$OCN_PIO_TYPENAME" . '"' . "\n";
        print $stream_file '        filename_template="mpaso.hist.am.timeSeriesStatsDaily.$Y-$M-$D.nc"' . "\n";
        print $stream_file '        filename_interval="00-01-00_00:00:00"' . "\n";
        print $stream_file '        output_interval="00-00-01_00:00:00"' . "\n";
        print $stream_file '        clobber_mode="truncate"' . "\n";
        print $stream_file '        packages="timeSeriesStatsDailyAMPKG"' . "\n";
        print $stream_file '        runtime_format="single_file">' . "\n";
        print $stream_file '' . "\n";
        print $stream_file '    <var name="daysSinceStartOfSim"/>' . "\n";
        print $stream_file '    <var name="ssh"/>' . "\n";
        print $stream_file '</stream>' . "\n";
        print $stream_file '' . "\n";
        print $stream_file '<stream name="timeSeriesStatsMonthlyOutput"' . "\n";
        print $stream_file '        type="output"' . "\n";
        if ( $OCN_GRID =~ m/^oRRS1/ ) {
                print $stream_file '        io_type="pnetcdf,cdf5"' . "\n";
        } else {
		print $stream_file '        io_type="' . "$OCN_PIO_TYPENAME" . '"' . "\n";
        }
        print $stream_file '        filename_template="mpaso.hist.am.timeSeriesStatsMonthly.$Y-$M-$D.nc"' . "\n";
	print $stream_file '        filename_interval="00-01-00_00:00:00"' . "\n";
	print $stream_file '        output_interval="00-01-00_00:00:00"' . "\n";
	print $stream_file '        clobber_mode="truncate"' . "\n";
	print $stream_file '        packages="timeSeriesStatsMonthlyAMPKG"' . "\n";
	print $stream_file '        runtime_format="single_file">' . "\n";
	print $stream_file '' . "\n";
	print $stream_file '    <var name="daysSinceStartOfSim"/>' . "\n";
	print $stream_file '    <var name="ssh"/>' . "\n";
	print $stream_file '    <var_array name="activeTracers"/>' . "\n";
	print $stream_file '    <var name="velocityMeridional"/>' . "\n";
	print $stream_file '    <var name="velocityZonal"/>' . "\n";
	print $stream_file '    <var name="layerThickness"/>' . "\n";
	print $stream_file '    <var name="windStressZonal"/>' . "\n";
	print $stream_file '    <var name="windStressMeridional"/>' . "\n";
	print $stream_file '    <var name="frazilLayerThicknessTendency"/>' . "\n";
	print $stream_file '    <var_array name="avgValueWithinOceanRegion"/>' . "\n";
	print $stream_file '    <var_array name="avgValueWithinOceanLayerRegion"/>' . "\n";
	print $stream_file '    <var_array name="avgValueWithinOceanVolumeRegion"/>' . "\n";
	print $stream_file '    <var name="meridionalHeatTransportLatZ"/>' . "\n";
	print $stream_file '    <var name="meridionalHeatTransportLat"/>' . "\n";
	print $stream_file '    <var_array name="minGlobalStats"/>' . "\n";
	print $stream_file '    <var_array name="maxGlobalStats"/>' . "\n";
	print $stream_file '    <var_array name="sumGlobalStats"/>' . "\n";
	print $stream_file '    <var_array name="rmsGlobalStats"/>' . "\n";
	print $stream_file '    <var_array name="avgGlobalStats"/>' . "\n";
	print $stream_file '    <var_array name="vertSumMinGlobalStats"/>' . "\n";
	print $stream_file '    <var_array name="vertSumMaxGlobalStats"/>' . "\n";
	print $stream_file '    <var name="tThreshMLD"/>' . "\n";
	print $stream_file '    <var name="dThreshMLD"/>' . "\n";
	print $stream_file '    <var name="tGradMLD"/>' . "\n";
	print $stream_file '    <var name="dGradMLD"/>' . "\n";
	print $stream_file '    <var name="normalVelocity"/>' . "\n";
	print $stream_file '    <var name="vertVelocityTop"/>' . "\n";
	print $stream_file '    <var name="normalTransportVelocity"/>' . "\n";
	print $stream_file '    <var name="vertTransportVelocityTop"/>' . "\n";
	print $stream_file '    <var name="normalGMBolusVelocity"/>' . "\n";
	print $stream_file '    <var name="vertGMBolusVelocityTop"/>' . "\n";
	print $stream_file '    <var_struct name="tracersSurfaceFlux"/>' . "\n";
	print $stream_file '    <var name="penetrativeTemperatureFlux"/>' . "\n";
	print $stream_file '    <var name="latentHeatFlux"/>' . "\n";
	print $stream_file '    <var name="sensibleHeatFlux"/>' . "\n";
	print $stream_file '    <var name="longWaveHeatFluxUp"/>' . "\n";
	print $stream_file '    <var name="longWaveHeatFluxDown"/>' . "\n";
	print $stream_file '    <var name="seaIceHeatFlux"/>' . "\n";
	print $stream_file '    <var name="shortWaveHeatFlux"/>' . "\n";
	print $stream_file '    <var name="evaporationFlux"/>' . "\n";
	print $stream_file '    <var name="seaIceSalinityFlux"/>' . "\n";
	print $stream_file '    <var name="seaIceFreshWaterFlux"/>' . "\n";
	print $stream_file '    <var name="riverRunoffFlux"/>' . "\n";
	print $stream_file '    <var name="iceRunoffFlux"/>' . "\n";
	print $stream_file '    <var name="rainFlux"/>' . "\n";
	print $stream_file '    <var name="snowFlux"/>' . "\n";
	print $stream_file '</stream>' . "\n";
	print $stream_file '' . "\n";
        print $stream_file '<stream name="timeSeriesStatsClimatologyOutput"' . "\n";
        print $stream_file '        type="output"' . "\n";
	print $stream_file '        io_type="' . "$OCN_PIO_TYPENAME" . '"' . "\n";
        print $stream_file '        filename_template="mpaso.hist.am.timeSeriesStatsClimatology.$Y-$M-$D.nc"' . "\n";
        print $stream_file '        filename_interval="01-00-00_00:00:00"' . "\n";
        print $stream_file '        output_interval="00-03-00_00:00:00"' . "\n";
        print $stream_file '        clobber_mode="truncate"' . "\n";
        print $stream_file '        packages="timeSeriesStatsClimatologyAMPKG"' . "\n";
        print $stream_file '        runtime_format="single_file">' . "\n";
        print $stream_file '' . "\n";
        print $stream_file '</stream>' . "\n";
        print $stream_file '' . "\n";
        print $stream_file '<stream name="timeSeriesStatsCustomOutput"' . "\n";
        print $stream_file '        type="output"' . "\n";
	print $stream_file '        io_type="' . "$OCN_PIO_TYPENAME" . '"' . "\n";
        print $stream_file '        filename_template="mpaso.hist.am.timeSeriesStatsCustom.$Y-$M-$D.nc"' . "\n";
        print $stream_file '        filename_interval="00-01-00_00:00:00"' . "\n";
        print $stream_file '        output_interval="00-01-00_00:00:00"' . "\n";
        print $stream_file '        clobber_mode="truncate"' . "\n";
        print $stream_file '        packages="timeSeriesStatsCustomAMPKG"' . "\n";
        print $stream_file '        runtime_format="single_file">' . "\n";
        print $stream_file '' . "\n";
        print $stream_file '</stream>' . "\n";
        print $stream_file '' . "\n";
        print $stream_file '<stream name="timeSeriesStatsDailyRestart"' . "\n";
        print $stream_file '        type="input;output"' . "\n";
	print $stream_file '        io_type="' . "$OCN_PIO_TYPENAME" . '"' . "\n";
        print $stream_file '        filename_template="mpaso.rst.am.timeSeriesStatsDaily.$Y-$M-$D_$S.nc"' . "\n";
        print $stream_file '        filename_interval="output_interval"' . "\n";
        print $stream_file '        clobber_mode="truncate"' . "\n";
        print $stream_file '        input_interval="initial_only"' . "\n";
        print $stream_file '        packages="timeSeriesStatsDailyAMPKG"' . "\n";
        print $stream_file '        output_interval="stream:restart:output_interval">' . "\n";
        print $stream_file '</stream>' . "\n";
        print $stream_file '' . "\n";
        print $stream_file '<stream name="timeSeriesStatsMonthlyRestart"' . "\n";
        print $stream_file '        type="input;output"' . "\n";
        if ( $OCN_GRID =~ m/^oRRS1/ ) {
                print $stream_file '        io_type="pnetcdf,cdf5"' . "\n";
        } else {
		print $stream_file '        io_type="' . "$OCN_PIO_TYPENAME" . '"' . "\n";
        }
        print $stream_file '        filename_template="mpaso.rst.am.timeSeriesStatsMonthly.$Y-$M-$D_$S.nc"' . "\n";
        print $stream_file '        filename_interval="output_interval"' . "\n";
        print $stream_file '        clobber_mode="truncate"' . "\n";
        print $stream_file '        input_interval="initial_only"' . "\n";
        print $stream_file '        packages="timeSeriesStatsMonthlyAMPKG"' . "\n";
        print $stream_file '        output_interval="stream:restart:output_interval">' . "\n";
        print $stream_file '</stream>' . "\n";
        print $stream_file '' . "\n";
        print $stream_file '<stream name="timeSeriesStatsClimatologyRestart"' . "\n";
        print $stream_file '        type="input;output"' . "\n";
	print $stream_file '        io_type="' . "$OCN_PIO_TYPENAME" . '"' . "\n";
        print $stream_file '        filename_template="mpaso.rst.am.timeSeriesStatsClimatology.$Y-$M-$D_$S.nc"' . "\n";
        print $stream_file '        filename_interval="output_interval"' . "\n";
        print $stream_file '        clobber_mode="truncate"' . "\n";
        print $stream_file '        input_interval="initial_only"' . "\n";
        print $stream_file '        packages="timeSeriesStatsClimatologyAMPKG"' . "\n";
        print $stream_file '        output_interval="stream:restart:output_interval">' . "\n";
        print $stream_file '</stream>' . "\n";
        print $stream_file '' . "\n";
        print $stream_file '<stream name="timeSeriesStatsCustomRestart"' . "\n";
        print $stream_file '        type="input;output"' . "\n";
	print $stream_file '        io_type="' . "$OCN_PIO_TYPENAME" . '"' . "\n";
	print $stream_file '        filename_template="mpaso.rst.am.timeSeriesStatsCustom.$Y-$M-$D_$S.nc"' . "\n";
	print $stream_file '        filename_interval="output_interval"' . "\n";
	print $stream_file '        clobber_mode="truncate"' . "\n";
	print $stream_file '        input_interval="initial_only"' . "\n";
	print $stream_file '        packages="timeSeriesStatsCustomAMPKG"' . "\n";
	print $stream_file '        output_interval="stream:restart:output_interval">' . "\n";
	print $stream_file '</stream>' . "\n";
	print $stream_file '' . "\n";
	print $stream_file '<!--' . "\n";
	print $stream_file 'All streams below this line are auxiliary streams. They are provided as' . "\n";
	print $stream_file 'groupings of fields that one might be interested in. You can either enable the' . "\n";
	print $stream_file 'stream to write a file for the fileds, or add the stream to another stream that' . "\n";
	print $stream_file 'will already be written.  ' . "\n";
	print $stream_file '-->' . "\n";
	print $stream_file '' . "\n";
	print $stream_file '<stream name="forcing"' . "\n";
	print $stream_file '		type="none"' . "\n";
	print $stream_file '		io_type="' . "$OCN_PIO_TYPENAME" . '"' . "\n";
	print $stream_file '		filename_template="mpaso.hist.forcing_variables.$Y-$M-$D_$S.nc"' . "\n";
	print $stream_file '		filename_interval="01-00-00_00:00:00"' . "\n";
	print $stream_file '		clobber_mode="truncate">' . "\n";
	print $stream_file '' . "\n";
	print $stream_file '	<stream name="mesh"/>' . "\n";
	print $stream_file '	<var_struct name="tracersSurfaceFlux"/>' . "\n";
	print $stream_file '	<var_array name="tracersSurfaceValue"/>' . "\n";
	print $stream_file '	<var_array name="surfaceVelocity"/>' . "\n";
	print $stream_file '	<var_array name="SSHGradient"/>' . "\n";
	print $stream_file '	<var_array name="vertNonLocalFlux"/>' . "\n";
	print $stream_file '	<var name="surfaceStressMagnitude"/>' . "\n";
	print $stream_file '	<var name="surfaceStress"/>' . "\n";
	print $stream_file '	<var name="surfaceThicknessFlux"/>' . "\n";
	print $stream_file '	<var name="seaIceEnergy"/>' . "\n";
	print $stream_file '	<var name="penetrativeTemperatureFlux"/>' . "\n";
	print $stream_file '	<var name="fractionAbsorbed"/>' . "\n";
	print $stream_file '	<var name="windStressZonal"/>' . "\n";
	print $stream_file '	<var name="windStressMeridional"/>' . "\n";
	print $stream_file '	<var name="latentHeatFlux"/>' . "\n";
	print $stream_file '	<var name="sensibleHeatFlux"/>' . "\n";
	print $stream_file '	<var name="longWaveHeatFluxUp"/>' . "\n";
	print $stream_file '	<var name="longWaveHeatFluxDown"/>' . "\n";
	print $stream_file '	<var name="seaIceHeatFlux"/>' . "\n";
	print $stream_file '	<var name="shortWaveHeatFlux"/>' . "\n";
	print $stream_file '	<var name="evaporationFlux"/>' . "\n";
	print $stream_file '	<var name="seaIceSalinityFlux"/>' . "\n";
	print $stream_file '	<var name="seaIceFreshWaterFlux"/>' . "\n";
	print $stream_file '	<var name="riverRunoffFlux"/>' . "\n";
	print $stream_file '	<var name="iceRunoffFlux"/>' . "\n";
	print $stream_file '	<var name="rainFlux"/>' . "\n";
	print $stream_file '	<var name="snowFlux"/>' . "\n";
	print $stream_file '	<var name="iceFraction"/>' . "\n";
	print $stream_file '	<var name="nAccumulatedCoupled"/>' . "\n";
	print $stream_file '	<var name="thermalExpansionCoeff"/>' . "\n";
	print $stream_file '	<var name="salineContractionCoeff"/>' . "\n";
	print $stream_file '</stream>' . "\n";
	print $stream_file '' . "\n";
	print $stream_file '</streams>' . "\n";
}

exit (0);

<|MERGE_RESOLUTION|>--- conflicted
+++ resolved
@@ -8,39 +8,22 @@
 my ($CASEROOT) = @ARGV;
 chdir "${CASEROOT}";
 
-<<<<<<< HEAD
-my $CIMEROOT            = `./xmlquery  CIMEROOT			-value`;
-my $CASEROOT		= `./xmlquery  CASEROOT			-value`;
-my $CASEBUILD		= `./xmlquery  CASEBUILD		-value`;
-my $SRCROOT		= `./xmlquery  SRCROOT			-value`;
-my $OBJROOT		= `./xmlquery  OBJROOT			-value`;
-my $COMP_INTERFACE	= `./xmlquery  COMP_INTERFACE		-value`;
-my $DIN_LOC_ROOT	= `./xmlquery  DIN_LOC_ROOT		-value`;
-my $OCN_GRID		= `./xmlquery  OCN_GRID			-value`;
-my $OCN_MASK		= `./xmlquery  MASK_GRID		-value`;
-my $OCN_FORCING		= `./xmlquery  MPASO_FORCING		-value`;
-my $NTASKS_OCN		= `./xmlquery  NTASKS_OCN		-value`;
-#my $NINST_OCN		= `./xmlquery  NINST_OCN		-value`;
-my $NINST_OCN = 1; # Change if you want multiple instances... though this isn't coded yet.
-my $RUNDIR		= `./xmlquery  RUNDIR			-value`;
-my $STREAM_NAME		= 'streams.ocean';
-=======
-my $CIMEROOT            = `./xmlquery  CIMEROOT         -value`;
+my $CIMEROOT            = `./xmlquery  CIMEROOT		-value`;
 my $CASEROOT		= `./xmlquery  CASEROOT		-value`;
 my $CASEBUILD		= `./xmlquery  CASEBUILD	-value`;
 my $SRCROOT		= `./xmlquery  SRCROOT		-value`;
 my $OBJROOT		= `./xmlquery  OBJROOT		-value`;
 my $COMP_INTERFACE	= `./xmlquery  COMP_INTERFACE	-value`;
-my $DIN_LOC_ROOT	= `./xmlquery  DIN_LOC_ROOT     -value`;
+my $DIN_LOC_ROOT	= `./xmlquery  DIN_LOC_ROOT	-value`;
 my $OCN_GRID		= `./xmlquery  OCN_GRID		-value`;
 my $OCN_MASK		= `./xmlquery  MASK_GRID	-value`;
+my $OCN_FORCING		= `./xmlquery  MPASO_FORCING	-value`;
 my $NTASKS_OCN		= `./xmlquery  NTASKS_OCN	-value`;
 my $OCN_PIO_TYPENAME	= `./xmlquery  OCN_PIO_TYPENAME	-value`;
-#my $NINST_OCN		= `./xmlquery  NINST_OCN		-value`;
+#my $NINST_OCN		= `./xmlquery  NINST_OCN	-value`;
 my $NINST_OCN = 1; # Change if you want multiple instances... though this isn't coded yet.
 my $RUNDIR		= `./xmlquery  RUNDIR		-value`;
-my $STREAM_NAME     = 'streams.ocean';
->>>>>>> 51ea5bd2
+my $STREAM_NAME		= 'streams.ocean';
 
 my @dirs = ("$CIMEROOT/utils/perl5lib");
 unshift @INC, @dirs;
