#!/usr/bin/env python

"""Namelist creator for CIME's driver.
"""

<<<<<<< HEAD
# Typically ignore this.
# pylint: disable=invalid-name

# Disable these because this is our standard setup
# pylint: disable=wildcard-import,unused-wildcard-import,wrong-import-position

import os
import shutil
import sys
import glob

CIMEROOT = os.environ.get("CIMEROOT")
if CIMEROOT is None:
    raise SystemExit("ERROR: must set CIMEROOT environment variable")
sys.path.append(os.path.join(CIMEROOT, "scripts", "Tools"))
=======
_CIMEROOT = os.path.join(os.path.dirname(os.path.abspath(__file__)), "..","..")
sys.path.append(os.path.join(_CIMEROOT, "scripts", "Tools"))
>>>>>>> 65f78949

from standard_script_setup import *
from CIME.case import Case
from CIME.nmlgen import NamelistGenerator
from CIME.utils import expect, handle_standard_logging_options, setup_standard_logging_options
from CIME.utils import run_cmd_no_fail, get_model
from CIME.buildnml import create_namelist_infile

logger = logging.getLogger(__name__)

###############################################################################
def _parse_input(argv):
###############################################################################

    if "--test" in argv:
        test_results = doctest.testmod(verbose=True)
        sys.exit(1 if test_results.failed > 0 else 0)

    parser = argparse.ArgumentParser()

    setup_standard_logging_options(parser)

    parser.add_argument("caseroot",
                        help="Case diretory")

    args = parser.parse_args()

    handle_standard_logging_options(args)

    return args.caseroot

###############################################################################
def _create_drv_namelists(case, infiles, definition_file, confdir):
###############################################################################

    #--------------------------------
    # Set up config dictionary
    #--------------------------------
    config = {}
    config['cime_model'] = get_model()
    config['BGC_MODE'] = case.get_value("CCSM_BGC")
    config['CPL_I2O_PER_CAT'] = case.get_value('CPL_I2O_PER_CAT')
    config['COMP_RUN_BARRIERS'] = case.get_value('COMP_RUN_BARRIERS')
    config['DRV_THREADING'] = case.get_value('DRV_THREADING')
    config['CPL_ALBAV'] = case.get_value('CPL_ALBAV')
    config['CPL_EPBAL'] = case.get_value('CPL_EPBAL')
    config['FLDS_WISO'] = case.get_value('FLDS_WISO')
    config['BUDGETS'] = case.get_value('BUDGETS')
    config['MACH'] = case.get_value('MACH')
    config['MPILIB'] = case.get_value('MPILIB')
    config['OS'] = case.get_value('OS')
    config['glc_nec'] = 0 if case.get_value('GLC_NEC') == 0 else case.get_value('GLC_NEC')
    config['single_column'] = 'true' if case.get_value('PTS_MODE') else 'false'
    config['timer_level'] = 'pos' if case.get_value('TIMER_LEVEL') >= 1 else 'neg'
    config['bfbflag'] = 'on' if case.get_value('BFBFLAG') else 'off'
    config['continue_run'] = '.true.' if case.get_value('CONTINUE_RUN') else '.false.'
    if case.get_value('RUN_TYPE') == 'startup':
        config['run_type'] = 'startup'
    elif case.get_value('RUN_TYPE') == 'hybrid':
        config['run_type'] = 'startup'
    elif case.get_value('RUN_TYPE') == 'branch':
        config['run_type'] = 'branch'

    #--------------------------------
    # Create nmlgen object - using config dictionary
    #--------------------------------
    nmlgen = NamelistGenerator(case, infiles, definition_file, config)
    entries = nmlgen.get_definition_entries()

    #--------------------------------
    # Add default values for all entries in namelist_definition_drv.xml
    #--------------------------------
    for entry in entries:
        nmlgen.add_default(entry)

    #--------------------------------
    # Overwrite: set brnch_retain_casename
    #--------------------------------
    start_type = nmlgen.get_value('start_type')
    if start_type != 'startup':
        if case.get_value('CASE') == case.get_value('RUN_REFCASE'):
            nmlgen.set_value('brnch_retain_casename' , value='.true.')

    #--------------------------------
    # Overwrite: set component coupling frequencies
    #--------------------------------
    ncpl_base_period  = case.get_value('NCPL_BASE_PERIOD')
    if ncpl_base_period == 'hour':
        basedt = 3600
    elif ncpl_base_period == 'day':
        basedt = 3600 * 24
    elif ncpl_base_period == 'year':
        if case.get_value('CALENDAR') == 'NO_LEAP':
            basedt = 3600 * 24 * 365
        else:
            expect(False, "Invalid CALENDAR for NCPL_BASE_PERIOD %s " %ncpl_base_period)
    elif ncpl_base_period == 'decade':
        if case.get_value('CALENDAR') == 'NO_LEAP':
            basedt = 3600 * 24 * 365 * 10
        else:
            expect(False, "invalid NCPL_BASE_PERIOD NCPL_BASE_PERIOD %s " %ncpl_base_period)
    else:
        expect(False, "invalid NCPL_BASE_PERIOD NCPL_BASE_PERIOD %s " %ncpl_base_period)

    if basedt < 0:
        expect(False, "basedt invalid overflow for NCPL_BASE_PERIOD %s " %ncpl_base_period)

    comps = ["atm", "lnd", "ice", "ocn", "glc", "rof", "wav"]
    for comp in comps:
        ncpl = case.get_value(comp.upper() + '_NCPL')
        cpl_dt = basedt / int(ncpl)
        totaldt = cpl_dt * int(ncpl)
        if totaldt != basedt:
            expect(False, " %s ncpl doesn't divide base dt evenly" %comp)
        nmlgen.set_value(comp + '_cpl_dt', value=cpl_dt)

    #--------------------------------
    # Overwrite: set start_ymd
    #--------------------------------
    run_startdate = "".join(str(x) for x in case.get_value('RUN_STARTDATE').split('-'))
    nmlgen.set_value('start_ymd', value=run_startdate)

    #--------------------------------
    # Overwrite: set tprof_option and tprof_n - if tprof_total is > 0
    #--------------------------------
    # This would be better handled inside the alarm logic in the driver routines.
    # Here supporting only nday(s), nmonth(s), and nyear(s).

    stop_option = case.get_value('STOP_OPTION')
    if 'nyear' in stop_option:
        tprofoption = 'ndays'
        tprofmult = 365
    elif 'nmonth' in stop_option:
        tprofoption = 'ndays'
        tprofmult = 30
    elif 'nday' in stop_option:
        tprofoption = 'ndays'
        tprofmult = 1
    else:
        tprofmult = 1
        tprofoption = 'never'

    tprof_total = case.get_value('TPROF_TOTAL')
    if ((tprof_total > 0) and (case.get_value('STOP_DATE') < 0) and ('ndays' in tprofoption)):
        stop_n = case.get_value('STOP_N')
        stopn = tprofmult * stop_n
        tprofn = int(stopn / tprof_total)
        if tprofn < 1:
            tprofn = 1
        nmlgen.set_value('tprof_option', value="tprofoption")
        nmlgen.set_value('tprof_n'     , value="tprofn")

    #--------------------------------
    # Write output files
    #--------------------------------
    # (1) Write output namelist file drv_in and  input dataset list.
    data_list_path = os.path.join(case.get_case_root(), "Buildconf", "cpl.input_data_list")
    if os.path.exists(data_list_path):
        os.remove(data_list_path)
    namelist_file = os.path.join(confdir, "drv_in")
    nmlgen.write_output_file(namelist_file, data_list_path )

    # (2) Write out seq_map.rc file
    seq_maps_file = os.path.join(confdir, "seq_maps.rc")
    nmlgen.write_seq_maps(seq_maps_file)

    # (3) Construct and write out drv_flds_in
    # In thte following, all values come simply from the infiles - no default values need to be added
    # FIXME - do want to add the possibility that will use a user definition file for drv_flds_in

    cimeroot = case.get_value('CIMEROOT')
    caseroot = case.get_value('CASEROOT')

    namelist_file = os.path.join(confdir, "drv_flds_in")

    nmlgen.add_default('drv_flds_in_files')
    drvflds_files = nmlgen.get_default('drv_flds_in_files')
    infiles = []
    for drvflds_file in drvflds_files:
        infile = os.path.join(caseroot, drvflds_file)
        if os.path.isfile(infile):
            infiles.append(infile)

    if len(infiles) != 0:
        config = {}
        definition_file = [os.path.join(cimeroot, "driver_cpl", "bld",
                                        "namelist_files", "namelist_definition_drv_flds.xml")]
        nmlgen = NamelistGenerator(case, infiles, definition_file, config)
        drv_flds_in = os.path.join(caseroot, "CaseDocs", "drv_flds_in")
        nmlgen.write_output_file(drv_flds_in)

###############################################################################
def _create_component_modelio_namelists(case):
###############################################################################

    # will need to create a new namelist generator
    cimeroot = case.get_value('CIMEROOT')
    infiles = []
    definition_file = [os.path.join(cimeroot, "driver_cpl", "cime_config", "namelist_definition_modelio.xml")]
    confdir = os.path.join(case.get_value("CASEBUILD"), "cplconf")
    lid = os.environ["LID"] if "LID" in os.environ else run_cmd_no_fail("date +%y%m%d-%H%M%S")

    models = ["cpl", "atm", "lnd", "ice", "ocn", "glc", "rof", "wav", "esp"]
    for model in models:
        config = {}
        config['component'] = model
        with NamelistGenerator(case, infiles, definition_file, config) as nmlgen:
            if model == 'cpl':
                inst_count = 1
            else:
                inst_count = case.get_value("NINST_" + model.upper())

            inst_index = 1
            while inst_index <= inst_count:
                inst_string = inst_index
                if inst_index <= 999:
                    inst_string = "0" + str(inst_string)
                if inst_index <=  99:
                    inst_string = "0" + str(inst_string)
                if inst_index <=  9:
                    inst_string = "0" + str(inst_string)

                # set default values
                entries = nmlgen.get_definition_entries()
                for entry in entries:
                    nmlgen.add_default(entry)

                # overwrite defaults
                moddiri = case.get_value('EXEROOT') + "/" + model
                nmlgen.set_value('diri',    value=moddiri)

                moddiro = case.get_value('RUNDIR')
                nmlgen.set_value('diro',    value=moddiro)

                if inst_count > 1:
                    logfile = model + "_" + inst_string + ".log." + str(lid)
                else:
                    logfile = model + ".log." + str(lid)
                nmlgen.set_value('logfile', value=logfile)

                # Write output file
                if inst_count > 1:
                    modelio_file = model + "_modelio.nml_" + str(inst_string)
                else:
                    modelio_file = model + "_modelio.nml"
                nmlgen.write_modelio_file(os.path.join(confdir, modelio_file))

                inst_index = inst_index + 1

###############################################################################
def _main_func():
###############################################################################

    caseroot = _parse_input(sys.argv)
    with Case(caseroot) as case:
        cimeroot = case.get_value("CIMEROOT")

        confdir = os.path.join(case.get_value("CASEBUILD"), "cplconf")
        if not os.path.isdir(confdir):
            os.makedirs(confdir)

        # NOTE: User definition *replaces* existing definition.
        # TODO: Append instead of replace?
        user_xml_dir = os.path.join(caseroot, "SourceMods", "src.drv")
        expect (os.path.isdir(user_xml_dir),
                "user_xml_dir %s does not exist " %user_xml_dir)
        namelist_xml_dir = os.path.join(cimeroot, "driver_cpl", "cime_config")
        definition_file = [os.path.join(namelist_xml_dir, "namelist_definition_drv.xml")]
        user_definition = os.path.join(user_xml_dir, "namelist_definition_drv.xml")
        if os.path.isfile(user_definition):
            definition_file = [user_definition]

        # create cplconf/namelist
        infile_text = ""
        if case.get_value('COMP_ATM') == 'cam':
            # cam is actually changing the driver namelist settings
            cam_config_opts = case.get_value("CAM_CONFIG_OPTS")
            if "adiabatic" in cam_config_opts:
                infile_text = "atm_adiabatic = .true."
            if "ideal" in cam_config_opts:
                infile_text = "atm_ideal_phys = .true."
            if "aquaplanet" in cam_config_opts:
                infile_text = "aqua_planet = .true. \n aqua_planet_sst = 1"
        user_nl_file = os.path.join(caseroot, "user_nl_cpl")
        namelist_infile = os.path.join(confdir, "namelist_infile")
        create_namelist_infile(case, user_nl_file, namelist_infile, infile_text)
        infile = [namelist_infile]

        # create the files drv_in, drv_flds_in and seq_maps.rc
        _create_drv_namelists(case, infile, definition_file, confdir)

        # create the files comp_modelio.nml where comp = [atm, lnd...]
        _create_component_modelio_namelists(case)

        # copy drv_in, drv_flds_in, seq_maps.rc and all *modio* fiels to rundir
        rundir = case.get_value("RUNDIR")

        shutil.copy(os.path.join(confdir,"drv_in"), rundir)
        drv_flds_in = os.path.join(caseroot, "CaseDocs", "drv_flds_in")
        if os.path.isfile(drv_flds_in):
            shutil.copy(drv_flds_in, rundir)

        shutil.copy(os.path.join(confdir,"seq_maps.rc"), rundir)

        for filename in glob.glob(os.path.join(confdir, "*modelio*")):
            shutil.copy(filename, rundir)

###############################################################################

if __name__ == "__main__":
    _main_func()<|MERGE_RESOLUTION|>--- conflicted
+++ resolved
@@ -1,28 +1,16 @@
 #!/usr/bin/env python
-
 """Namelist creator for CIME's driver.
 """
-
-<<<<<<< HEAD
 # Typically ignore this.
 # pylint: disable=invalid-name
 
 # Disable these because this is our standard setup
 # pylint: disable=wildcard-import,unused-wildcard-import,wrong-import-position
 
-import os
-import shutil
-import sys
-import glob
-
-CIMEROOT = os.environ.get("CIMEROOT")
-if CIMEROOT is None:
-    raise SystemExit("ERROR: must set CIMEROOT environment variable")
-sys.path.append(os.path.join(CIMEROOT, "scripts", "Tools"))
-=======
+import os, shutil, sys, glob
+
 _CIMEROOT = os.path.join(os.path.dirname(os.path.abspath(__file__)), "..","..")
 sys.path.append(os.path.join(_CIMEROOT, "scripts", "Tools"))
->>>>>>> 65f78949
 
 from standard_script_setup import *
 from CIME.case import Case
