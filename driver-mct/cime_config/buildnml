--- conflicted
+++ resolved
@@ -48,67 +48,12 @@
     config['bfbflag'] = 'on' if case.get_value('BFBFLAG') else 'off'
     config['continue_run'] = '.true.' if case.get_value('CONTINUE_RUN') else '.false.'
 
-<<<<<<< HEAD
-    with Case(caseroot) as case:
-        cimeroot = case.get_value("CIMEROOT")
-        caseroot = case.get_value("CASEROOT")
-        casebuild = case.get_value("CASEBUILD")
-        rundir = case.get_value("RUNDIR")
-        grid = case.get_value("GRID")
-        atm_grid = case.get_value("ATM_GRID")
-        lnd_grid = case.get_value("LND_GRID")
-        ocn_grid = case.get_value("OCN_GRID")
-        rof_grid = case.get_value("ROF_GRID")
-        wav_grid = case.get_value("WAV_GRID")
-        comp_atm = case.get_value("COMP_ATM")
-        pio_version = case.get_value("PIO_VERSION")
-
-        confdir = os.path.join(casebuild, "cplconf")
-        if not os.path.isdir(confdir):
-            os.makedirs(confdir)
-
-        # create cplconf/namelist
-        infile_text = ""
-        if comp_atm == 'cam':
-            # *** FIXME - this is confusing!!!***
-            # cam is actually changing the driver namelist settings
-            cam_config_opts = case.get_value("CAM_CONFIG_OPTS")
-            if "adiabatic" in cam_config_opts:
-                infile_text = "atm_adiabatic = .true."
-            if "ideal" in cam_config_opts:
-                infile_text = "atm_ideal_phys = .true."
-            if "aquaplanet" in cam_config_opts:
-                infile_text = "aqua_planet = .true. \n aqua_planet_sst = 1"
-
-        user_nl_file = os.path.join(caseroot, "user_nl_cpl")
-        namelist_infile = os.path.join(confdir, "namelist")
-        create_namelist_infile(case, user_nl_file, namelist_infile, infile_text)
-
-    # call build-namelist
-
-    bldnamelist = os.path.join(cimeroot, "driver_cpl", "bld", "build-namelist")
-
-    cime_model = get_model()
-
-    cmd = "%s -cime_model %s -caseroot %s -cimeroot %s  -infile %s -pio_version %s" \
-        % (bldnamelist, cime_model, caseroot, cimeroot, namelist_infile, pio_version)
-
-    cmd = cmd + " -grid %s -atm_grid %s -lnd_grid %s -rof_grid %s -ocn_grid %s -wav_grid %s" \
-        % (grid, atm_grid, lnd_grid, rof_grid, ocn_grid, wav_grid)
-
-    rc, out, err = run_cmd(cmd, from_dir=confdir)
-    logger.info(out)
-    expect(rc==0,"Command %s failed rc=%d\nout=%s\nerr=%s"%(cmd,rc,out,err))
-
-    # copy drv_in, drv_flds_in, seq_maps.rc and all *modio* files to rundir
-=======
     if case.get_value('RUN_TYPE') == 'startup':
         config['run_type'] = 'startup'
     elif case.get_value('RUN_TYPE') == 'hybrid':
         config['run_type'] = 'startup'
     elif case.get_value('RUN_TYPE') == 'branch':
         config['run_type'] = 'branch'
->>>>>>> 984ebe7e
 
     #----------------------------------------------------
     # Initialize namelist defaults
