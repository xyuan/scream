module seq_flds_mod

  !====================================================================
  !   New standardized naming convention
  !====================================================================
  !
  !  ---------
  !  definitions:
  !  ---------
  !  state-prefix
  !    first 3 characters: Sx_, Sa_, Si_, Sl_, So_
  !    one letter indices: x,a,l,i,o,g,r
  !    x => coupler (mapping, merging, atm/ocn flux calc done on coupler procs)
  !    a => atm
  !    l => lnd
  !    i => ice
  !    o => ocn
  !    g => glc
  !    r => rof
  !    w => wav
  !
  !  state-name
  !    what follows state prefix
  !
  !  flux-prefix
  !    first 5 characters: Flmn__
  !    lm => between components l and m
  !    n  => computed by component n
  !    example: Fioi => ice/ocn flux computed by ice
  !    example: Fall => atm/lnd flux computed by lnd
  !    If flux prefix has first letter of P (so first five characters are PFlmn_)
  !    then flux is passed straight through without scaling by the corresponding fraction)
  !
  !  flux-name
  !    what follows flux-prefix
  !
  !  ---------
  !  rules:
  !  ---------
  !  1) states:
  !     a) atm attributes fields that HAVE a state-prefix of Sx_ in seq_flds_x2a_states
  !        rule: will merge all identical values of the state-names from
  !           seq_flds_i2x_states
  !           seq_flds_l2x_states
  !           seq_flds_o2x_states
  !           seq_flds_xao_states
  !         to obtain output state-name in seq_flds_x2a_states
  !
  !        rule: to merge input states that originate in the
  !           lnd (l2x_a) will be scaled by the lndfrac
  !           ice (i2x_a) will be scaled by the icefrac
  !           cpl (xao_a) will be scaled by the ocnfrac
  !           ocn (o2x_a) will be scaled by the ocnfrac
  !
  !        example:
  !           seq_flds_l2x_states = "Sl_t"
  !           seq_flds_i2x_states = "Si_t"
  !           seq_flds_o2x_states = "So_t"
  !           seq_flds_x2a_states = "Sx_t"
  !           attribute fields Sl_t, Si_t, So_t, in
  !           attribute vectors l2x_a, i2x_a, o2x_a will be
  !           merged to obtain attribute Sx_t in attribute vector x2a_a
  !
  !     b) atm attribute fields that DO NOT HAVE a state-prefix of Sx_ in seq_flds_x2a_states
  !        rule: copy directly all variables that identical state-prefix
  !               AND state-name in
  !           seq_flds_i2x_states and seq_flds_x2a_states
  !           seq_flds_l2x_states and seq_flds_x2a_states
  !           seq_flds_o2x_states and seq_flds_x2a_states
  !           seq_flds_xao_states and seq_flds_x2a_states
  !
  !        example
  !           seq_flds_i2x_states = ":Si_snowh"
  !           seq_flds_x2a_states = ":Si_snowh"
  !           attribute field of Si_snowh in i2x_a will be copied to
  !           attribute field Si_snowh in x2a_a
  !
  !  2) fluxes:
  !     rule: will merge all identical values of the flux-names from
  !         seq_flds_i2x_states
  !         seq_flds_l2x_states
  !         seq_flds_o2x_states
  !         seq_flds_xao_states
  !       to obtain output state-name in seq_flds_x2a_states
  !
  !     rule: input flux fields that originate in the
  !         lnd (l2x_a) will be scaled by the lndfrac
  !         ice (i2x_a) will be scaled by the icefrac
  !            - ignore all fluxes that are ice/ocn fluxes (e.g. Fioi_)
  !         cpl (xao_a) will be scaled by the ocnfrac
  !         ocn (o2x_a) will be scaled by the ocnfrac+icefrac
  !
  !====================================================================
  !
  !   New user specified fields
  !
  !====================================================================
  ! New fields that are user specidied can be added as namelist variables
  ! by the user in the cpl namelist seq_flds_user using the namelist variable
  ! array cplflds_customs. The user specified new fields must follow the
  ! above naming convention.
  ! As an example, say you want to add a new state 'foo' that is passed
  ! from the land to the atm - you would do this as follows
  !    &seq_flds_user
  !       cplflds_custom = 'Sa_foo->a2x', 'Sa_foo->x2a'
  !    /
  ! This would add the field 'Sa_foo' to the character strings defining the
  ! attribute vectors a2x and x2a. It is assumed that code would need to be
  ! introduced in the atm and land components to deal with this new attribute
  ! vector field.
  ! Currently, the only way to add this is to edit $CASEROOT/user_nl_cpl
  !====================================================================
  !
  !   Coupler fields use cases
  !
  !====================================================================
  ! Previously, new fields that were needed to be passed between components
  ! for certain compsets were specified by cpp-variables. This has been
  ! modified to now be use cases. The use cases are specified in the
  ! namelist cpl_flds_inparm and are currently triggered by the xml
  ! variables CCSM_VOC, CCSM_BGC and GLC_NEC.
  !====================================================================

   use shr_kind_mod,   only : CX => shr_kind_CX, CXX => shr_kind_CXX
   use shr_sys_mod,    only : shr_sys_abort
   use seq_drydep_mod, only : seq_drydep_init, seq_drydep_readnl, lnd_drydep
   use seq_comm_mct,   only : seq_comm_iamroot, seq_comm_setptrs, logunit
   use shr_megan_mod,  only : shr_megan_readnl, shr_megan_mechcomps_n
   use shr_fire_emis_mod,  only : shr_fire_emis_readnl, shr_fire_emis_mechcomps_n, shr_fire_emis_ztop_token
   use shr_carma_mod,  only : shr_carma_readnl

   implicit none
   public
   save

   interface seq_flds_lookup; module procedure &
     seq_flds_esmf_metadata_get
   end interface

   integer, parameter, private :: CSS = 256  ! use longer short character
   integer, parameter, private :: CLL = 1024
   character(len=CXX) :: seq_drydep_fields   ! List of dry-deposition fields
   character(len=CXX) :: megan_voc_fields    ! List of MEGAN VOC emission fields
   character(len=CXX) :: fire_emis_fields    ! List of fire emission fields
   character(len=CX)  :: carma_fields        ! List of CARMA fields from lnd->atm
   integer            :: ice_ncat            ! number of sea ice thickness categories
   logical            :: seq_flds_i2o_per_cat! .true. if select per ice thickness category fields are passed from ice to ocean

   !----------------------------------------------------------------------------
   ! metadata
   !----------------------------------------------------------------------------

   character(len=*),parameter :: undef     = 'undefined'
   integer         ,parameter :: nmax      = 1000        ! maximum number of entries in lookup_entry
   integer                    :: n_entries = 0           ! actual number of entries in lookup_entry
   character(len=CSS), dimension(nmax, 4) :: lookup_entry = undef

   !----------------------------------------------------------------------------
   ! for the domain
   !----------------------------------------------------------------------------

   character(CXX) :: seq_flds_dom_coord
   character(CXX) :: seq_flds_dom_other

   !----------------------------------------------------------------------------
   ! state + flux fields
   !----------------------------------------------------------------------------

   character(CXX) :: seq_flds_a2x_states
   character(CXX) :: seq_flds_a2x_fluxes
   character(CXX) :: seq_flds_x2a_states
   character(CXX) :: seq_flds_x2a_fluxes

   character(CXX) :: seq_flds_i2x_states
   character(CXX) :: seq_flds_i2x_fluxes
   character(CXX) :: seq_flds_x2i_states
   character(CXX) :: seq_flds_x2i_fluxes

   character(CXX) :: seq_flds_l2x_states
   character(CXX) :: seq_flds_l2x_states_to_glc
   character(CXX) :: seq_flds_l2x_fluxes
   character(CXX) :: seq_flds_l2x_fluxes_to_glc
   character(CXX) :: seq_flds_x2l_states
   character(CXX) :: seq_flds_x2l_states_from_glc
   character(CXX) :: seq_flds_x2l_fluxes
   character(CXX) :: seq_flds_x2l_fluxes_from_glc

   character(CXX) :: seq_flds_o2x_states
   character(CXX) :: seq_flds_o2x_fluxes
   character(CXX) :: seq_flds_x2o_states
   character(CXX) :: seq_flds_x2o_fluxes

   character(CXX) :: seq_flds_g2x_states
   character(CXX) :: seq_flds_g2x_states_to_lnd
   character(CXX) :: seq_flds_g2x_fluxes
   character(CXX) :: seq_flds_g2x_fluxes_to_lnd
   character(CXX) :: seq_flds_x2g_states
   character(CXX) :: seq_flds_x2g_fluxes

   character(CXX) :: seq_flds_w2x_states
   character(CXX) :: seq_flds_w2x_fluxes
   character(CXX) :: seq_flds_x2w_states
   character(CXX) :: seq_flds_x2w_fluxes

   character(CXX) :: seq_flds_xao_albedo
   character(CXX) :: seq_flds_xao_states
   character(CXX) :: seq_flds_xao_fluxes
   character(CXX) :: seq_flds_xao_diurnl  ! for diurnal cycle

   character(CXX) :: seq_flds_r2x_states
   character(CXX) :: seq_flds_r2x_fluxes
   character(CXX) :: seq_flds_x2r_states
   character(CXX) :: seq_flds_x2r_fluxes

   !----------------------------------------------------------------------------
   ! combined state/flux fields
   !----------------------------------------------------------------------------

   character(CXX) :: seq_flds_dom_fields
   character(CXX) :: seq_flds_a2x_fields
   character(CXX) :: seq_flds_x2a_fields
   character(CXX) :: seq_flds_i2x_fields
   character(CXX) :: seq_flds_x2i_fields
   character(CXX) :: seq_flds_l2x_fields
   character(CXX) :: seq_flds_l2x_fields_to_glc
   character(CXX) :: seq_flds_x2l_fields
   character(CXX) :: seq_flds_x2l_fields_from_glc
   character(CXX) :: seq_flds_o2x_fields
   character(CXX) :: seq_flds_x2o_fields
   character(CXX) :: seq_flds_xao_fields
   character(CXX) :: seq_flds_r2x_fields
   character(CXX) :: seq_flds_x2r_fields
   character(CXX) :: seq_flds_g2x_fields
   character(CXX) :: seq_flds_g2x_fields_to_lnd
   character(CXX) :: seq_flds_x2g_fields
   character(CXX) :: seq_flds_w2x_fields
   character(CXX) :: seq_flds_x2w_fields

   !----------------------------------------------------------------------------
   ! component names
   !----------------------------------------------------------------------------

   character(32) :: atmname='atm'
   character(32) :: ocnname='ocn'
   character(32) :: icename='ice'
   character(32) :: lndname='lnd'
   character(32) :: glcname='glc'
   character(32) :: wavname='wav'
   character(32) :: rofname='rof'

!----------------------------------------------------------------------------
 contains
!----------------------------------------------------------------------------

   subroutine seq_flds_set(nmlfile, ID, infodata)

! !USES:
     use shr_file_mod,   only : shr_file_getUnit, shr_file_freeUnit
     use shr_string_mod, only : shr_string_listIntersect
     use shr_mpi_mod,    only : shr_mpi_bcast
     use glc_elevclass_mod, only : glc_elevclass_init
     use seq_infodata_mod, only : seq_infodata_type, seq_infodata_getdata

! !INPUT/OUTPUT PARAMETERS:
     character(len=*), intent(in) :: nmlfile   ! Name-list filename
     integer         , intent(in) :: ID        ! seq_comm ID
     type(seq_infodata_type), intent(in) :: infodata

! !LOCAL VARIABLES:
     integer :: mpicom             ! MPI communicator
     integer :: ierr               ! I/O error code
     integer :: unitn              ! Namelist unit number to read

     character(len=CSS) :: attname
     character(len=CSS) :: units
     character(len=CSS) :: longname
     character(len=CSS) :: stdname
     integer            :: num
     character(len=  2) :: cnum
     character(len=CSS) :: name
     character(len=CSS) :: cime_model

     character(CXX) :: dom_coord  = ''
     character(CXX) :: dom_other  = ''

     character(CXX) :: a2x_states = ''
     character(CXX) :: a2x_fluxes = ''
     character(CXX) :: x2a_states = ''
     character(CXX) :: x2a_fluxes = ''
     character(CXX) :: i2x_states = ''
     character(CXX) :: i2x_fluxes = ''
     character(CXX) :: x2i_states = ''
     character(CXX) :: x2i_fluxes = ''
     character(CXX) :: l2x_states = ''
     character(CXX) :: l2x_states_to_glc = ''
     character(CXX) :: l2x_fluxes = ''
     character(CXX) :: l2x_fluxes_to_glc = ''
     character(CXX) :: x2l_states = ''
     character(CXX) :: x2l_states_from_glc = ''
     character(CXX) :: x2l_fluxes = ''
     character(CXX) :: x2l_fluxes_from_glc = ''
     character(CXX) :: o2x_states = ''
     character(CXX) :: o2x_fluxes = ''
     character(CXX) :: x2o_states = ''
     character(CXX) :: x2o_fluxes = ''
     character(CXX) :: g2x_states = ''
     character(CXX) :: g2x_states_to_lnd = ''
     character(CXX) :: g2x_fluxes = ''
     character(CXX) :: g2x_fluxes_to_lnd = ''
     character(CXX) :: x2g_states = ''
     character(CXX) :: x2g_fluxes = ''
     character(CXX) :: xao_albedo = ''
     character(CXX) :: xao_states = ''
     character(CXX) :: xao_fluxes = ''
     character(CXX) :: xao_diurnl = ''
     character(CXX) :: r2x_states = ''
     character(CXX) :: r2x_fluxes = ''
     character(CXX) :: x2r_states = ''
     character(CXX) :: x2r_fluxes = ''
     character(CXX) :: w2x_states = ''
     character(CXX) :: w2x_fluxes = ''
     character(CXX) :: x2w_states = ''
     character(CXX) :: x2w_fluxes = ''

     character(CXX) :: stringtmp  = ''

     !------ namelist -----
     character(len=CSS)  :: fldname, fldflow
     logical :: is_state, is_flux
     integer :: i,n

     ! use cases namelists
<<<<<<< HEAD
     logical :: flds_co2a 
     logical :: flds_co2b 
     logical :: flds_co2c 
     logical :: flds_co2_dmsa 
     logical :: flds_bgc 
     integer :: glc_nec

     namelist /seq_cplflds_inparm/  &
          flds_co2a, flds_co2b, flds_co2c, flds_co2_dmsa, flds_bgc, glc_nec
=======
     logical :: flds_co2a
     logical :: flds_co2b
     logical :: flds_co2c
     logical :: flds_co2_dmsa
     logical :: flds_bgc
     logical :: flds_wiso
     integer :: glc_nec

     namelist /seq_cplflds_inparm/  &
          flds_co2a, flds_co2b, flds_co2c, flds_co2_dmsa, flds_wiso, glc_nec, &
          ice_ncat, seq_flds_i2o_per_cat, flds_bgc
>>>>>>> 3419839a

     ! user specified new fields
     integer,  parameter :: nfldmax = 200
     character(len=CLL)  :: cplflds_custom(nfldmax) = ''

     namelist /seq_cplflds_userspec/ &
          cplflds_custom

     character(len=*),parameter :: subname = '(seq_flds_set) '

!-------------------------------------------------------------------------------

     call seq_comm_setptrs(ID,mpicom=mpicom)

     call seq_infodata_GetData(infodata, cime_model=cime_model)

     !---------------------------------------------------------------------------
     ! Read in namelist for use cases
     !---------------------------------------------------------------------------
     ! TODO: permit duplicates to occur - then check for this in seq_flds_add
     ! TODO: add entries for lookup entry table for custom fields
     !---------------------------------------------------------------------------

     if (seq_comm_iamroot(ID)) then
        flds_co2a = .false.
        flds_co2b = .false.
        flds_co2c = .false.
        flds_co2_dmsa = .false.
        flds_bgc  = .false.
<<<<<<< HEAD
=======
        flds_wiso = .false.
>>>>>>> 3419839a
        glc_nec   = 0
        ice_ncat  = 1
        seq_flds_i2o_per_cat = .false.

        unitn = shr_file_getUnit()
        write(logunit,"(A)") subname//': read seq_cplflds_inparm namelist from: '&
             //trim(nmlfile)
        open( unitn, file=trim(nmlfile), status='old' )
        ierr = 1
        do while( ierr /= 0 )
           read(unitn,nml=seq_cplflds_inparm,iostat=ierr)
           if (ierr < 0) then
              call shr_sys_abort( &
                   subname//"ERROR: namelist read returns an EOF or EOR condition" )
           end if
        end do
        close(unitn)
        call shr_file_freeUnit( unitn )
     end if
     call shr_mpi_bcast(flds_co2a    , mpicom)
     call shr_mpi_bcast(flds_co2b    , mpicom)
     call shr_mpi_bcast(flds_co2c    , mpicom)
     call shr_mpi_bcast(flds_co2_dmsa, mpicom)
     call shr_mpi_bcast(flds_bgc     , mpicom)
<<<<<<< HEAD
=======
     call shr_mpi_bcast(flds_wiso    , mpicom)
>>>>>>> 3419839a
     call shr_mpi_bcast(glc_nec      , mpicom)
     call shr_mpi_bcast(ice_ncat     , mpicom)
     call shr_mpi_bcast(seq_flds_i2o_per_cat, mpicom)

     call glc_elevclass_init(glc_nec)

     !---------------------------------------------------------------------------
     ! Read in namelists for user specified new fields
     !---------------------------------------------------------------------------
     ! TODO: permit duplicates to occur - then check for this in seq_flds_add
     ! TODO: add entries for lookup entry table for custom fields
     !---------------------------------------------------------------------------

     if (seq_comm_iamroot(ID)) then
        cplflds_custom(:) = ' '

        unitn = shr_file_getUnit()
        write(logunit,"(A)") subname//': read seq_cplflds_userspec namelist from: '&
             //trim(nmlfile)
        open( unitn, file=trim(nmlfile), status='old' )
        ierr = 1
        do while( ierr /= 0 )
           read(unitn,nml=seq_cplflds_userspec,iostat=ierr)
           if (ierr < 0) then
              call shr_sys_abort( &
                   subname//"ERROR: namelist read returns an EOF or EOR condition" )
           end if
        end do
        close(unitn)
        call shr_file_freeUnit( unitn )
     end if
     do n = 1, nfldmax
        call shr_mpi_bcast(cplflds_custom(n), mpicom)
     end do

     ! add customized fields through coupler

     do n = 1,nfldmax
        if (cplflds_custom(n) /= ' ') then
           i = scan(cplflds_custom(n),'->')
           fldname = trim(adjustl(cplflds_custom(n)(:i-1)))
           fldflow = trim(adjustl(cplflds_custom(n)(i+2:)))

           if (fldname(1:1) == 'S') then
              is_state = .true.
              is_flux  = .false.
           else if (fldname (1:1) == 'F')  then
              is_state = .false.
              is_flux  = .true.
           else if (fldname (1:2) == 'PF') then
              is_state = .false.
              is_flux  = .true.
           else
              write(logunit,*) subname//'ERROR: fldname must start with S,F,P, not ',trim(fldname)
              call shr_sys_abort(subname//"ERROR: fldname must start with S, F, or P")
           end if

           select case (trim(fldflow))
           case('a2x')
              if (is_state) call seq_flds_add(a2x_states,trim(fldname))
              if (is_flux ) call seq_flds_add(a2x_fluxes,trim(fldname))
           case('x2a')
              if (is_state) call seq_flds_add(x2a_states,trim(fldname))
              if (is_flux ) call seq_flds_add(x2a_fluxes,trim(fldname))
           case('l2x')
              if (is_state) call seq_flds_add(l2x_states,trim(fldname))
              if (is_flux ) call seq_flds_add(l2x_fluxes,trim(fldname))
           case('x2l')
              if (is_state) call seq_flds_add(x2l_states,trim(fldname))
              if (is_flux ) call seq_flds_add(x2l_fluxes,trim(fldname))
           case('r2x')
              if (is_state) call seq_flds_add(r2x_states,trim(fldname))
              if (is_flux ) call seq_flds_add(r2x_fluxes,trim(fldname))
           case('x2r')
              if (is_state) call seq_flds_add(x2r_states,trim(fldname))
              if (is_flux ) call seq_flds_add(x2r_fluxes,trim(fldname))
           case('i2x')
              if (is_state) call seq_flds_add(i2x_states,trim(fldname))
              if (is_flux ) call seq_flds_add(i2x_fluxes,trim(fldname))
           case('x2i')
              if (is_state) call seq_flds_add(x2i_states,trim(fldname))
              if (is_flux ) call seq_flds_add(x2i_fluxes,trim(fldname))
           case('o2x')
              if (is_state) call seq_flds_add(o2x_states,trim(fldname))
              if (is_flux ) call seq_flds_add(o2x_fluxes,trim(fldname))
           case('x2o')
              if (is_state) call seq_flds_add(x2o_states,trim(fldname))
              if (is_flux ) call seq_flds_add(x2o_fluxes,trim(fldname))
           case('g2x')
              if (is_state) call seq_flds_add(g2x_states,trim(fldname))
              if (is_flux ) call seq_flds_add(g2x_fluxes,trim(fldname))
           case('x2g')
              if (is_state) call seq_flds_add(x2g_states,trim(fldname))
              if (is_flux ) call seq_flds_add(x2g_fluxes,trim(fldname))
           case default
              write(logunit,*) subname//'ERROR: ',trim(cplflds_custom(n)),&
                   ' not a recognized value'
              call shr_sys_abort()
           end select
        else
           exit
        end if
     end do

     !----------------------------------------------------------
     ! domain coordinates
     !----------------------------------------------------------

     call seq_flds_add(dom_coord,'lat')
     longname = 'latitude'
     stdname  = 'latitude'
     units    = 'degrees north'
     attname  = 'lat'
     call metadata_set(attname, longname, stdname, units)

     call seq_flds_add(dom_coord,'lon')
     longname = 'longitude'
     stdname  = 'longitude'
     units    = 'degrees east'
     attname  = 'lon'
     call metadata_set(attname, longname, stdname, units)

     call seq_flds_add(dom_coord,'hgt')
     longname = 'height'
     stdname  = 'height, depth, or levels'
     units    = 'unitless'
     attname  = 'hgt'
     call metadata_set(attname, longname, stdname, units)

     call seq_flds_add(dom_other,'area')
     longname = 'cell_area_model'
     stdname  = 'cell area from model'
     units    = 'radian^2'
     attname  = 'area'
     call metadata_set(attname, longname, stdname, units)

     call seq_flds_add(dom_other,'aream')
     longname = 'cell_area_mapping'
     stdname  = 'cell area from mapping file'
     units    = 'radian^2'
     attname  = 'aream'
     call metadata_set(attname, longname, stdname, units)

     call seq_flds_add(dom_other,'mask')
     longname = 'mask'
     stdname  = 'mask'
     units    = '1'
     attname  = 'mask'
     call metadata_set(attname, longname, stdname, units)

     call seq_flds_add(dom_other,'frac')
     longname = 'area_fraction'
     stdname  = 'area fraction'
     units    = '1'
     attname  = 'frac'
     call metadata_set(attname, longname, stdname, units)

     !----------------------------------------------------------
     ! states/fluxes from atm
     !----------------------------------------------------------

     ! height at the lowest model level (m)
     call seq_flds_add(a2x_states,"Sa_z")
     call seq_flds_add(x2l_states,"Sa_z")
     call seq_flds_add(x2i_states,"Sa_z")
     longname = 'Height at the lowest model level'
     stdname  = 'height'
     units    = 'm'
     attname  = 'Sa_z'
     call metadata_set(attname, longname, stdname, units)

     ! topographic height (m)
     call seq_flds_add(a2x_states,"Sa_topo")
     call seq_flds_add(x2l_states,"Sa_topo")
     longname = 'Surface height'
     stdname  = 'height'
     units    = 'm'
     attname  = 'Sa_topo'
     call metadata_set(attname, longname, stdname, units)

     ! zonal wind at the lowest model level (m/s)
     call seq_flds_add(a2x_states,"Sa_u")
     call seq_flds_add(x2l_states,"Sa_u")
     call seq_flds_add(x2i_states,"Sa_u")
     call seq_flds_add(x2w_states,"Sa_u")
     longname = 'Zonal wind at the lowest model level'
     stdname  = 'eastward_wind'
     units    = 'm s-1'
     attname  = 'Sa_u'
     call metadata_set(attname, longname, stdname, units)

     ! meridional wind at the lowest model level (m/s)
     call seq_flds_add(a2x_states,"Sa_v")
     call seq_flds_add(x2l_states,"Sa_v")
     call seq_flds_add(x2i_states,"Sa_v")
     call seq_flds_add(x2w_states,"Sa_v")
     longname = 'Meridional wind at the lowest model level'
     stdname  = 'northward_wind'
     units    = 'm s-1'
     attname  = 'Sa_v'
     call metadata_set(attname, longname, stdname, units)

     ! temperature at the lowest model level (K)
     call seq_flds_add(a2x_states,"Sa_tbot")
     call seq_flds_add(x2l_states,"Sa_tbot")
     call seq_flds_add(x2i_states,"Sa_tbot")
     call seq_flds_add(x2w_states,"Sa_tbot")
     longname = 'Temperature at the lowest model level'
     stdname  = 'air_temperature'
     units    = 'K'
     attname  = 'Sa_tbot'
     call metadata_set(attname, longname, stdname, units)

     ! potential temperature at the lowest model level (K)
     call seq_flds_add(a2x_states,"Sa_ptem")
     call seq_flds_add(x2l_states,"Sa_ptem")
     call seq_flds_add(x2i_states,"Sa_ptem")
     longname = 'Potential temperature at the lowest model level'
     stdname  = 'air_potential_temperature'
     units    = 'K'
     attname  = 'Sa_ptem'
     call metadata_set(attname, longname, stdname, units)

     ! specific humidity at the lowest model level (kg/kg)
     call seq_flds_add(a2x_states,"Sa_shum")
     call seq_flds_add(x2l_states,"Sa_shum")
     call seq_flds_add(x2i_states,"Sa_shum")
     longname = 'Specific humidity at the lowest model level'
     stdname  = 'specific_humidity'
     units    = 'kg kg-1'
     attname  = 'Sa_shum'
     call metadata_set(attname, longname, stdname, units)

     ! pressure at the lowest model level (Pa)
     call seq_flds_add(a2x_states,"Sa_pbot")
     call seq_flds_add(x2o_states,"Sa_pbot")
     call seq_flds_add(x2l_states,"Sa_pbot")
     call seq_flds_add(x2i_states,"Sa_pbot")
     if (cime_model == 'acme') then
        call seq_flds_add(x2o_states,"Sa_pbot")
     end if
     longname = 'Pressure at the lowest model level'
     stdname  = 'air_pressure'
     units    = 'Pa'
     attname  = 'Sa_pbot'
     call metadata_set(attname, longname, stdname, units)

     ! air density at the lowest model level (kg/m**3)
     call seq_flds_add(a2x_states,"Sa_dens")
     call seq_flds_add(x2i_states,"Sa_dens")
     longname = 'Density at the lowest model level'
     stdname  = 'air_density'
     units    = 'kg m-3'
     attname  = 'Sa_dens'
     call metadata_set(attname, longname, stdname, units)

     ! convective precipitation rate
     ! large-scale (stable) snow rate (water equivalent)
     call seq_flds_add(a2x_fluxes,"Faxa_rainc")
     call seq_flds_add(a2x_fluxes,"Faxa_rainl")
     call seq_flds_add(x2l_fluxes,"Faxa_rainc")
     call seq_flds_add(x2l_fluxes,"Faxa_rainl")
     call seq_flds_add(x2i_fluxes,"Faxa_rain" )
     call seq_flds_add(x2o_fluxes,"Faxa_rain" )
     units    = 'kg m-2 s-1'
     longname = 'Convective precipitation rate'
     stdname  = 'convective_precipitation_flux'
     attname  = 'Faxa_rainc'
     call metadata_set(attname, longname, stdname, units)
     longname = 'Large-scale (stable) precipitation rate'
     stdname  = 'large_scale_precipitation_flux'
     attname  = 'Faxa_rainl'
     call metadata_set(attname, longname, stdname, units)
     longname = 'Water flux due to rain'
     stdname  = 'rainfall_flux'
     attname  = 'Faxa_rain'
     call metadata_set(attname, longname, stdname, units)

     ! convective snow rate (water equivalent)
     ! large-scale (stable) snow rate (water equivalent)
     call seq_flds_add(a2x_fluxes,"Faxa_snowc")
     call seq_flds_add(a2x_fluxes,"Faxa_snowl")
     call seq_flds_add(x2l_fluxes,"Faxa_snowc")
     call seq_flds_add(x2l_fluxes,"Faxa_snowl")
     call seq_flds_add(x2i_fluxes,"Faxa_snow" )
     call seq_flds_add(x2o_fluxes,"Faxa_snow" )
     units    = 'kg m-2 s-1'
     longname = 'Convective snow rate (water equivalent)'
     stdname  = 'convective_snowfall_flux'
     attname  = 'Faxa_snowc'
     call metadata_set(attname, longname, stdname, units)
     longname = 'Large-scale (stable) snow rate (water equivalent)'
     stdname  = 'large_scale_snowfall_flux'
     attname  = 'Faxa_snowl'
     call metadata_set(attname, longname, stdname, units)
     longname = 'Water flux due to snow'
     stdname  = 'surface_snow_melt_flux'
     attname  = 'Faxa_snow'
     call metadata_set(attname, longname, stdname, units)

     ! total precipitation to ocean
     call seq_flds_add(x2o_fluxes,"Faxa_prec")  ! derived rain+snow
     longname = 'Water flux (rain+snow)'
     stdname  = 'precipitation_flux'
     units    = 'kg m-2 s-1'
     attname  = 'Faxa_prec'
     call metadata_set(attname, longname, stdname, units)

     ! downward longwave heat flux (W/m**2)
     call seq_flds_add(a2x_fluxes,"Faxa_lwdn")
     call seq_flds_add(x2l_fluxes,"Faxa_lwdn")
     call seq_flds_add(x2i_fluxes,"Faxa_lwdn")
     call seq_flds_add(x2o_fluxes,"Faxa_lwdn")
     longname = 'Downward longwave heat flux'
     stdname  = 'downwelling_longwave_flux'
     units    = 'W m-2'
     attname  = 'Faxa_lwdn'
     call metadata_set(attname, longname, stdname, units)

     ! direct near-infrared incident solar radiation
     call seq_flds_add(a2x_fluxes,"Faxa_swndr")
     call seq_flds_add(x2i_fluxes,"Faxa_swndr")
     call seq_flds_add(x2l_fluxes,"Faxa_swndr")
     longname = 'Direct near-infrared incident solar radiation'
     stdname  = 'surface_downward_direct_shortwave_flux_due_to_near_infrared_radiation'
     units    = 'W m-2'
     attname  = 'Faxa_swndr'
     call metadata_set(attname, longname, stdname, units)

     ! direct visible incident solar radiation
     call seq_flds_add(a2x_fluxes,"Faxa_swvdr")
     call seq_flds_add(x2i_fluxes,"Faxa_swvdr")
     call seq_flds_add(x2l_fluxes,"Faxa_swvdr")
     longname = 'Direct visible incident solar radiation'
     stdname  = 'surface_downward_direct_shortwave_flux_due_to_visible_radiation'
     units    = 'W m-2'
     attname  = 'Faxa_swvdr'
     call metadata_set(attname, longname, stdname, units)

     ! diffuse near-infrared incident solar radiation
     call seq_flds_add(a2x_fluxes,"Faxa_swndf")
     call seq_flds_add(x2i_fluxes,"Faxa_swndf")
     call seq_flds_add(x2l_fluxes,"Faxa_swndf")
     longname = 'Diffuse near-infrared incident solar radiation'
     stdname  = 'surface_downward_diffuse_shortwave_flux_due_to_near_infrared_radiation'
     units    = 'W m-2'
     attname  = 'Faxa_swndf'
     call metadata_set(attname, longname, stdname, units)

     ! diffuse visible incident solar radiation
     call seq_flds_add(a2x_fluxes,"Faxa_swvdf")
     call seq_flds_add(x2i_fluxes,"Faxa_swvdf")
     call seq_flds_add(x2l_fluxes,"Faxa_swvdf")
     longname = 'Diffuse visible incident solar radiation'
     stdname  = 'surface_downward_diffuse_shortwave_flux_due_to_visible_radiation'
     units    = 'W m-2'
     attname  = 'Faxa_swvdf'
     call metadata_set(attname, longname, stdname, units)

     ! Net shortwave radiation
     call seq_flds_add(a2x_fluxes,"Faxa_swnet") ! diagnostic
     call seq_flds_add(l2x_fluxes,"Fall_swnet") ! diagnostic
     call seq_flds_add(i2x_fluxes,"Faii_swnet") ! diagnostic

     call seq_flds_add(i2x_fluxes,"Fioi_swpen") ! used for Foxx_swnet below
     call seq_flds_add(x2o_fluxes,"Foxx_swnet") ! derived using albedos, Faxa_swxxx and swpen
     units    = 'W m-2'
     longname = 'Net shortwave radiation'
     stdname  = 'surface_net_shortwave_flux'
     attname  = 'Faxa_swnet'
     call metadata_set(attname, longname, stdname, units)
     attname  = 'Fall_swnet'
     call metadata_set(attname, longname, stdname, units)
     attname  = 'Faii_swnet'
     call metadata_set(attname, longname, stdname, units)
     attname  = 'Foxx_swnet'
     call metadata_set(attname, longname, stdname, units)
     longname = 'Net shortwave radiation penetrating into ice and ocean'
     stdname  = 'net_downward_shortwave_flux_in_sea_ice_due_to_penetration'
     attname  = 'Fioi_swpen'
     call metadata_set(attname, longname, stdname, units)

     ! Black Carbon hydrophilic dry deposition
     call seq_flds_add(a2x_fluxes,"Faxa_bcphidry" )
     call seq_flds_add(x2i_fluxes,"Faxa_bcphidry" )
     call seq_flds_add(x2l_fluxes,"Faxa_bcphidry" )
     call seq_flds_add(x2o_fluxes,"Faxa_bcphidry"   )
     longname = 'Hydrophylic black carbon dry deposition flux'
     stdname  = 'dry_deposition_flux_of_hydrophylic_black_carbon'
     units    = 'kg m-2 s-1'
     attname  = 'Faxa_bcphidry'
     call metadata_set(attname, longname, stdname, units)

     ! Black Carbon hydrophobic dry deposition
     call seq_flds_add(a2x_fluxes,"Faxa_bcphodry" )
     call seq_flds_add(x2i_fluxes,"Faxa_bcphodry" )
     call seq_flds_add(x2l_fluxes,"Faxa_bcphodry" )
     call seq_flds_add(x2o_fluxes,"Faxa_bcphodry")
     longname = 'Hydrophobic black carbon dry deposition flux'
     stdname  = 'dry_deposition_flux_of_hydrophobic_black_carbon'
     units    = 'kg m-2 s-1'
     attname  = 'Faxa_bcphodry'
     call metadata_set(attname, longname, stdname, units)

     ! Black Carbon hydrophilic wet deposition
     call seq_flds_add(a2x_fluxes,"Faxa_bcphiwet" )
     call seq_flds_add(x2i_fluxes,"Faxa_bcphiwet" )
     call seq_flds_add(x2l_fluxes,"Faxa_bcphiwet" )
     call seq_flds_add(x2o_fluxes,"Faxa_bcphiwet" )
     longname = 'Hydrophylic black carbon wet deposition flux'
     stdname  = 'wet_deposition_flux_of_hydrophylic_black_carbon'
     units    = 'kg m-2 s-1'
     attname  = 'Faxa_bcphiwet'
     call metadata_set(attname, longname, stdname, units)

     ! Organic Carbon hydrophilic dry deposition
     call seq_flds_add(a2x_fluxes,"Faxa_ocphidry" )
     call seq_flds_add(x2i_fluxes,"Faxa_ocphidry" )
     call seq_flds_add(x2l_fluxes,"Faxa_ocphidry" )
     call seq_flds_add(x2o_fluxes,"Faxa_ocphidry" )
     longname = 'Hydrophylic organic carbon dry deposition flux'
     stdname  = 'dry_deposition_flux_of_hydrophylic_organic_carbon'
     units    = 'kg m-2 s-1'
     attname  = 'Faxa_ocphidry'
     call metadata_set(attname, longname, stdname, units)

     ! Organic Carbon hydrophobic dry deposition
     call seq_flds_add(a2x_fluxes,"Faxa_ocphodry" )
     call seq_flds_add(x2i_fluxes,"Faxa_ocphodry" )
     call seq_flds_add(x2l_fluxes,"Faxa_ocphodry" )
     call seq_flds_add(x2o_fluxes,"Faxa_ocphodry" )
     longname = 'Hydrophobic organic carbon dry deposition flux'
     stdname  = 'dry_deposition_flux_of_hydrophobic_organic_carbon'
     units    = 'kg m-2 s-1'
     attname  = 'Faxa_ocphodry'
     call metadata_set(attname, longname, stdname, units)

     ! Organic Carbon hydrophilic wet deposition
     call seq_flds_add(a2x_fluxes,"Faxa_ocphiwet" )
     call seq_flds_add(x2i_fluxes,"Faxa_ocphiwet" )
     call seq_flds_add(x2l_fluxes,"Faxa_ocphiwet" )
     call seq_flds_add(x2o_fluxes,"Faxa_ocphiwet" )
     longname = 'Hydrophylic organic carbon wet deposition flux'
     stdname  = 'wet_deposition_flux_of_hydrophylic_organic_carbon'
     units    = 'kg m-2 s-1'
     attname  = 'Faxa_ocphiwet'
     call metadata_set(attname, longname, stdname, units)

     ! Size 1 dust -- wet deposition
     call seq_flds_add(a2x_fluxes,"Faxa_dstwet1"  )
     call seq_flds_add(x2i_fluxes,"Faxa_dstwet1"  )
     call seq_flds_add(x2l_fluxes,"Faxa_dstwet1"  )
     call seq_flds_add(x2o_fluxes,"Faxa_dstwet1"  )
     longname = 'Dust wet deposition flux (size 1)'
     stdname  = 'wet_deposition_flux_of_dust'
     units    = 'kg m-2 s-1'
     attname  = 'Faxa_dstwet1'
     call metadata_set(attname, longname, stdname, units)

     ! Size 2 dust -- wet deposition
     call seq_flds_add(a2x_fluxes,"Faxa_dstwet2"  )
     call seq_flds_add(x2i_fluxes,"Faxa_dstwet2"  )
     call seq_flds_add(x2l_fluxes,"Faxa_dstwet2"  )
     call seq_flds_add(x2o_fluxes,"Faxa_dstwet2"  )
     longname = 'Dust wet deposition flux (size 2)'
     stdname  = 'wet_deposition_flux_of_dust'
     units    = 'kg m-2 s-1'
     attname  = 'Faxa_dstwet2'
     call metadata_set(attname, longname, stdname, units)

     ! Size 3 dust -- wet deposition
     call seq_flds_add(a2x_fluxes,"Faxa_dstwet3"  )
     call seq_flds_add(x2i_fluxes,"Faxa_dstwet3"  )
     call seq_flds_add(x2l_fluxes,"Faxa_dstwet3"  )
     call seq_flds_add(x2o_fluxes,"Faxa_dstwet3"  )
     longname = 'Dust wet deposition flux (size 3)'
     stdname  = 'wet_deposition_flux_of_dust'
     units    = 'kg m-2 s-1'
     attname  = 'Faxa_dstwet3'
     call metadata_set(attname, longname, stdname, units)

     ! Size 4 dust -- wet deposition
     call seq_flds_add(a2x_fluxes,"Faxa_dstwet4"  )
     call seq_flds_add(x2i_fluxes,"Faxa_dstwet4"  )
     call seq_flds_add(x2l_fluxes,"Faxa_dstwet4"  )
     call seq_flds_add(x2o_fluxes,"Faxa_dstwet4"  )
     longname = 'Dust wet deposition flux (size 4)'
     stdname  = 'wet_deposition_flux_of_dust'
     units    = 'kg m-2 s-1'
     attname  = 'Faxa_dstwet4'
     call metadata_set(attname, longname, stdname, units)

     ! Size 1 dust -- dry deposition
     call seq_flds_add(a2x_fluxes,"Faxa_dstdry1"  )
     call seq_flds_add(x2i_fluxes,"Faxa_dstdry1"  )
     call seq_flds_add(x2l_fluxes,"Faxa_dstdry1"  )
     call seq_flds_add(x2o_fluxes,"Faxa_dstdry1"  )
     longname = 'Dust dry deposition flux (size 1)'
     stdname  = 'dry_deposition_flux_of_dust'
     units    = 'kg m-2 s-1'
     attname  = 'Faxa_dstdry1'
     call metadata_set(attname, longname, stdname, units)

     ! Size 2 dust -- dry deposition
     call seq_flds_add(a2x_fluxes,"Faxa_dstdry2"  )
     call seq_flds_add(x2i_fluxes,"Faxa_dstdry2"  )
     call seq_flds_add(x2l_fluxes,"Faxa_dstdry2"  )
     call seq_flds_add(x2o_fluxes,"Faxa_dstdry2"  )
     longname = 'Dust dry deposition flux (size 2)'
     stdname  = 'dry_deposition_flux_of_dust'
     units    = 'kg m-2 s-1'
     attname  = 'Faxa_dstdry2'
     call metadata_set(attname, longname, stdname, units)

     ! Size 3 dust -- dry deposition
     call seq_flds_add(a2x_fluxes,"Faxa_dstdry3"  )
     call seq_flds_add(x2i_fluxes,"Faxa_dstdry3"  )
     call seq_flds_add(x2l_fluxes,"Faxa_dstdry3"  )
     call seq_flds_add(x2o_fluxes,"Faxa_dstdry3"  )
     longname = 'Dust dry deposition flux (size 3)'
     stdname  = 'dry_deposition_flux_of_dust'
     units    = 'kg m-2 s-1'
     attname  = 'Faxa_dstdry3'
     call metadata_set(attname, longname, stdname, units)

     ! Size 4 dust -- dry deposition
     call seq_flds_add(a2x_fluxes,"Faxa_dstdry4"  )
     call seq_flds_add(x2i_fluxes,"Faxa_dstdry4"  )
     call seq_flds_add(x2l_fluxes,"Faxa_dstdry4"  )
     call seq_flds_add(x2o_fluxes,"Faxa_dstdry4"  )
     longname = 'Dust dry deposition flux (size 4)'
     stdname  = 'dry_deposition_flux_of_dust'
     units    = 'kg m-2 s-1'
     attname  = 'Faxa_dstdry4'
     call metadata_set(attname, longname, stdname, units)

     !----------------------------------------------------------
     ! states/fluxes to atm (and ocean)
     !----------------------------------------------------------

     ! land/sea-ice/ocean fractions
     call seq_flds_add(x2a_states,'Sf_lfrac')
     call seq_flds_add(x2a_states,'Sf_ifrac')
     call seq_flds_add(x2a_states,'Sf_ofrac')
     longname = 'Surface land fraction'
     stdname  = 'land_area_fraction'
     units    = '1'
     attname  = 'Sf_lfrac'
     call metadata_set(attname, longname, stdname, units)
     longname = 'Surface ice fraction'
     stdname  = 'sea_ice_area_fraction'
     attname  = 'Sf_ifrac'
     call metadata_set(attname, longname, stdname, units)
     longname = 'Surface ocean fraction'
     stdname  = 'sea_area_fraction'
     attname  = 'Sf_ofrac'
     call metadata_set(attname, longname, stdname, units)

     ! Direct albedo (visible radiation)
     call seq_flds_add(i2x_states,"Si_avsdr")
     call seq_flds_add(l2x_states,"Sl_avsdr")
     call seq_flds_add(xao_albedo,"So_avsdr")
     call seq_flds_add(x2a_states,"Sx_avsdr")
     longname = 'Direct albedo (visible radiation)'
     stdname  = 'surface_direct_albedo_due_to_visible_radiation'
     units    = '1'
     attname  = 'Si_avsdr'
     call metadata_set(attname, longname, stdname, units)
     attname  = 'Sl_avsdr'
     call metadata_set(attname, longname, stdname, units)
     attname  = 'So_avsdr'
     call metadata_set(attname, longname, stdname, units)
     attname  = 'Sx_avsdr'
     call metadata_set(attname, longname, stdname, units)

     ! Direct albedo (near-infrared radiation)
     call seq_flds_add(i2x_states,"Si_anidr")
     call seq_flds_add(l2x_states,"Sl_anidr")
     call seq_flds_add(xao_albedo,"So_anidr")
     call seq_flds_add(x2a_states,"Sx_anidr")
     longname = 'Direct albedo (near-infrared radiation)'
     stdname  = 'surface_direct_albedo_due_to_near_infrared_radiation'
     units    = '1'
     attname  = 'Si_anidr'
     call metadata_set(attname, longname, stdname, units)
     attname  = 'Sl_anidr'
     call metadata_set(attname, longname, stdname, units)
     attname  = 'So_anidr'
     call metadata_set(attname, longname, stdname, units)
     attname  = 'Sx_anidr'
     call metadata_set(attname, longname, stdname, units)

     ! Diffuse albedo (visible radiation)
     call seq_flds_add(i2x_states,"Si_avsdf")
     call seq_flds_add(l2x_states,"Sl_avsdf")
     call seq_flds_add(xao_albedo,"So_avsdf")
     call seq_flds_add(x2a_states,"Sx_avsdf")
     longname = 'Diffuse albedo (visible radiation)'
     stdname  = 'surface_diffuse_albedo_due_to_visible_radiation'
     units    = '1'
     attname  = 'Si_avsdf'
     call metadata_set(attname, longname, stdname, units)
     attname  = 'Sl_avsdf'
     call metadata_set(attname, longname, stdname, units)
     attname  = 'So_avsdf'
     call metadata_set(attname, longname, stdname, units)
     attname  = 'Sx_avsdf'
     call metadata_set(attname, longname, stdname, units)

     ! Diffuse albedo (near-infrared radiation)
     call seq_flds_add(i2x_states,"Si_anidf")
     call seq_flds_add(l2x_states,"Sl_anidf")
     call seq_flds_add(xao_albedo,"So_anidf")
     call seq_flds_add(x2a_states,"Sx_anidf")
     longname = 'Diffuse albedo (near-infrared radiation)'
     stdname  = 'surface_diffuse_albedo_due_to_near_infrared_radiation'
     units    = '1'
     attname  = 'Si_anidf'
     call metadata_set(attname, longname, stdname, units)
     attname  = 'Sl_anidf'
     call metadata_set(attname, longname, stdname, units)
     attname  = 'So_anidf'
     call metadata_set(attname, longname, stdname, units)
     attname  = 'Sx_anidf'
     call metadata_set(attname, longname, stdname, units)

     ! Reference temperature at 2 meters
     call seq_flds_add(l2x_states,"Sl_tref")
     call seq_flds_add(i2x_states,"Si_tref")
     call seq_flds_add(xao_states,"So_tref")
     call seq_flds_add(x2a_states,"Sx_tref")
     longname = 'Reference temperature at 2 meters'
     stdname  = 'air_temperature'
     units    = 'K'
     attname  = 'Si_tref'
     call metadata_set(attname, longname, stdname, units)
     attname  = 'Sl_tref'
     call metadata_set(attname, longname, stdname, units)
     attname  = 'So_tref'
     call metadata_set(attname, longname, stdname, units)
     attname  = 'Sx_tref'
     call metadata_set(attname, longname, stdname, units)

     ! Reference specific humidity at 2 meters
     call seq_flds_add(l2x_states,"Sl_qref")
     call seq_flds_add(i2x_states,"Si_qref")
     call seq_flds_add(xao_states,"So_qref")
     call seq_flds_add(x2a_states,"Sx_qref")
     longname = 'Reference specific humidity at 2 meters'
     stdname  = 'specific_humidity'
     units    = 'kg kg-1'
     attname  = 'Si_qref'
     call metadata_set(attname, longname, stdname, units)
     attname  = 'Sl_qref'
     call metadata_set(attname, longname, stdname, units)
     attname  = 'So_qref'
     call metadata_set(attname, longname, stdname, units)
     attname  = 'Sx_qref'
     call metadata_set(attname, longname, stdname, units)

     ! Surface temperature
     call seq_flds_add(l2x_states,"Sl_t")
     call seq_flds_add(i2x_states,"Si_t")
     call seq_flds_add(x2a_states,"So_t")
     call seq_flds_add(x2a_states,"Sx_t")
     longname = 'Surface temperature'
     stdname  = 'surface_temperature'
     units    = 'K'
     attname  = 'Si_t'
     call metadata_set(attname, longname, stdname, units)
     attname  = 'Sl_t'
     call metadata_set(attname, longname, stdname, units)
     attname  = 'So_t'
     call metadata_set(attname, longname, stdname, units)
     attname  = 'Sx_t'
     call metadata_set(attname, longname, stdname, units)

     ! Surface friction velocity in land (land/atm only)
     call seq_flds_add(l2x_states,"Sl_fv")
     call seq_flds_add(x2a_states,"Sl_fv")
     longname = 'Surface fraction velocity in land'
     stdname  = 'fraction_velocity'
     units    = 'm s-1'
     attname  = 'Sl_fv'
     call metadata_set(attname, longname, stdname, units)

     ! Aerodynamical resistance (land/atm only)
     call seq_flds_add(l2x_states,"Sl_ram1")
     call seq_flds_add(x2a_states,"Sl_ram1")
     longname = 'aerodynamic resistance'
     stdname = 'aerodynamic_resistance'
     attname = 'SI_ram1'
     units = 's/m'
     call metadata_set(attname, longname, stdname, units)


     ! Surface snow water equivalent (land/atm only)
     call seq_flds_add(l2x_states,"Sl_snowh")
     call seq_flds_add(x2a_states,"Sl_snowh")
     longname = 'Surface snow water equivalent'
     stdname  = 'surface_snow_water_equivalent'
     units    = 'm'
     attname  = 'Sl_snowh'
     call metadata_set(attname, longname, stdname, units)


     ! Surface snow depth (ice/atm only)
     call seq_flds_add(i2x_states,"Si_snowh")
     call seq_flds_add(x2a_states,"Si_snowh")
     longname = 'Surface snow depth'
     stdname  = 'surface_snow_thickness'
     units    = 'm'
     attname  = 'Si_snowh'
     call metadata_set(attname, longname, stdname, units)

     ! Surface saturation specific humidity in ocean (ocn/atm only)
     call seq_flds_add(xao_states,"So_ssq")
     call seq_flds_add(x2a_states,"So_ssq")
     longname = 'Surface saturation specific humidity in ocean'
     stdname  = 'specific_humidity_at_saturation'
     units    = 'kg kg-1'
     attname  = 'So_ssq'
     call metadata_set(attname, longname, stdname, units)

     ! Square of exch. coeff (tracers) (ocn/atm only)
     call seq_flds_add(xao_states,"So_re")
     call seq_flds_add(x2a_states,"So_re")
     longname = 'Square of exch. coeff (tracers)'
     stdname  = ''
     units    = ''
     attname  = 'So_re'
     call metadata_set(attname, longname, stdname, units)

     ! 10 meter wind
     call seq_flds_add(i2x_states,"Si_u10")
     call seq_flds_add(xao_states,"So_u10")
     call seq_flds_add(l2x_states,"Sl_u10")
     call seq_flds_add(x2a_states,"Sx_u10")
     longname = '10m wind'
     stdname  = '10m_wind'
     units    = 'm'
     attname  = 'u10'
     call metadata_set(attname, longname, stdname, units)

     ! Zonal surface stress"
     call seq_flds_add(l2x_fluxes,"Fall_taux")
     call seq_flds_add(xao_fluxes,"Faox_taux")
     call seq_flds_add(i2x_fluxes,"Faii_taux")
     call seq_flds_add(x2a_fluxes,"Faxx_taux")
     call seq_flds_add(i2x_fluxes,"Fioi_taux")
     call seq_flds_add(x2o_fluxes,"Foxx_taux")
     longname = 'Zonal surface stress'
     stdname  = 'surface_downward_eastward_stress'
     units    = 'N m-2'
     attname  = 'Fall_taux'
     call metadata_set(attname, longname, stdname, units)
     attname  = 'Faox_taux'
     call metadata_set(attname, longname, stdname, units)
     attname  = 'Faii_taux'
     call metadata_set(attname, longname, stdname, units)
     attname  = 'Fioi_taux'
     call metadata_set(attname, longname, stdname, units)
     attname  = 'Faxx_taux'
     call metadata_set(attname, longname, stdname, units)
     attname  = 'Foxx_taux'
     call metadata_set(attname, longname, stdname, units)

     ! Meridional surface stress
     call seq_flds_add(l2x_fluxes,"Fall_tauy")
     call seq_flds_add(xao_fluxes,"Faox_tauy")
     call seq_flds_add(i2x_fluxes,"Faii_tauy")
     call seq_flds_add(x2a_fluxes,"Faxx_tauy")
     call seq_flds_add(i2x_fluxes,"Fioi_tauy")
     call seq_flds_add(x2o_fluxes,"Foxx_tauy")
     longname = 'Meridional surface stress'
     stdname  = 'surface_downward_northward_stress'
     units    = 'N m-2'
     attname  = 'Fall_tauy'
     call metadata_set(attname, longname, stdname, units)
     attname  = 'Faox_tauy'
     call metadata_set(attname, longname, stdname, units)
     attname  = 'Faii_tauy'
     call metadata_set(attname, longname, stdname, units)
     attname  = 'Fioi_tauy'
     call metadata_set(attname, longname, stdname, units)
     attname  = 'Faxx_tauy'
     call metadata_set(attname, longname, stdname, units)
     attname  = 'Foxx_tauy'
     call metadata_set(attname, longname, stdname, units)

     ! Surface latent heat flux
     call seq_flds_add(l2x_fluxes,"Fall_lat")
     call seq_flds_add(xao_fluxes,"Faox_lat")
     call seq_flds_add(i2x_fluxes,"Faii_lat")
     call seq_flds_add(x2a_fluxes,"Faxx_lat")
     call seq_flds_add(x2o_fluxes,"Foxx_lat")
     longname = 'Surface latent heat flux'
     stdname  = 'surface_upward_latent_heat_flux'
     units    = 'W m-2'
     attname  = 'Fall_lat'
     call metadata_set(attname, longname, stdname, units)
     attname  = 'Faox_lat'
     call metadata_set(attname, longname, stdname, units)
     attname  = 'Faii_lat'
     call metadata_set(attname, longname, stdname, units)
     attname  = 'Faxx_lat'
     call metadata_set(attname, longname, stdname, units)
     attname  = 'Foxx_lat'
     call metadata_set(attname, longname, stdname, units)

     ! Surface sensible heat flux
     call seq_flds_add(l2x_fluxes,"Fall_sen")
     call seq_flds_add(xao_fluxes,"Faox_sen")
     call seq_flds_add(i2x_fluxes,"Faii_sen")
     call seq_flds_add(x2a_fluxes,"Faxx_sen")
     call seq_flds_add(x2o_fluxes,"Foxx_sen")
     longname = 'Sensible heat flux'
     stdname  = 'surface_upward_sensible_heat_flux'
     units    = 'W m-2'
     attname  = 'Fall_sen'
     call metadata_set(attname, longname, stdname, units)
     attname  = 'Faox_sen'
     call metadata_set(attname, longname, stdname, units)
     attname  = 'Faii_sen'
     call metadata_set(attname, longname, stdname, units)
     attname  = 'Faxx_sen'
     call metadata_set(attname, longname, stdname, units)
     attname  = 'Foxx_sen'
     call metadata_set(attname, longname, stdname, units)

     ! Surface upward longwave heat flux
     call seq_flds_add(l2x_fluxes,"Fall_lwup")
     call seq_flds_add(xao_fluxes,"Faox_lwup")
     call seq_flds_add(i2x_fluxes,"Faii_lwup")
     call seq_flds_add(x2a_fluxes,"Faxx_lwup")
     call seq_flds_add(x2o_fluxes,"Foxx_lwup")
     longname = 'Surface upward longwave heat flux'
     stdname  = 'surface_net_upward_longwave_flux'
     units    = 'W m-2'
     attname  = 'Fall_lwup'
     call metadata_set(attname, longname, stdname, units)
     attname  = 'Faox_lwup'
     call metadata_set(attname, longname, stdname, units)
     attname  = 'Faii_lwup'
     call metadata_set(attname, longname, stdname, units)
     attname  = 'Faxx_lwup'
     call metadata_set(attname, longname, stdname, units)
     attname  = 'Foxx_lwup'
     call metadata_set(attname, longname, stdname, units)

     ! Evaporation water flux
     call seq_flds_add(l2x_fluxes,"Fall_evap")
     call seq_flds_add(xao_fluxes,"Faox_evap")
     call seq_flds_add(i2x_fluxes,"Faii_evap")
     call seq_flds_add(x2a_fluxes,"Faxx_evap")
     call seq_flds_add(x2o_fluxes,"Foxx_evap")
     longname = 'Evaporation water flux'
     stdname  = 'water_evaporation_flux'
     units    = 'kg m-2 s-1'
     attname  = 'Fall_evap'
     call metadata_set(attname, longname, stdname, units)
     attname  = 'Faox_evap'
     call metadata_set(attname, longname, stdname, units)
     attname  = 'Faii_evap'
     call metadata_set(attname, longname, stdname, units)
     attname  = 'Faxx_evap'
     call metadata_set(attname, longname, stdname, units)

     ! Dust flux (particle bin number 1)
     call seq_flds_add(l2x_fluxes,"Fall_flxdst1")
     call seq_flds_add(x2a_fluxes,"Fall_flxdst1")
     longname = 'Dust flux (particle bin number 1)'
     stdname  = 'dust_flux'
     units    = 'kg m-2 s-1'
     attname  = 'Fall_flxdst1'
     call metadata_set(attname, longname, stdname, units)

     ! Dust flux (particle bin number 2)
     call seq_flds_add(l2x_fluxes,"Fall_flxdst2")
     call seq_flds_add(x2a_fluxes,"Fall_flxdst2")
     longname = 'Dust flux (particle bin number 2)'
     stdname  = 'dust_flux'
     units    = 'kg m-2 s-1'
     attname  = 'Fall_flxdst2'
     call metadata_set(attname, longname, stdname, units)

     ! Dust flux (particle bin number 3)
     call seq_flds_add(l2x_fluxes,"Fall_flxdst3")
     call seq_flds_add(x2a_fluxes,"Fall_flxdst3")
     longname = 'Dust flux (particle bin number 3)'
     stdname  = 'dust_flux'
     units    = 'kg m-2 s-1'
     attname  = 'Fall_flxdst3'
     call metadata_set(attname, longname, stdname, units)

     ! Dust flux (particle bin number 4)
     call seq_flds_add(l2x_fluxes,"Fall_flxdst4")
     call seq_flds_add(x2a_fluxes,"Fall_flxdst4")
     longname = 'Dust flux (particle bin number 4)'
     stdname  = 'dust_flux'
     units    = 'kg m-2 s-1'
     attname  = 'Fall_flxdst4'
     call metadata_set(attname, longname, stdname, units)

     !-----------------------------
     ! atm<->ocn only exchange
     !-----------------------------

     ! Sea level pressure (Pa)
     call seq_flds_add(a2x_states,"Sa_pslv")
     call seq_flds_add(x2o_states,"Sa_pslv")
     longname = 'Sea level pressure'
     stdname  = 'air_pressure_at_sea_level'
     units    = 'Pa'
     attname  = 'Sa_pslv'
     call metadata_set(attname, longname, stdname, units)

     ! Wind speed squared at 10 meters
     call seq_flds_add(xao_states,"So_duu10n")
     call seq_flds_add(x2o_states,"So_duu10n")
     longname = 'Wind speed squared at 10 meters'
     stdname  = 'square_of_wind_speed'
     units    = 'm2 s-2'
     attname  = 'So_duu10n'
     call metadata_set(attname, longname, stdname, units)

     ! Surface friction velocity in ocean
     call seq_flds_add(xao_states,"So_ustar")
     call seq_flds_add(x2a_states,"So_ustar")
     longname = 'Surface fraction velocity in ocean'
     stdname  = 'fraction_velocity'
     units    = 'm s-1'
     attname  = 'So_ustar'
     call metadata_set(attname, longname, stdname, units)

     !-----------------------------
     ! ice<->ocn only exchange
     !-----------------------------

     ! Fractional ice coverage wrt ocean
     call seq_flds_add(i2x_states,"Si_ifrac")
     call seq_flds_add(x2o_states,"Si_ifrac")
     call seq_flds_add(x2w_states,"Si_ifrac")
     longname = 'Fractional ice coverage wrt ocean'
     stdname  = 'sea_ice_area_fraction'
     units    = '1'
     attname  = 'Si_ifrac'
     call metadata_set(attname, longname, stdname, units)

<<<<<<< HEAD
     ! Sea ice basal pressure
     call seq_flds_add(i2x_states,"Si_bpress")
     call seq_flds_add(x2o_states,"Si_bpress")
     longname = 'Sea ice basal pressure'
     stdname  = 'cice_basal_pressure'
     units    = 'Pa'
     attname  = 'Si_bpress'
     call metadata_set(attname, longname, stdname, units)

     ! Ocean melt and freeze potential -- ONLY used by data models
=======
     if (trim(cime_model) == 'acme') then
        ! Sea ice basal pressure 
        call seq_flds_add(i2x_states,"Si_bpress")
        call seq_flds_add(x2o_states,"Si_bpress")
        longname = 'Sea ice basal pressure'
        stdname  = 'cice_basal_pressure'
        units    = 'Pa'
        attname  = 'Si_bpress'
        call metadata_set(attname, longname, stdname, units)
     end if

     ! Ocean melt and freeze potential 
>>>>>>> 3419839a
     call seq_flds_add(o2x_fluxes,"Fioo_q")
     call seq_flds_add(x2i_fluxes,"Fioo_q")
     longname = 'Ocean melt and freeze potential'
     stdname  = 'surface_snow_and_ice_melt_heat_flux'
     units    = 'W m-2'
     attname  = 'Fioo_q'
     call metadata_set(attname, longname, stdname, units)

<<<<<<< HEAD
     ! Ocean melt (q<0) potential
     call seq_flds_add(o2x_fluxes,"Fioo_meltp")
     call seq_flds_add(x2i_fluxes,"Fioo_meltp")
     longname = 'Ocean melt (q<0) potential'
     stdname  = 'surface_snow_and_ice_melt_heat_flux'
     units    = 'W m-2'
     attname  = 'Fioo_meltp'
     call metadata_set(attname, longname, stdname, units)

     ! Ocean frazil production
     call seq_flds_add(o2x_fluxes,"Fioo_frazil")
     call seq_flds_add(x2i_fluxes,"Fioo_frazil")
     longname = 'Ocean frazil production'
     stdname  = 'ocean_frazil_ice_production'
     units    = 'kg m-2 s-1'
     attname  = 'Fioo_frazil'
     call metadata_set(attname, longname, stdname, units)
=======
     if (trim(cime_model) == 'acme') then
        ! Ocean melt (q<0) potential
        call seq_flds_add(o2x_fluxes,"Fioo_meltp")
        call seq_flds_add(x2i_fluxes,"Fioo_meltp")
        longname = 'Ocean melt (q<0) potential'
        stdname  = 'surface_snow_and_ice_melt_heat_flux'
        units    = 'W m-2'
        attname  = 'Fioo_meltp'
        call metadata_set(attname, longname, stdname, units)
     end if

     if (trim(cime_model) == 'acme') then
        ! Ocean frazil production
        call seq_flds_add(o2x_fluxes,"Fioo_frazil")
        call seq_flds_add(x2i_fluxes,"Fioo_frazil")
        longname = 'Ocean frazil production'
        stdname  = 'ocean_frazil_ice_production'
        units    = 'kg m-2 s-1'
        attname  = 'Fioo_frazil'
        call metadata_set(attname, longname, stdname, units)
     end if
>>>>>>> 3419839a

     ! Heat flux from melting
     call seq_flds_add(i2x_fluxes,"Fioi_melth")
     call seq_flds_add(x2o_fluxes,"Fioi_melth")
     longname = 'Heat flux from melting'
     stdname  = 'surface_snow_melt_heat_flux'
     units    = 'W m-2'
     attname  = 'Fioi_melth'
     call metadata_set(attname, longname, stdname, units)

     ! Water flux from melting
     call seq_flds_add(i2x_fluxes,"Fioi_meltw")
     call seq_flds_add(x2o_fluxes,"Fioi_meltw")
     longname = 'Water flux due to melting'
     stdname  = 'surface_snow_melt_flux'
     units    = 'kg m-2 s-1'
     attname  = 'Fioi_meltw'
     call metadata_set(attname, longname, stdname, units)

     ! Salt flux
     call seq_flds_add(i2x_fluxes,"Fioi_salt")
     call seq_flds_add(x2o_fluxes,"Fioi_salt")
     longname = 'Salt flux'
     stdname  = 'virtual_salt_flux_into_sea_water'
     units    = 'kg m-2 s-1'
     attname  = 'Fioi_salt'
<<<<<<< HEAD
=======
     call metadata_set(attname, longname, stdname, units)

     ! Black Carbon hydrophilic deposition  
     call seq_flds_add(i2x_fluxes,"Fioi_bcphi" )
     call seq_flds_add(x2o_fluxes,"Fioi_bcphi"   )
     longname = 'Hydrophylic black carbon deposition flux'
     stdname  = 'deposition_flux_of_hydrophylic_black_carbon'
     units    = 'kg m-2 s-1'
     attname  = 'Fioi_bcphi'
     call metadata_set(attname, longname, stdname, units)

     ! Black Carbon hydrophobic deposition  
     call seq_flds_add(i2x_fluxes,"Fioi_bcpho" )
     call seq_flds_add(x2o_fluxes,"Fioi_bcpho"   )
     longname = 'Hydrophobic black carbon deposition flux'
     stdname  = 'deposition_flux_of_hydrophobic_black_carbon'
     units    = 'kg m-2 s-1'
     attname  = 'Fioi_bcpho'
     call metadata_set(attname, longname, stdname, units)

     ! Dust flux
     call seq_flds_add(i2x_fluxes,"Fioi_flxdst")
     call seq_flds_add(x2o_fluxes,"Fioi_flxdst")
     longname = 'Dust flux'
     stdname  = 'dust_flux'
     units    = 'kg m-2 s-1'
     attname  = 'Fioi_flxdst'
>>>>>>> 3419839a
     call metadata_set(attname, longname, stdname, units)

     ! Sea surface temperature
     call seq_flds_add(o2x_states,"So_t")
     call seq_flds_add(x2i_states,"So_t")
     call seq_flds_add(x2w_states,"So_t")

     ! Sea surface  salinity
     call seq_flds_add(o2x_states,"So_s")
     call seq_flds_add(x2i_states,"So_s")
     longname = 'Sea surface salinity'
     stdname  = 'sea_surface_salinity'
     units    = 'g kg-1'
     attname  = 'So_s'
     call metadata_set(attname, longname, stdname, units)

     ! Zonal sea water velocity
     call seq_flds_add(o2x_states,"So_u")
     call seq_flds_add(x2i_states,"So_u")
     call seq_flds_add(x2w_states,"So_u")
     longname = 'Zonal sea water velocity'
     stdname  = 'eastward_sea_water_velocity'
     units    = 'm s-1'
     attname  = 'So_u'
     call metadata_set(attname, longname, stdname, units)

     ! Meridional sea water velocity
     call seq_flds_add(o2x_states,"So_v")
     call seq_flds_add(x2i_states,"So_v")
     call seq_flds_add(x2w_states,"So_v")
     longname = 'Meridional sea water velocity'
     stdname  = 'northward_sea_water_velocity'
     units    = 'm s-1'
     attname  = 'So_v'

     ! Zonal sea surface slope
     call seq_flds_add(o2x_states,"So_dhdx")
     call seq_flds_add(x2i_states,"So_dhdx")
     longname = 'Zonal sea surface slope'
     stdname  = 'sea_surface_eastward_slope'
     units    = 'm m-1'
     attname  = 'So_dhdx'
     call metadata_set(attname, longname, stdname, units)

     ! Meridional sea surface slope
     call seq_flds_add(o2x_states,"So_dhdy")
     call seq_flds_add(x2i_states,"So_dhdy")
     longname = 'Meridional sea surface slope'
     stdname  = 'sea_surface_northward_slope'
     units    = 'm m-1'
     attname  = 'So_dhdy'
     call metadata_set(attname, longname, stdname, units)

     ! Boundary Layer Depth
     call seq_flds_add(o2x_states,"So_bldepth")
     call seq_flds_add(x2w_states,"So_bldepth")
     longname = 'Ocean Boundary Layer Depth'
     stdname  = 'ocean_boundary_layer_depth'
     units    = 'm'
     attname  = 'So_bldepth'
     call metadata_set(attname, longname, stdname, units)

     call seq_flds_add(xao_states,"So_fswpen")
     call seq_flds_add(o2x_states,"So_fswpen")
     longname = 'Fraction of sw penetrating surface layer for diurnal cycle'
     stdname  = 'Fraction of sw penetrating surface layer for diurnal cycle'
     units    = '1'
     attname  = 'So_fswpen'
     call metadata_set(attname, longname, stdname, units)

     !------------------------------
     ! ice<->ocn only exchange - BGC
     !------------------------------
<<<<<<< HEAD
     if (flds_bgc) then
=======
     if (trim(cime_model) == 'acme' .and. flds_bgc) then
>>>>>>> 3419839a

        ! Ocean algae concentration 1 - diatoms?
        call seq_flds_add(o2x_states,"So_algae1")
        call seq_flds_add(x2i_states,"So_algae1")
        longname = 'Ocean algae concentration 1 - diatoms'
        stdname  = 'ocean_algae_conc_1'
        units    = 'mmol C m-3'
        attname  = 'So_algae1'
        call metadata_set(attname, longname, stdname, units)

        ! Ocean algae concentration 2 - flagellates?
        call seq_flds_add(o2x_states,"So_algae2")
        call seq_flds_add(x2i_states,"So_algae2")
        longname = 'Ocean algae concentration 2 - flagellates'
        stdname  = 'ocean_algae_conc_2'
        units    = 'mmol C m-3'
        attname  = 'So_algae2'
        call metadata_set(attname, longname, stdname, units)

        ! Ocean algae concentration 3 - phaeocyctis?
        call seq_flds_add(o2x_states,"So_algae3")
        call seq_flds_add(x2i_states,"So_algae3")
        longname = 'Ocean algae concentration 3 - phaeocyctis'
        stdname  = 'ocean_algae_conc_3'
        units    = 'mmol C m-3'
        attname  = 'So_algae3'
        call metadata_set(attname, longname, stdname, units)

        ! Ocean dissolved organic carbon concentration 1 - saccharides?
        call seq_flds_add(o2x_states,"So_doc1")
        call seq_flds_add(x2i_states,"So_doc1")
        longname = 'Ocean dissolved organic carbon concentration 1 - saccharides'
        stdname  = 'ocean_dissolved_organic_carbon_conc_1'
        units    = 'mmol C m-3'
        attname  = 'So_doc1'
        call metadata_set(attname, longname, stdname, units)

        ! Ocean dissolved organic carbon concentration 2 - lipids?
        call seq_flds_add(o2x_states,"So_doc2")
        call seq_flds_add(x2i_states,"So_doc2")
        longname = 'Ocean dissolved organic carbon concentration 2 - lipids'
        stdname  = 'ocean_dissolved_organic_carbon_conc_2'
        units    = 'mmol C m-3'
        attname  = 'So_doc2'
        call metadata_set(attname, longname, stdname, units)

        ! Ocean dissolved organic carbon concentration 3 - tbd?
        call seq_flds_add(o2x_states,"So_doc3")
        call seq_flds_add(x2i_states,"So_doc3")
        longname = 'Ocean dissolved organic carbon concentration 3 - tbd'
        stdname  = 'ocean_dissolved_organic_carbon_conc_3'
        units    = 'mmol C m-3'
        attname  = 'So_doc3'
        call metadata_set(attname, longname, stdname, units)

        ! Ocean dissolved inorganic carbon concentration 1
        call seq_flds_add(o2x_states,"So_dic1")
        call seq_flds_add(x2i_states,"So_dic1")
        longname = 'Ocean dissolved inorganic carbon concentration 1'
        stdname  = 'ocean_dissolved_inorganic_carbon_conc_1'
        units    = 'mmol C m-3'
        attname  = 'So_dic1'
        call metadata_set(attname, longname, stdname, units)

        ! Ocean dissolved organic nitrogen concentration 1
        call seq_flds_add(o2x_states,"So_don1")
        call seq_flds_add(x2i_states,"So_don1")
        longname = 'Ocean dissolved organic nitrogen concentration 1'
        stdname  = 'ocean_dissolved_organic_nitrogen_conc_1'
        units    = 'mmol N m-3'
        attname  = 'So_don1'
        call metadata_set(attname, longname, stdname, units)

        ! Ocean nitrate concentration
        call seq_flds_add(o2x_states,"So_no3")
        call seq_flds_add(x2i_states,"So_no3")
        longname = 'Ocean nitrate concentration'
        stdname  = 'ocean_nitrate_conc'
        units    = 'mmol N m-3'
        attname  = 'So_no3'
        call metadata_set(attname, longname, stdname, units)

        ! Ocean silicate concentration
        call seq_flds_add(o2x_states,"So_sio3")
        call seq_flds_add(x2i_states,"So_sio3")
        longname = 'Ocean silicate concentration'
        stdname  = 'ocean_silicate_conc'
        units    = 'mmol Si m-3'
        attname  = 'So_sio3'
        call metadata_set(attname, longname, stdname, units)

        ! Ocean ammonium concentration
        call seq_flds_add(o2x_states,"So_nh4")
        call seq_flds_add(x2i_states,"So_nh4")
        longname = 'Ocean ammonium concentration'
        stdname  = 'ocean_ammonium_conc'
        units    = 'mmol N m-3'
        attname  = 'So_nh4'
        call metadata_set(attname, longname, stdname, units)

        ! Ocean dimethyl sulfide (DMS) concentration
        call seq_flds_add(o2x_states,"So_dms")
        call seq_flds_add(x2i_states,"So_dms")
        longname = 'Ocean dimethyl sulfide concentration'
        stdname  = 'ocean_dimethyl_sulfide_conc'
        units    = 'mmol S m-3'
        attname  = 'So_dms'
        call metadata_set(attname, longname, stdname, units)

        ! Ocean dimethylsulphonio-propionate (DMSP) concentration
        call seq_flds_add(o2x_states,"So_dmsp")
        call seq_flds_add(x2i_states,"So_dmsp")
        longname = 'Ocean dimethylsulphonio-propionate concentration'
        stdname  = 'ocean_dimethylsulphoniopropionate_conc'
        units    = 'mmol S m-3'
        attname  = 'So_dmsp'
        call metadata_set(attname, longname, stdname, units)

        ! Ocean DOCr concentration
        call seq_flds_add(o2x_states,"So_docr")
        call seq_flds_add(x2i_states,"So_docr")
        longname = 'Ocean DOCr concentration'
        stdname  = 'ocean_DOCr_conc'
        units    = 'mmol C m-3'
        attname  = 'So_docr'
        call metadata_set(attname, longname, stdname, units)

        ! Ocean particulate iron concentration 1
        call seq_flds_add(o2x_states,"So_fep1")
        call seq_flds_add(x2i_states,"So_fep1")
        longname = 'Ocean particulate iron concentration 1'
        stdname  = 'ocean_particulate_iron_conc_1'
        units    = 'umol Fe m-3'
        attname  = 'So_fep1'
        call metadata_set(attname, longname, stdname, units)

        ! Ocean particulate iron concentration 2
        call seq_flds_add(o2x_states,"So_fep2")
        call seq_flds_add(x2i_states,"So_fep2")
        longname = 'Ocean particulate iron concentration 2'
        stdname  = 'ocean_particulate_iron_conc_2'
        units    = 'umol Fe m-3'
        attname  = 'So_fep2'
        call metadata_set(attname, longname, stdname, units)

        ! Ocean dissolved iron concentration 1
        call seq_flds_add(o2x_states,"So_fed1")
        call seq_flds_add(x2i_states,"So_fed1")
        longname = 'Ocean dissolved iron concentration 1'
        stdname  = 'ocean_dissolved_iron_conc_1'
        units    = 'umol Fe m-3'
        attname  = 'So_fed1'
        call metadata_set(attname, longname, stdname, units)

        ! Ocean dissolved iron concentration 2
        call seq_flds_add(o2x_states,"So_fed2")
        call seq_flds_add(x2i_states,"So_fed2")
        longname = 'Ocean dissolved iron concentration 2'
        stdname  = 'ocean_dissolved_iron_conc_2'
        units    = 'umol Fe m-3'
        attname  = 'So_fed2'
        call metadata_set(attname, longname, stdname, units)

        ! Ocean z-aerosol concentration 1
        call seq_flds_add(o2x_states,"So_zaer1")
        call seq_flds_add(x2i_states,"So_zaer1")
        longname = 'Ocean z-aerosol concentration 1'
        stdname  = 'ocean_z_aerosol_conc_1'
        units    = 'kg m-3'
        attname  = 'So_zaer1'
        call metadata_set(attname, longname, stdname, units)

        ! Ocean z-aerosol concentration 2
        call seq_flds_add(o2x_states,"So_zaer2")
        call seq_flds_add(x2i_states,"So_zaer2")
        longname = 'Ocean z-aerosol concentration 2'
        stdname  = 'ocean_z_aerosol_conc_2'
        units    = 'kg m-3'
        attname  = 'So_zaer2'
        call metadata_set(attname, longname, stdname, units)

        ! Ocean z-aerosol concentration 3
        call seq_flds_add(o2x_states,"So_zaer3")
        call seq_flds_add(x2i_states,"So_zaer3")
        longname = 'Ocean z-aerosol concentration 3'
        stdname  = 'ocean_z_aerosol_conc_3'
        units    = 'kg m-3'
        attname  = 'So_zaer3'
        call metadata_set(attname, longname, stdname, units)

        ! Ocean z-aerosol concentration 4
        call seq_flds_add(o2x_states,"So_zaer4")
        call seq_flds_add(x2i_states,"So_zaer4")
        longname = 'Ocean z-aerosol concentration 4'
        stdname  = 'ocean_z_aerosol_conc_4'
        units    = 'kg m-3'
        attname  = 'So_zaer4'
        call metadata_set(attname, longname, stdname, units)

        ! Ocean z-aerosol concentration 5
        call seq_flds_add(o2x_states,"So_zaer5")
        call seq_flds_add(x2i_states,"So_zaer5")
        longname = 'Ocean z-aerosol concentration 5'
        stdname  = 'ocean_z_aerosol_conc_5'
        units    = 'kg m-3'
        attname  = 'So_zaer5'
        call metadata_set(attname, longname, stdname, units)

        ! Ocean z-aerosol concentration 6
        call seq_flds_add(o2x_states,"So_zaer6")
        call seq_flds_add(x2i_states,"So_zaer6")
        longname = 'Ocean z-aerosol concentration 6'
        stdname  = 'ocean_z_aerosol_conc_6'
        units    = 'kg m-3'
        attname  = 'So_zaer6'
        call metadata_set(attname, longname, stdname, units)

        ! Sea ice algae flux 1 - diatoms?
        call seq_flds_add(i2x_fluxes,"Fioi_algae1")
        call seq_flds_add(x2o_fluxes,"Fioi_algae1")
        longname = 'Sea ice algae flux 1 - diatoms'
        stdname  = 'seaice_algae_flux_1'
        units    = 'mmol C m-2 s-1'
        attname  = 'Fioi_algae1'
        call metadata_set(attname, longname, stdname, units)

        ! Sea ice algae flux 2 - flagellates?
        call seq_flds_add(i2x_fluxes,"Fioi_algae2")
        call seq_flds_add(x2o_fluxes,"Fioi_algae2")
        longname = 'Sea ice algae flux 2 - flagellates'
        stdname  = 'seaice_algae_flux_2'
        units    = 'mmol C m-2 s-1'
        attname  = 'Fioi_algae2'
        call metadata_set(attname, longname, stdname, units)

        ! Sea ice algae flux 3 - phaeocyctis?
        call seq_flds_add(i2x_fluxes,"Fioi_algae3")
        call seq_flds_add(x2o_fluxes,"Fioi_algae3")
        longname = 'Sea ice algae flux 3 - phaeocyctis'
        stdname  = '_algae_flux_3'
        units    = 'mmol C m-2 s-1'
        attname  = 'Fioi_algae3'
        call metadata_set(attname, longname, stdname, units)

        ! Sea ice dissolved organic carbon flux 1 - saccharides?
        call seq_flds_add(i2x_fluxes,"Fioi_doc1")
        call seq_flds_add(x2o_fluxes,"Fioi_doc1")
        longname = 'Sea ice dissolved organic carbon flux 1 - saccharides'
        stdname  = 'seaice_dissolved_organic_carbon_flux_1'
        units    = 'mmol C m-2 s-1'
        attname  = 'Fioi_doc1'
        call metadata_set(attname, longname, stdname, units)

        ! Sea ice dissolved organic carbon flux 2 - lipids?
        call seq_flds_add(i2x_fluxes,"Fioi_doc2")
        call seq_flds_add(x2o_fluxes,"Fioi_doc2")
        longname = 'Sea ice dissolved organic carbon flux 2 - lipids'
        stdname  = 'seaice_dissolved_organic_carbon_flux_2'
        units    = 'mmol C m-2 s-1'
        attname  = 'Fioi_doc2'
        call metadata_set(attname, longname, stdname, units)

        ! Sea ice dissolved organic carbon flux 3 - tbd?
        call seq_flds_add(i2x_fluxes,"Fioi_doc3")
        call seq_flds_add(x2o_fluxes,"Fioi_doc3")
        longname = 'Sea ice dissolved organic carbon flux 3 - tbd'
        stdname  = 'seaice_dissolved_organic_carbon_flux_3'
        units    = 'mmol C m-2 s-1'
        attname  = 'Fioi_doc3'
        call metadata_set(attname, longname, stdname, units)

        ! Sea ice dissolved inorganic carbon flux 1
        call seq_flds_add(i2x_fluxes,"Fioi_dic1")
        call seq_flds_add(x2o_fluxes,"Fioi_dic1")
        longname = 'Sea ice dissolved inorganic carbon flux 1'
        stdname  = 'seaice_dissolved_inorganic_carbon_flux_1'
        units    = 'mmol C m-2 s-1'
        attname  = 'Fioi_dic1'
        call metadata_set(attname, longname, stdname, units)

        ! Sea ice dissolved organic nitrogen flux 1
        call seq_flds_add(i2x_fluxes,"Fioi_don1")
        call seq_flds_add(x2o_fluxes,"Fioi_don1")
        longname = 'Sea ice dissolved organic nitrogen flux 1'
        stdname  = 'seaice_dissolved_organic_nitrogen_flux_1'
        units    = 'mmol N m-2 s-1'
        attname  = 'Fioi_don1'
        call metadata_set(attname, longname, stdname, units)

        ! Sea ice nitrate flux
        call seq_flds_add(i2x_fluxes,"Fioi_no3")
        call seq_flds_add(x2o_fluxes,"Fioi_no3")
        longname = 'Sea ice nitrate flux'
        stdname  = 'seaice_nitrate_flux'
        units    = 'mmol N m-2 s-1'
        attname  = 'Fioi_no3'
        call metadata_set(attname, longname, stdname, units)

        ! Sea ice silicate flux
        call seq_flds_add(i2x_fluxes,"Fioi_sio3")
        call seq_flds_add(x2o_fluxes,"Fioi_sio3")
        longname = 'Sea ice silicate flux'
        stdname  = 'seaice_silicate_flux'
        units    = 'mmol Si m-2 s-1'
        attname  = 'Fioi_sio3'
        call metadata_set(attname, longname, stdname, units)

        ! Sea ice ammonium flux
        call seq_flds_add(i2x_fluxes,"Fioi_nh4")
        call seq_flds_add(x2o_fluxes,"Fioi_nh4")
        longname = 'Sea ice ammonium flux'
        stdname  = 'seaice_ammonium_flux'
        units    = 'mmol N m-2 s-1'
        attname  = 'Fioi_nh4'
        call metadata_set(attname, longname, stdname, units)

        ! Sea ice dimethyl sulfide (DMS) flux
        call seq_flds_add(i2x_fluxes,"Fioi_dms")
        call seq_flds_add(x2o_fluxes,"Fioi_dms")
        longname = 'Sea ice dimethyl sulfide flux'
        stdname  = 'seaice_dimethyl_sulfide_flux'
        units    = 'mmol S m-2 s-1'
        attname  = 'Fioi_dms'
        call metadata_set(attname, longname, stdname, units)

        ! Sea ice DMSPp flux
        call seq_flds_add(i2x_fluxes,"Fioi_dmspp")
        call seq_flds_add(x2o_fluxes,"Fioi_dmspp")
        longname = 'Sea ice DSMPp flux'
        stdname  = 'seaice_DSMPp_flux'
        units    = 'mmol S m-2 s-1'
        attname  = 'Fioi_dmspp'
        call metadata_set(attname, longname, stdname, units)

        ! Sea ice DMSPd flux
        call seq_flds_add(i2x_fluxes,"Fioi_dmspd")
        call seq_flds_add(x2o_fluxes,"Fioi_dmspd")
        longname = 'Sea ice DSMPd flux'
        stdname  = 'seaice_DSMPd_flux'
        units    = 'mmol S m-2 s-1'
        attname  = 'Fioi_dmspd'
        call metadata_set(attname, longname, stdname, units)

        ! Sea ice DOCr flux
        call seq_flds_add(i2x_fluxes,"Fioi_docr")
        call seq_flds_add(x2o_fluxes,"Fioi_docr")
        longname = 'Sea ice DOCr flux'
        stdname  = 'seaice_DOCr_flux'
        units    = 'mmol C m-2 s-1'
        attname  = 'Fioi_docr'
        call metadata_set(attname, longname, stdname, units)

        ! Sea ice particulate iron flux 1
        call seq_flds_add(i2x_fluxes,"Fioi_fep1")
        call seq_flds_add(x2o_fluxes,"Fioi_fep1")
        longname = 'Sea ice particulate iron flux 1'
        stdname  = 'seaice_particulate_iron_flux_1'
        units    = 'umol Fe m-2 s-1'
        attname  = 'Fioi_fep1'
        call metadata_set(attname, longname, stdname, units)

        ! Sea ice particulate iron flux 2
        call seq_flds_add(i2x_fluxes,"Fioi_fep2")
        call seq_flds_add(x2o_fluxes,"Fioi_fep2")
        longname = 'Sea ice particulate iron flux 2'
        stdname  = 'seaice_particulate_iron_flux_2'
        units    = 'umol Fe m-2 s-1'
        attname  = 'Fioi_fep2'
        call metadata_set(attname, longname, stdname, units)

        ! Sea ice dissolved iron flux 1
        call seq_flds_add(i2x_fluxes,"Fioi_fed1")
        call seq_flds_add(x2o_fluxes,"Fioi_fed1")
        longname = 'Sea ice dissolved iron flux 1'
        stdname  = 'seaice_dissolved_iron_flux_1'
        units    = 'umol Fe m-2 s-1'
        attname  = 'Fioi_fed1'
        call metadata_set(attname, longname, stdname, units)

        ! Sea ice dissolved iron flux 2
        call seq_flds_add(i2x_fluxes,"Fioi_fed2")
        call seq_flds_add(x2o_fluxes,"Fioi_fed2")
        longname = 'Sea ice dissolved iron flux 2'
        stdname  = 'seaice_dissolved_iron_flux_2'
        units    = 'umol Fe m-2 s-1'
        attname  = 'Fioi_fed2'
        call metadata_set(attname, longname, stdname, units)

        ! Sea ice iron dust
        call seq_flds_add(i2x_fluxes,"Fioi_dust1")
        call seq_flds_add(x2o_fluxes,"Fioi_dust1")
        longname = 'Sea ice iron dust 1'
        stdname  = 'seaice_iron_dust_1'
        units    = 'kg m-2 s-1'
        attname  = 'Fioi_dust1'
        call metadata_set(attname, longname, stdname, units)

     endif


     !-----------------------------
     ! lnd->rof exchange
     ! TODO: put in attributes below
     !-----------------------------

     call seq_flds_add(l2x_fluxes,'Flrl_rofsur')
     call seq_flds_add(x2r_fluxes,'Flrl_rofsur')
     longname = 'Water flux from land (liquid surface)'
     stdname  = 'water_flux_into_runoff_surface'
     units    = 'kg m-2 s-1'
     attname  = 'Flrl_rofsur'
     call metadata_set(attname, longname, stdname, units)

     call seq_flds_add(l2x_fluxes,'Flrl_rofgwl')
     call seq_flds_add(x2r_fluxes,'Flrl_rofgwl')
     longname = 'Water flux from land (liquid glacier, wetland, and lake)'
     stdname  = 'water_flux_into_runoff_from_gwl'
<<<<<<< HEAD
     units    = 'kg m-2 s-1'
     attname  = 'Flrl_rofgwl'
     call metadata_set(attname, longname, stdname, units)

     call seq_flds_add(l2x_fluxes,'Flrl_rofsub')
     call seq_flds_add(x2r_fluxes,'Flrl_rofsub')
     longname = 'Water flux from land (liquid subsurface)'
     stdname  = 'water_flux_into_runoff_subsurface'
     units    = 'kg m-2 s-1'
     attname  = 'Flrl_rofsub'
=======
     units    = 'kg m-2 s-1'
     attname  = 'Flrl_rofgwl'
     call metadata_set(attname, longname, stdname, units)

     call seq_flds_add(l2x_fluxes,'Flrl_rofsub')
     call seq_flds_add(x2r_fluxes,'Flrl_rofsub')
     longname = 'Water flux from land (liquid subsurface)'
     stdname  = 'water_flux_into_runoff_subsurface'
     units    = 'kg m-2 s-1'
     attname  = 'Flrl_rofsub'
     call metadata_set(attname, longname, stdname, units)

     call seq_flds_add(l2x_fluxes,'Flrl_rofdto')
     call seq_flds_add(x2r_fluxes,'Flrl_rofdto')
     longname = 'Water flux from land direct to ocean'
     stdname  = 'water_flux_direct_to_ocean'
     units    = 'kg m-2 s-1'
     attname  = 'Flrl_rofdto'
>>>>>>> 3419839a
     call metadata_set(attname, longname, stdname, units)

     call seq_flds_add(l2x_fluxes,'Flrl_rofi')
     call seq_flds_add(x2r_fluxes,'Flrl_rofi')
     longname = 'Water flux from land (frozen)'
     stdname  = 'frozen_water_flux_into_runoff'
     units    = 'kg m-2 s-1'
     attname  = 'Flrl_rofi'
     call metadata_set(attname, longname, stdname, units)

     !-----------------------------
     ! rof->ocn (runoff) and rof->lnd (flooding)
     !-----------------------------

     call seq_flds_add(r2x_fluxes,'Forr_rofl')
     call seq_flds_add(x2o_fluxes,'Foxx_rofl')
     longname = 'Water flux due to runoff (liquid)'
     stdname  = 'water_flux_into_sea_water'
     units    = 'kg m-2 s-1'
     attname  = 'Forr_rofl'
     call metadata_set(attname, longname, stdname, units)
     attname  = 'Foxx_rofl'
     call metadata_set(attname, longname, stdname, units)

     call seq_flds_add(r2x_fluxes,'Forr_rofi')
     call seq_flds_add(x2o_fluxes,'Foxx_rofi')
     longname = 'Water flux due to runoff (frozen)'
     stdname  = 'frozen_water_flux_into_sea_water'
     units    = 'kg m-2 s-1'
     attname  = 'Forr_rofi'
     call metadata_set(attname, longname, stdname, units)
     attname  = 'Foxx_rofi'
     call metadata_set(attname, longname, stdname, units)

     call seq_flds_add(r2x_fluxes,'Firr_rofi')
     call seq_flds_add(x2i_fluxes,'Fixx_rofi')
     longname = 'Water flux due to runoff (frozen)'
     stdname  = 'frozen_water_flux_into_sea_ice'
     units    = 'kg m-2 s-1'
     attname  = 'Firr_rofi'
     call metadata_set(attname, longname, stdname, units)
     attname  = 'Fixx_rofi'
     call metadata_set(attname, longname, stdname, units)

     call seq_flds_add(r2x_fluxes,'Flrr_flood')
     call seq_flds_add(x2l_fluxes,'Flrr_flood')
     longname = 'Waterrflux due to flooding'
     stdname  = 'flooding_water_flux'
     units    = 'kg m-2 s-1'
     attname  = 'Flrr_flood'
     call metadata_set(attname, longname, stdname, units)

     call seq_flds_add(r2x_fluxes,'Flrr_volr')
     call seq_flds_add(x2l_fluxes,'Flrr_volr')
     longname = 'River channel total water volume'
     stdname  = 'rtm_volr'
     units    = 'm'
     attname  = 'Flrr_volr'
     call metadata_set(attname, longname, stdname, units)

     call seq_flds_add(r2x_fluxes,'Flrr_volrmch')
     call seq_flds_add(x2l_fluxes,'Flrr_volrmch')
     longname = 'River channel main channel water volume'
     stdname  = 'rtm_volrmch'
     units    = 'm'
     attname  = 'Flrr_volrmch'
     call metadata_set(attname, longname, stdname, units)

     !-----------------------------
     ! wav->ocn and ocn->wav
     !-----------------------------

     call seq_flds_add(w2x_states,'Sw_lamult')
     call seq_flds_add(x2o_states,'Sw_lamult')
     longname = 'Langmuir multiplier'
     stdname  = 'wave_model_langmuir_multiplier'
     units    = ''
     attname  = 'Sw_lamult'
     call metadata_set(attname, longname, stdname, units)

     call seq_flds_add(w2x_states,'Sw_ustokes')
     call seq_flds_add(x2o_states,'Sw_ustokes')
     longname = 'Stokes drift u component'
     stdname  = 'wave_model_stokes_drift_eastward_velocity'
     units    = 'm/s'
     attname  = 'Sw_ustokes'
     call metadata_set(attname, longname, stdname, units)

     call seq_flds_add(w2x_states,'Sw_vstokes')
     call seq_flds_add(x2o_states,'Sw_vstokes')
     longname = 'Stokes drift v component'
     stdname  = 'wave_model_stokes_drift_northward_velocity'
     units    = 'm/s'
     attname  = 'Sw_vstokes'
     call metadata_set(attname, longname, stdname, units)

     call seq_flds_add(w2x_states,'Sw_hstokes')
     call seq_flds_add(x2o_states,'Sw_hstokes')
     longname = 'Stokes drift depth'
     stdname  = 'wave_model_stokes_drift_depth'
     units    = 'm'
     attname  = 'Sw_hstokes'
     call metadata_set(attname, longname, stdname, units)

     !-----------------------------
     ! New xao_states diagnostic
     ! fields for history output only
     !-----------------------------

     call seq_flds_add(xao_fluxes,"Faox_swdn")
     longname = 'Downward solar radiation'
     stdname  = 'surface_downward_shortwave_flux'
     units    = 'W m-2'
     attname  = 'Faox_swdn'
     call metadata_set(attname, longname, stdname, units)

     call seq_flds_add(xao_fluxes,"Faox_swup")
     longname = 'Upward solar radiation'
     stdname  = 'surface_upward_shortwave_flux'
     units    = 'W m-2'
     attname  = 'Faox_swup'
     call metadata_set(attname, longname, stdname, units)

     call seq_flds_add(xao_diurnl,"So_tbulk_diurn")
     longname = 'atm/ocn flux temperature bulk'
     stdname  = 'aoflux_tbulk'
     units    = 'K'
     attname  = 'So_tbulk_diurn'
     call metadata_set(attname, longname, stdname, units)

     call seq_flds_add(xao_diurnl,"So_tskin_diurn")
     longname = 'atm/ocn flux temperature skin'
     stdname  = 'aoflux_tskin'
     units    = 'K'
     attname  = 'So_tskin_diurn'
     call metadata_set(attname, longname, stdname, units)

     call seq_flds_add(xao_diurnl,"So_tskin_night_diurn")
     longname = 'atm/ocn flux temperature skin at night'
     stdname  = 'aoflux_tskin_night'
     units    = 'K'
     attname  = 'So_tskin_night_diurn'
     call metadata_set(attname, longname, stdname, units)

     call seq_flds_add(xao_diurnl,"So_tskin_day_diurn")
     longname = 'atm/ocn flux temperature skin at day'
     stdname  = 'aoflux_tskin_day'
     units    = 'K'
     attname  = 'So_tskin_day_diurn'
     call metadata_set(attname, longname, stdname, units)

     call seq_flds_add(xao_diurnl,"So_cskin_diurn")
     longname = 'atm/ocn flux cool skin'
     stdname  = 'aoflux_cskin'
     units    = 'K'
     attname  = 'So_cskin_diurn'
     call metadata_set(attname, longname, stdname, units)

     call seq_flds_add(xao_diurnl,"So_cskin_night_diurn")
     longname = 'atm/ocn flux cool skin at night'
     stdname  = 'aoflux_cskin_night'
     units    = 'K'
     attname  = 'So_cskin_night_diurn'
     call metadata_set(attname, longname, stdname, units)

     call seq_flds_add(xao_diurnl,"So_warm_diurn")
     longname = 'atm/ocn flux warming'
     stdname  = 'aoflux_warm'
     units    = 'unitless'
     attname  = 'So_warm_diurn'
     call metadata_set(attname, longname, stdname, units)

     call seq_flds_add(xao_diurnl,"So_salt_diurn")
     longname = 'atm/ocn flux salting'
     stdname  = 'aoflux_salt'
     units    = 'unitless'
     attname  = 'So_salt_diurn'
     call metadata_set(attname, longname, stdname, units)

     call seq_flds_add(xao_diurnl,"So_speed_diurn")
     longname = 'atm/ocn flux speed'
     stdname  = 'aoflux_speed'
     units    = 'unitless'
     attname  = 'So_speed_diurn'
     call metadata_set(attname, longname, stdname, units)

     call seq_flds_add(xao_diurnl,"So_regime_diurn")
     longname = 'atm/ocn flux regime'
     stdname  = 'aoflux_regime'
     units    = 'unitless'
     attname  = 'So_regime_diurn'
     call metadata_set(attname, longname, stdname, units)

     call seq_flds_add(xao_diurnl,"So_warmmax_diurn")
     longname = 'atm/ocn flux warming dialy max'
     stdname  = 'aoflux_warmmax'
     units    = 'unitless'
     attname  = 'So_warmmax_diurn'
     call metadata_set(attname, longname, stdname, units)

     call seq_flds_add(xao_diurnl,"So_windmax_diurn")
     longname = 'atm/ocn flux wind daily max'
     stdname  = 'aoflux_windmax'
     units    = 'unitless'
     attname  = 'So_windmax_diurn'
     call metadata_set(attname, longname, stdname, units)

     call seq_flds_add(xao_diurnl,"So_qsolavg_diurn")
     longname = 'atm/ocn flux q-solar daily avg'
     stdname  = 'aoflux_qsolavg'
     units    = 'unitless'
     attname  = 'So_qsolavg_diurn'
     call metadata_set(attname, longname, stdname, units)

     call seq_flds_add(xao_diurnl,"So_windavg_diurn")
     longname = 'atm/ocn flux wind daily avg'
     stdname  = 'aoflux_windavg'
     units    = 'unitless'
     attname  = 'So_windavg_diurn'
     call metadata_set(attname, longname, stdname, units)

     call seq_flds_add(xao_diurnl,"So_warmmaxinc_diurn")
     longname = 'atm/ocn flux daily max increment'
     stdname  = 'aoflux_warmmaxinc'
     units    = 'unitless'
     attname  = 'So_warmmaxinc_diurn'
     call metadata_set(attname, longname, stdname, units)

     call seq_flds_add(xao_diurnl,"So_windmaxinc_diurn")
     longname = 'atm/ocn flux wind daily max increment'
     stdname  = 'aoflux_windmaxinc'
     units    = 'unitless'
     attname  = 'So_windmaxinc_diurn'
     call metadata_set(attname, longname, stdname, units)

     call seq_flds_add(xao_diurnl,"So_qsolinc_diurn")
     longname = 'atm/ocn flux q-solar increment'
     stdname  = 'aoflux_qsolinc'
     units    = 'unitless'
     attname  = 'So_qsolinc_diurn'
     call metadata_set(attname, longname, stdname, units)

     call seq_flds_add(xao_diurnl,"So_windinc_diurn")
     longname = 'atm/ocn flux wind increment'
     stdname  = 'aoflux_windinc'
     units    = 'unitless'
     attname  = 'So_windinc_diurn'
     call metadata_set(attname, longname, stdname, units)

     call seq_flds_add(xao_diurnl,"So_ninc_diurn")
     longname = 'atm/ocn flux increment counter'
     stdname  = 'aoflux_ninc'
     units    = 'unitless'
     attname  = 'So_ninc_diurn'
     call metadata_set(attname, longname, stdname, units)

     !-----------------------------
     ! glc fields
     !-----------------------------

     name = 'Fogg_rofl'
     call seq_flds_add(g2x_fluxes,trim(name))
     longname = 'glc liquid runoff flux to ocean'
     stdname  = 'glacier_liquid_runoff_flux_to_ocean'
     units    = 'kg m-2 s-1'
     attname  = 'Fogg_rofl'
     call metadata_set(attname, longname, stdname, units)

     name = 'Fogg_rofi'
     call seq_flds_add(g2x_fluxes,trim(name))
     longname = 'glc frozen runoff flux to ocean'
     stdname  = 'glacier_frozen_runoff_flux_to_ocean'
     units    = 'kg m-2 s-1'
     attname  = 'Fogg_rofi'
     call metadata_set(attname, longname, stdname, units)

     name = 'Figg_rofi'
     call seq_flds_add(g2x_fluxes,trim(name))
     longname = 'glc frozen runoff_iceberg flux to ice'
     stdname  = 'glacier_frozen_runoff_flux_to_seaice'
     units    = 'kg m-2 s-1'
     attname  = 'Figg_rofi'
     call metadata_set(attname, longname, stdname, units)

     name = 'Sg_icemask'
     call seq_flds_add(g2x_states,trim(name))
     call seq_flds_add(g2x_states_to_lnd,trim(name))
     call seq_flds_add(x2l_states,trim(name))
     call seq_flds_add(x2l_states_from_glc,trim(name))
     longname = 'Ice sheet grid coverage on global grid'
     stdname  = 'ice_sheet_grid_mask'
     units    = '1'
     attname  = 'Sg_icemask'
     call metadata_set(attname, longname, stdname, units)

     name = 'Sg_icemask_coupled_fluxes'
     call seq_flds_add(g2x_states,trim(name))
     call seq_flds_add(g2x_states_to_lnd,trim(name))
     call seq_flds_add(x2l_states,trim(name))
     call seq_flds_add(x2l_states_from_glc,trim(name))
     longname = 'Ice sheet mask where we are potentially sending non-zero fluxes'
     stdname  = 'icemask_coupled_fluxes'
     units    = '1'
     attname  = 'Sg_icemask_coupled_fluxes'
     call metadata_set(attname, longname, stdname, units)

     ! glc fields with multiple elevation classes: lnd->glc
     !
     ! Note that these fields are sent in multiple elevation classes from lnd->cpl, but
     ! the fields sent from cpl->glc do NOT have elevation classes
     !
     ! Also note that we need to keep track of the l2x fields destined for glc in the
     ! additional variables, l2x_fluxes_to_glc and l2x_states_to_glc. This is needed so that
     ! we can set up an additional attribute vector holding accumulated quantities of just
     ! these fields. (We can't determine these field lists with a call to
     ! mct_aVect_initSharedFields, because the field names differ between l2x and x2g.)

     name = 'Flgl_qice'
     longname = 'New glacier ice flux'
     stdname  = 'ice_flux_out_of_glacier'
     units    = 'kg m-2 s-1'
     attname  = 'Fgll_qice'
     call set_glc_elevclass_field(name, attname, longname, stdname, units, l2x_fluxes)
     call set_glc_elevclass_field(name, attname, longname, stdname, units, l2x_fluxes_to_glc, &
          additional_list = .true.)
     call seq_flds_add(x2g_fluxes,trim(name))
     call metadata_set(attname, longname, stdname, units)

     name = 'Sl_tsrf'
     longname = 'Surface temperature of glacier'
     stdname  = 'surface_temperature'
     units    = 'deg C'
     attname  = 'Sl_tsrf'
     call set_glc_elevclass_field(name, attname, longname, stdname, units, l2x_states)
     call set_glc_elevclass_field(name, attname, longname, stdname, units, l2x_states_to_glc, &
          additional_list = .true.)
     call seq_flds_add(x2g_states,trim(name))
     call metadata_set(attname, longname, stdname, units)

     ! Sl_topo is sent from lnd -> cpl, but is NOT sent to glc (it is only used for the
     ! remapping in the coupler)
     name = 'Sl_topo'
     longname = 'Surface height'
     stdname  = 'height'
     units    = 'm'
     attname  = 'Sl_topo'
     call set_glc_elevclass_field(name, attname, longname, stdname, units, l2x_states)
     call set_glc_elevclass_field(name, attname, longname, stdname, units, l2x_states_to_glc, &
          additional_list = .true.)

     ! glc fields with multiple elevation classes: glc->lnd
     !
     ! Note that the fields sent from glc->cpl do NOT have elevation classes, but the
     ! fields from cpl->lnd are broken into multiple elevation classes

     name = 'Sg_ice_covered'
     longname = 'Fraction of glacier area'
     stdname  = 'glacier_area_fraction'
     units    = '1'
     attname  = 'Sg_ice_covered'
     call seq_flds_add(g2x_states,trim(name))
     call seq_flds_add(g2x_states_to_lnd,trim(name))
     call metadata_set(attname, longname, stdname, units)
     call set_glc_elevclass_field(name, attname, longname, stdname, units, x2l_states)
     call set_glc_elevclass_field(name, attname, longname, stdname, units, x2l_states_from_glc, &
          additional_list = .true.)

     name = 'Sg_topo'
     longname = 'Surface height of glacier'
     stdname  = 'height'
     units    = 'm'
     attname  = 'Sg_topo'
     call seq_flds_add(g2x_states,trim(name))
     call seq_flds_add(g2x_states_to_lnd,trim(name))
     call metadata_set(attname, longname, stdname, units)
     call set_glc_elevclass_field(name, attname, longname, stdname, units, x2l_states)
     call set_glc_elevclass_field(name, attname, longname, stdname, units, x2l_states_from_glc, &
          additional_list = .true.)

     name = 'Flgg_hflx'
     longname = 'Downward heat flux from glacier interior'
     stdname  = 'downward_heat_flux_in_glacier'
     units    = 'W m-2'
     attname  = 'Flgg_hflx'
     call seq_flds_add(g2x_fluxes,trim(name))
     call seq_flds_add(g2x_fluxes_to_lnd,trim(name))
     call metadata_set(attname, longname, stdname, units)
     call set_glc_elevclass_field(name, attname, longname, stdname, units, x2l_fluxes)
     call set_glc_elevclass_field(name, attname, longname, stdname, units, x2l_fluxes_from_glc, &
          additional_list = .true.)

     ! Done glc fields

     if (flds_co2a) then

        call seq_flds_add(a2x_states, "Sa_co2prog")
        call seq_flds_add(x2l_states, "Sa_co2prog")
        longname = 'Prognostic CO2 at the lowest model level'
        stdname  = ''
        units    = '1e-6 mol/mol'
        attname  = 'Sa_co2prog'
        call metadata_set(attname, longname, stdname, units)

        call seq_flds_add(a2x_states, "Sa_co2diag")
        call seq_flds_add(x2l_states, "Sa_co2diag")
        longname = 'Diagnostic CO2 at the lowest model level'
        stdname  = ''
        units    = '1e-6 mol/mol'
        attname  = 'Sa_co2diag'
        call metadata_set(attname, longname, stdname, units)

     else if (flds_co2b) then

        call seq_flds_add(a2x_states,  "Sa_co2prog")
        call seq_flds_add(x2l_states,  "Sa_co2prog")
        longname = 'Prognostic CO2 at the lowest model level'
        stdname  = ''
        units    = '1e-6 mol/mol'
        attname  = 'Sa_co2prog'
        call metadata_set(attname, longname, stdname, units)

        call seq_flds_add(a2x_states,  "Sa_co2diag")
        call seq_flds_add(x2l_states,  "Sa_co2diag")
        longname = 'Diagnostic CO2 at the lowest model level'
        stdname  = ''
        units    = '1e-6 mol/mol'
        attname  = 'Sa_co2diag'
        call metadata_set(attname, longname, stdname, units)

        call seq_flds_add(l2x_fluxes,  "Fall_fco2_lnd")
        call seq_flds_add(x2a_fluxes,  "Fall_fco2_lnd")
        longname = 'Surface flux of CO2 from land'
        stdname  = 'surface_upward_flux_of_carbon_dioxide_where_land'
        units    = 'moles m-2 s-1'
        attname  = 'Fall_fco2_lnd'
        call metadata_set(attname, longname, stdname, units)

     else if (flds_co2c) then

        call seq_flds_add(a2x_states, "Sa_co2prog")
        call seq_flds_add(x2l_states, "Sa_co2prog")
        call seq_flds_add(x2o_states, "Sa_co2prog")
        longname = 'Prognostic CO2 at the lowest model level'
        stdname  = ''
        units    = '1e-6 mol/mol'
        attname  = 'Sa_co2prog'
        call metadata_set(attname, longname, stdname, units)

        call seq_flds_add(a2x_states, "Sa_co2diag")
        call seq_flds_add(x2l_states, "Sa_co2diag")
        call seq_flds_add(x2o_states, "Sa_co2diag")
        longname = 'Diagnostic CO2 at the lowest model level'
        stdname  = ''
        units    = '1e-6 mol/mol'
        attname  = 'Sa_co2diag'
        call metadata_set(attname, longname, stdname, units)

        call seq_flds_add(l2x_fluxes, "Fall_fco2_lnd")
        call seq_flds_add(x2a_fluxes, "Fall_fco2_lnd")
        longname = 'Surface flux of CO2 from land'
        stdname  = 'surface_upward_flux_of_carbon_dioxide_where_land'
        units    = 'moles m-2 s-1'
        attname  = 'Fall_foc2_lnd'
        call metadata_set(attname, longname, stdname, units)

        call seq_flds_add(o2x_fluxes, "Faoo_fco2_ocn")
        call seq_flds_add(x2a_fluxes, "Faoo_fco2_ocn")
        longname = 'Surface flux of CO2 from ocean'
        stdname  = 'surface_upward_flux_of_carbon_dioxide_where_open_sea'
        units    = 'moles m-2 s-1'
        attname  = 'Faoo_fco2_ocn'
        call metadata_set(attname, longname, stdname, units)

     else if (flds_co2_dmsa) then

        call seq_flds_add(a2x_states, "Sa_co2prog")
        call seq_flds_add(x2l_states, "Sa_co2prog")
        longname = 'Prognostic CO2 at the lowest model level'
        stdname  = ''
        units    = '1e-6 mol/mol'
        attname  = 'Sa_co2prog'
        call metadata_set(attname, longname, stdname, units)

        call seq_flds_add(a2x_states, "Sa_co2diag")
        call seq_flds_add(x2l_states, "Sa_co2diag")
        longname = 'Diagnostic CO2 at the lowest model level'
        stdname  = ''
        units    = '1e-6 mol/mol'
        attname  = 'Sa_co2diag'
        call metadata_set(attname, longname, stdname, units)

        call seq_flds_add(o2x_fluxes, "Faoo_fdms_ocn")
        call seq_flds_add(x2a_fluxes, "Faoo_fdms_ocn")
        longname = 'Surface flux of DMS'
        stdname  = 'surface_upward_flux_of_dimethyl_sulfide'
        units    = 'moles m-2 s-1'
        attname  = 'Faoo_fdms'
        call metadata_set(attname, longname, stdname, units)

        call seq_flds_add(l2x_fluxes, "Fall_fco2_lnd")
        call seq_flds_add(x2a_fluxes, "Fall_fco2_lnd")
        longname = 'Surface flux of CO2 from land'
        stdname  = 'surface_upward_flux_of_carbon_dioxide_where_land'
        units    = 'moles m-2 s-1'
        attname  = 'Fall_foc2_lnd'
        call metadata_set(attname, longname, stdname, units)

        call seq_flds_add(o2x_fluxes, "Faoo_fco2_ocn")
        call seq_flds_add(x2a_fluxes, "Faoo_fco2_ocn")
        longname = 'Surface flux of CO2 from ocean'
        stdname  = 'surface_upward_flux_of_carbon_dioxide_where_open_sea'
        units    = 'moles m-2 s-1'
        attname  = 'Faoo_fco2_ocn'
        call metadata_set(attname, longname, stdname, units)

     endif

     if (flds_wiso) then
        call seq_flds_add(o2x_states, "So_roce_16O")
        call seq_flds_add(x2i_states, "So_roce_16O")
        longname = 'Ratio of ocean surface level abund. H2_16O/H2O/Rstd'
        stdname  = ''
        units    = ' '
        attname  = 'So_roce_16O'
        call metadata_set(attname, longname, stdname, units)

        call seq_flds_add(o2x_states, "So_roce_18O")
        call seq_flds_add(x2i_states, "So_roce_18O")
        longname = 'Ratio of ocean surface level abund. H2_18O/H2O/Rstd'
        attname  = 'So_roce_18O'
        call metadata_set(attname, longname, stdname, units)

        call seq_flds_add(o2x_states, "So_roce_HDO")
        call seq_flds_add(x2i_states, "So_roce_HDO")
        longname = 'Ratio of ocean surface level abund. HDO/H2O/Rstd'
        attname  = 'So_roce_HDO'
        call metadata_set(attname, longname, stdname, units)
 
        !--------------------------------------------
        !Atmospheric specific humidty at lowest level: 
        !--------------------------------------------       

      ! specific humidity of H216O at the lowest model level (kg/kg)
        call seq_flds_add(a2x_states,"Sa_shum_16O")
        call seq_flds_add(x2l_states,"Sa_shum_16O")
        call seq_flds_add(x2i_states,"Sa_shum_16O")
        longname = 'Specific humidty of H216O at the lowest model level'
        stdname  = 'H216OV'
        units    = 'kg kg-1'
        attname  = 'Sa_shum_16O'
        call metadata_set(attname, longname, stdname, units)

       ! specific humidity of HD16O at the lowest model level (kg/kg)
        call seq_flds_add(a2x_states,"Sa_shum_HDO")
        call seq_flds_add(x2l_states,"Sa_shum_HDO")
        call seq_flds_add(x2i_states,"Sa_shum_HDO")
        longname = 'Specific humidty of HD16O at the lowest model level'
        stdname  = 'HD16OV'
        attname  = 'Sa_shum_HDO'
        call metadata_set(attname, longname, stdname, units)

       ! specific humidity of H218O at the lowest model level (kg/kg)
        call seq_flds_add(a2x_states,"Sa_shum_18O")
        call seq_flds_add(x2l_states,"Sa_shum_18O")
        call seq_flds_add(x2i_states,"Sa_shum_18O")
        longname = 'Specific humidty of H218O at the lowest model level'
        stdname  = 'H218OV'
        attname  = 'Sa_shum_18O'
        call metadata_set(attname, longname, stdname, units)

       ! Surface snow water equivalent (land/atm only) 
        call seq_flds_add(l2x_states,"Sl_snowh_16O")
        call seq_flds_add(l2x_states,"Sl_snowh_18O")
        call seq_flds_add(l2x_states,"Sl_snowh_HDO")
        call seq_flds_add(x2a_states,"Sl_snowh_16O")
        call seq_flds_add(x2a_states,"Sl_snowh_18O")
        call seq_flds_add(x2a_states,"Sl_snowh_HDO")
        longname = 'Isotopic surface snow water equivalent'
        stdname  = 'surface_snow_water_equivalent'
        units    = 'm'
        attname  = 'Sl_snowh_16O'
        call metadata_set(attname, longname, stdname, units)
        attname  = 'Sl_snowh_18O'
        call metadata_set(attname, longname, stdname, units)
        attname  = 'Sl_snowh_HDO'
        call metadata_set(attname, longname, stdname, units)
        attname  = 'Sl_snowh_16O'
        call metadata_set(attname, longname, stdname, units)
        attname  = 'Sl_snowh_18O'
        call metadata_set(attname, longname, stdname, units)
        attname  = 'Sl_snowh_HDO'
        call metadata_set(attname, longname, stdname, units)

        !--------------
        !Isotopic Rain:
        !-------------- 

       !Isotopic Precipitation Fluxes:
        units    = 'kg m-2 s-1'
        call seq_flds_add(a2x_fluxes,"Faxa_rainc_16O")
        call seq_flds_add(a2x_fluxes,"Faxa_rainl_16O")
        call seq_flds_add(x2o_fluxes, "Faxa_rain_16O")
        call seq_flds_add(x2l_fluxes,"Faxa_rainc_16O")
        call seq_flds_add(x2l_fluxes,"Faxa_rainl_16O")
        call seq_flds_add(x2i_fluxes, "Faxa_rain_16O")
        longname = 'Water flux due to H216O rain' !equiv. to bulk
        stdname  = 'H2_16O_rainfall_flux'
        attname  = 'Faxa_rain_16O' 
        call metadata_set(attname, longname, stdname, units)
        longname = 'H216O Convective precipitation rate'
        stdname  = 'H2_16O_convective_precipitation_flux'
        attname  = 'Faxa_rainc_16O' 
        call metadata_set(attname, longname, stdname, units)
        longname = 'H216O Large-scale (stable) precipitation rate'
        stdname  = 'H2_16O_large_scale_precipitation_flux'
        attname  = 'Faxa_rainl_16O' 
        call metadata_set(attname, longname, stdname, units)

        call seq_flds_add(a2x_fluxes,"Faxa_rainc_18O")
        call seq_flds_add(a2x_fluxes,"Faxa_rainl_18O")
        call seq_flds_add(x2o_fluxes, "Faxa_rain_18O")
        call seq_flds_add(x2l_fluxes,"Faxa_rainc_18O")
        call seq_flds_add(x2l_fluxes,"Faxa_rainl_18O")
        call seq_flds_add(x2i_fluxes, "Faxa_rain_18O")
        longname = 'Water flux due to H218O rain'
        stdname  = 'h2_18o_rainfall_flux'
        attname  = 'Faxa_rain_18O' 
        call metadata_set(attname, longname, stdname, units)
        longname = 'H218O Convective precipitation rate'
        stdname  = 'H2_18O_convective_precipitation_flux'
        attname  = 'Faxa_rainc_18O' 
        call metadata_set(attname, longname, stdname, units)
        longname = 'H218O Large-scale (stable) precipitation rate'
        stdname  = 'H2_18O_large_scale_precipitation_flux'
        attname  = 'Faxa_rainl_18O' 
        call metadata_set(attname, longname, stdname, units)

        call seq_flds_add(a2x_fluxes,"Faxa_rainc_HDO")
        call seq_flds_add(a2x_fluxes,"Faxa_rainl_HDO")
        call seq_flds_add(x2o_fluxes, "Faxa_rain_HDO")
        call seq_flds_add(x2l_fluxes,"Faxa_rainc_HDO")
        call seq_flds_add(x2l_fluxes,"Faxa_rainl_HDO")
        call seq_flds_add(x2i_fluxes, "Faxa_rain_HDO")
        longname = 'Water flux due to HDO rain'
        stdname  = 'hdo_rainfall_flux'
        attname  = 'Faxa_rain_HDO' 
        call metadata_set(attname, longname, stdname, units)
        longname = 'HDO Convective precipitation rate'
        stdname  = 'HDO_convective_precipitation_flux'
        attname  = 'Faxa_rainc_HDO' 
        call metadata_set(attname, longname, stdname, units)
        longname = 'HDO Large-scale (stable) precipitation rate'
        stdname  = 'HDO_large_scale_precipitation_flux'
        attname  = 'Faxa_rainl_HDO' 
        call metadata_set(attname, longname, stdname, units)

        !-------------
        !Isotopic snow:
        !------------- 

        call seq_flds_add(a2x_fluxes,"Faxa_snowc_16O")
        call seq_flds_add(a2x_fluxes,"Faxa_snowl_16O")
        call seq_flds_add(x2o_fluxes, "Faxa_snow_16O")
        call seq_flds_add(x2l_fluxes,"Faxa_snowc_16O")
        call seq_flds_add(x2l_fluxes,"Faxa_snowl_16O")
        call seq_flds_add(x2i_fluxes, "Faxa_snow_16O")
        longname = 'Water equiv. H216O snow flux'
        stdname  = 'h2_16o_snowfall_flux'
        attname  = 'Faxa_snow_16O' 
        call metadata_set(attname, longname, stdname, units)
        longname = 'H2_16O Convective snow rate (water equivalent)'
        stdname  = 'H2_16O_convective_snowfall_flux'
        attname  = 'Faxa_snowc_16O'
        call metadata_set(attname, longname, stdname, units)
        longname = 'H2_16O Large-scale (stable) snow rate (water equivalent)'
        stdname  = 'H2_16O_large_scale_snowfall_flux'
        attname  = 'Faxa_snowl_16O' 
        call metadata_set(attname, longname, stdname, units)
        
        call seq_flds_add(a2x_fluxes,"Faxa_snowc_18O")
        call seq_flds_add(a2x_fluxes,"Faxa_snowl_18O")
        call seq_flds_add(x2o_fluxes, "Faxa_snow_18O")
        call seq_flds_add(x2l_fluxes,"Faxa_snowc_18O")
        call seq_flds_add(x2l_fluxes,"Faxa_snowl_18O")
        call seq_flds_add(x2i_fluxes, "Faxa_snow_18O")
        longname = 'Isotopic water equiv. snow flux of H218O'
        stdname  = 'h2_18o_snowfall_flux'
        attname  = 'Faxa_snow_18O' 
        call metadata_set(attname, longname, stdname, units)
        longname = 'H2_18O Convective snow rate (water equivalent)'
        stdname  = 'H2_18O_convective_snowfall_flux'
        attname  = 'Faxa_snowc_18O'
        call metadata_set(attname, longname, stdname, units)
        longname = 'H2_18O Large-scale (stable) snow rate (water equivalent)'
        stdname  = 'H2_18O_large_scale_snowfall_flux'
        attname  = 'Faxa_snowl_18O' 
        call metadata_set(attname, longname, stdname, units)
        
        call seq_flds_add(a2x_fluxes,"Faxa_snowc_HDO")
        call seq_flds_add(a2x_fluxes,"Faxa_snowl_HDO")
        call seq_flds_add(x2o_fluxes, "Faxa_snow_HDO")
        call seq_flds_add(x2l_fluxes,"Faxa_snowc_HDO")
        call seq_flds_add(x2l_fluxes,"Faxa_snowl_HDO")
        call seq_flds_add(x2i_fluxes, "Faxa_snow_HDO")
        longname = 'Isotopic water equiv. snow flux of HDO'
        stdname  = 'hdo_snowfall_flux'
        attname  = 'Faxa_snow_HDO' 
        call metadata_set(attname, longname, stdname, units)
        longname = 'HDO Convective snow rate (water equivalent)'
        stdname  = 'HDO_convective_snowfall_flux'
        attname  = 'Faxa_snowc_HDO'
        call metadata_set(attname, longname, stdname, units)
        longname = 'HDO Large-scale (stable) snow rate (water equivalent)'
        stdname  = 'HDO_large_scale_snowfall_flux'
        attname  = 'Faxa_snowl_HDO' 
        call metadata_set(attname, longname, stdname, units)

        !----------------------------------
        !Isotopic precipitation (rain+snow):
        !----------------------------------  

        call seq_flds_add(x2o_fluxes,"Faxa_prec_16O")  ! derived rain+snow
        longname = 'Isotopic Water flux (rain+snow) for H2_16O'
        stdname  = 'h2_18o_precipitation_flux'
        attname  = 'Faxa_prec_16O'
        call metadata_set(attname, longname, stdname, units)

        call seq_flds_add(x2o_fluxes,"Faxa_prec_18O")  ! derived rain+snow
        longname = 'Isotopic Water flux (rain+snow) for H2_18O'
        stdname  = 'h2_18o_precipitation_flux'
        units    = 'kg m-2 s-1'
        attname  = 'Faxa_prec_18O'
        call metadata_set(attname, longname, stdname, units)

        call seq_flds_add(x2o_fluxes,"Faxa_prec_HDO")  ! derived rain+snow
        longname = 'Isotopic Water flux (rain+snow) for HD_O'
        stdname  = 'hdo_precipitation_flux'
        units    = 'kg m-2 s-1'
        attname  = 'Faxa_prec_HDO'
        call metadata_set(attname, longname, stdname, units)

        !-------------------------------------
        !Isotopic two meter reference humidity:
        !-------------------------------------

        ! H216O Reference specific humidity at 2 meters
        call seq_flds_add(l2x_states,"Sl_qref_16O")
        call seq_flds_add(i2x_states,"Si_qref_16O")
        call seq_flds_add(xao_states,"So_qref_16O")
        call seq_flds_add(x2a_states,"Sx_qref_16O")
        longname = 'Reference H216O specific humidity at 2 meters'
        stdname  = 'H216O_specific_humidity'
        units    = 'kg kg-1'
        attname  = 'Si_qref_16O'
        call metadata_set(attname, longname, stdname, units)
        attname  = 'Sl_qref_16O'
        call metadata_set(attname, longname, stdname, units)
        attname  = 'So_qref_16O'
        call metadata_set(attname, longname, stdname, units)
        attname  = 'Sx_qref_16O'
        call metadata_set(attname, longname, stdname, units)

        ! HD16O Reference specific humidity at 2 meters
        call seq_flds_add(l2x_states,"Sl_qref_HDO")
        call seq_flds_add(i2x_states,"Si_qref_HDO")
        call seq_flds_add(xao_states,"So_qref_HDO")
        call seq_flds_add(x2a_states,"Sx_qref_HDO")
        longname = 'Reference HD16O specific humidity at 2 meters'
        stdname  = 'HD16O_specific_humidity'
        units    = 'kg kg-1'
        attname  = 'Si_qref_HDO'
        call metadata_set(attname, longname, stdname, units)
        attname  = 'Sl_qref_HDO'
        call metadata_set(attname, longname, stdname, units)
        attname  = 'So_qref_HDO'
        call metadata_set(attname, longname, stdname, units)
        attname  = 'Sx_qref_HDO'
        call metadata_set(attname, longname, stdname, units)

        ! H218O Reference specific humidity at 2 meters
        call seq_flds_add(l2x_states,"Sl_qref_18O")
        call seq_flds_add(i2x_states,"Si_qref_18O")
        call seq_flds_add(xao_states,"So_qref_18O")
        call seq_flds_add(x2a_states,"Sx_qref_18O")
        longname = 'Reference H218O specific humidity at 2 meters'
        stdname  = 'H218O_specific_humidity'
        units    = 'kg kg-1'
        attname  = 'Si_qref_18O'
        call metadata_set(attname, longname, stdname, units)
        attname  = 'Sl_qref_18O'
        call metadata_set(attname, longname, stdname, units)
        attname  = 'So_qref_18O'
        call metadata_set(attname, longname, stdname, units)
        attname  = 'Sx_qref_18O'
        call metadata_set(attname, longname, stdname, units)

        !-------------------------
        !Isotopic Evaporation flux:
        !-------------------------

       ! H216O Evaporation water flux
        call seq_flds_add(l2x_fluxes,"Fall_evap_16O")
        call seq_flds_add(i2x_fluxes,"Faii_evap_16O") 
        call seq_flds_add(xao_fluxes,"Faox_evap_16O")
        call seq_flds_add(x2a_fluxes,"Faxx_evap_16O")
        call seq_flds_add(x2o_fluxes,"Foxx_evap_16O")
        longname = 'Evaporation H216O flux'
        stdname  = 'H216O_evaporation_flux'
        units    = 'kg m-2 s-1'
        attname  = 'Fall_evap_16O'
        call metadata_set(attname, longname, stdname, units)
        attname  = 'Faii_evap_16O'
        call metadata_set(attname, longname, stdname, units)
        attname  = 'Faox_evap_16O'
        call metadata_set(attname, longname, stdname, units)
        attname  = 'Faxx_evap_16O'
        call metadata_set(attname, longname, stdname, units)
        attname  = 'Foxx_evap_16O'
        call metadata_set(attname, longname, stdname, units)

      ! HD16O Evaporation water flux
        call seq_flds_add(l2x_fluxes,"Fall_evap_HDO")
        call seq_flds_add(i2x_fluxes,"Faii_evap_HDO") 
        call seq_flds_add(xao_fluxes,"Faox_evap_HDO")
        call seq_flds_add(x2a_fluxes,"Faxx_evap_HDO")
        call seq_flds_add(x2o_fluxes,"Foxx_evap_HDO")
        longname = 'Evaporation HD16O flux'
        stdname  = 'HD16O_evaporation_flux'
        units    = 'kg m-2 s-1'
        attname  = 'Fall_evap_HDO'
        call metadata_set(attname, longname, stdname, units)
        attname  = 'Faii_evap_HDO'
        call metadata_set(attname, longname, stdname, units)
        attname  = 'Faox_evap_HDO'
        call metadata_set(attname, longname, stdname, units)
        attname  = 'Foxx_evap_HDO'
        call metadata_set(attname, longname, stdname, units)
        attname  = 'Faxx_evap_HDO'
        call metadata_set(attname, longname, stdname, units)  

      ! H218O Evaporation water flux
        call seq_flds_add(l2x_fluxes,"Fall_evap_18O")
        call seq_flds_add(i2x_fluxes,"Faii_evap_18O")
        call seq_flds_add(xao_fluxes,"Faox_evap_18O")
        call seq_flds_add(x2a_fluxes,"Faxx_evap_18O")
        call seq_flds_add(x2o_fluxes,"Foxx_evap_18O")
        longname = 'Evaporation H218O flux'
        stdname  = 'H218O_evaporation_flux'
        units    = 'kg m-2 s-1'
        attname  = 'Fall_evap_18O'
        call metadata_set(attname, longname, stdname, units)
        attname  = 'Faii_evap_18O' 
        call metadata_set(attname, longname, stdname, units)
        attname  = 'Faox_evap_18O'
        call metadata_set(attname, longname, stdname, units)
        attname  = 'Faxx_evap_18O'
        call metadata_set(attname, longname, stdname, units)
        attname  = 'Foxx_evap_18O'
        call metadata_set(attname, longname, stdname, units)

       !-----------------------------
       !Isotopic sea ice melting flux: 
       !-----------------------------

       ! H216O Water flux from melting
       units    = 'kg m-2 s-1'
       call seq_flds_add(i2x_fluxes,"Fioi_meltw_16O")
       call seq_flds_add(x2o_fluxes,"Fioi_meltw_16O")
       longname = 'H2_16O flux due to melting'
       stdname  = 'h2_16o_surface_snow_melt_flux'
       attname  = 'Fioi_meltw_16O'
       call metadata_set(attname, longname, stdname, units)

       ! H218O Water flux from melting
       call seq_flds_add(i2x_fluxes,"Fioi_meltw_18O")
       call seq_flds_add(x2o_fluxes,"Fioi_meltw_18O")
       longname = 'H2_18O flux due to melting'
       stdname  = 'h2_18o_surface_snow_melt_flux'
       attname  = 'Fioi_meltw_18O'
       call metadata_set(attname, longname, stdname, units)

       ! HDO Water flux from melting
       units    = 'kg m-2 s-1'
       call seq_flds_add(i2x_fluxes,"Fioi_meltw_HDO")
       call seq_flds_add(x2o_fluxes,"Fioi_meltw_HDO")
       longname = 'HDO flux due to melting'
       stdname  = 'hdo_surface_snow_melt_flux'
       attname  = 'Fioi_meltw_HDO'
       call metadata_set(attname, longname, stdname, units)

       !Iso-Runoff
       ! l2x, x2r
       units    = 'kg m-2 s-1'
       call seq_flds_add(l2x_fluxes,'Flrl_rofi_16O')
       call seq_flds_add(x2r_fluxes,'Flrl_rofi_16O')
       longname = 'H2_16O Water flux from land (frozen)'
       stdname  = 'H2_16O_frozen_water_flux_into_runoff'
       attname  = 'Flrl_rofi_16O'
       call metadata_set(attname, longname, stdname, units)
       call seq_flds_add(l2x_fluxes,'Flrl_rofi_18O')
       call seq_flds_add(x2r_fluxes,'Flrl_rofi_18O')
       longname = 'H2_18O Water flux from land (frozen)'
       stdname  = 'H2_18O_frozen_water_flux_into_runoff'
       attname  = 'Flrl_rofi_18O'
       call metadata_set(attname, longname, stdname, units)
       call seq_flds_add(l2x_fluxes,'Flrl_rofi_HDO')
       call seq_flds_add(x2r_fluxes,'Flrl_rofi_HDO')
       longname = 'HDO Water flux from land (frozen)'
       stdname  = 'HDO_frozen_water_flux_into_runoff'
       attname  = 'Flrl_rofi_HDO'
       call metadata_set(attname, longname, stdname, units)

       call seq_flds_add(l2x_fluxes,'Flrl_rofl_16O')
       call seq_flds_add(x2r_fluxes,'Flrl_rofl_16O')
       longname = 'H2_16O Water flux from land (liquid)'
       stdname  = 'H2_16O_liquid_water_flux_into_runoff'
       attname  = 'Flrl_rofl_16O'
       call metadata_set(attname, longname, stdname, units)
       call seq_flds_add(l2x_fluxes,'Flrl_rofl_18O')
       call seq_flds_add(x2r_fluxes,'Flrl_rofl_18O')
       longname = 'H2_18O Water flux from land (liquid)'
       stdname  = 'H2_18O_liquid_water_flux_into_runoff'
       attname  = 'Flrl_rofl_18O'
       call metadata_set(attname, longname, stdname, units)
       call seq_flds_add(l2x_fluxes,'Flrl_rofl_HDO')
       call seq_flds_add(x2r_fluxes,'Flrl_rofl_HDO')
       longname = 'HDO Water flux from land (liquid)'
       stdname  = 'HDO_liquid_water_flux_into_runoff'
       attname  = 'Flrl_rofl_HDO'
       call metadata_set(attname, longname, stdname, units)

       ! r2x, x2o
       call seq_flds_add(r2x_fluxes,'Forr_rofl_16O')
       call seq_flds_add(x2o_fluxes,'Foxx_rofl_16O')
       longname = 'H2_16O Water flux due to liq runoff '
       stdname  = 'H2_16O_water_flux_into_sea_water'
       attname  = 'Forr_rofl_16O'
       call metadata_set(attname, longname, stdname, units)
       attname  = 'Foxx_rofl_16O'
       call metadata_set(attname, longname, stdname, units)
       call seq_flds_add(r2x_fluxes,'Forr_rofl_18O')
       call seq_flds_add(x2o_fluxes,'Foxx_rofl_18O')
       longname = 'H2_18O Water flux due to liq runoff '
       stdname  = 'H2_18O_water_flux_into_sea_water'
       attname  = 'Forr_rofl_18O'
       call metadata_set(attname, longname, stdname, units)
       attname  = 'Foxx_rofl_18O'
       call metadata_set(attname, longname, stdname, units)
       call seq_flds_add(r2x_fluxes,'Forr_rofl_HDO')
       call seq_flds_add(x2o_fluxes,'Foxx_rofl_HDO')
       longname = 'HDO Water flux due to liq runoff '
       stdname  = 'HDO_water_flux_into_sea_water'
       attname  = 'Forr_rofl_HDO'
       call metadata_set(attname, longname, stdname, units)
       attname  = 'Foxx_rofl_HDO'
       call metadata_set(attname, longname, stdname, units)

       call seq_flds_add(r2x_fluxes,'Forr_rofi_16O')
       call seq_flds_add(x2o_fluxes,'Foxx_rofi_16O')
       longname = 'H2_16O Water flux due to ice runoff '
       stdname  = 'H2_16O_water_flux_into_sea_water'
       attname  = 'Forr_rofi_16O'
       call metadata_set(attname, longname, stdname, units)
       attname  = 'Foxx_rofi_16O'
       call metadata_set(attname, longname, stdname, units)
       call seq_flds_add(r2x_fluxes,'Forr_rofi_18O')
       call seq_flds_add(x2o_fluxes,'Foxx_rofi_18O')
       longname = 'H2_18O Water flux due to ice runoff '
       stdname  = 'H2_18O_water_flux_into_sea_water'
       attname  = 'Forr_rofi_18O'
       call metadata_set(attname, longname, stdname, units)
       attname  = 'Foxx_rofi_18O'
       call metadata_set(attname, longname, stdname, units)
       call seq_flds_add(r2x_fluxes,'Forr_rofi_HDO')
       call seq_flds_add(x2o_fluxes,'Foxx_rofi_HDO')
       longname = 'HDO Water flux due to ice runoff '
       stdname  = 'HDO_water_flux_into_sea_water'
       attname  = 'Forr_rofi_HDO'
       call metadata_set(attname, longname, stdname, units)

       ! r2x, x2l
       call seq_flds_add(r2x_fluxes,'Flrr_flood_16O')
       call seq_flds_add(x2l_fluxes,'Flrr_flood_16O')
       longname = 'H2_16O waterrflux due to flooding'
       stdname  = 'H2_16O_flodding_water_flux_back_to_land'
       attname  = 'Flrr_flood_16O'
       call metadata_set(attname, longname, stdname, units)
       call seq_flds_add(r2x_fluxes,'Flrr_flood_18O')
       call seq_flds_add(x2l_fluxes,'Flrr_flood_18O')
       longname = 'H2_18O waterrflux due to flooding'
       stdname  = 'H2_18O_flodding_water_flux_back_to_land'
       attname  = 'Flrr_flood_18O'
       call metadata_set(attname, longname, stdname, units)
       call seq_flds_add(r2x_fluxes,'Flrr_flood_HDO')
       call seq_flds_add(x2l_fluxes,'Flrr_flood_HDO')
       longname = 'HDO Waterrflux due to flooding'
       stdname  = 'HDO_flodding_water_flux_back_to_land'
       attname  = 'Flrr_flood_HDO'
       call metadata_set(attname, longname, stdname, units)

       units    = 'm3'
       call seq_flds_add(r2x_states,'Flrr_volr_16O')
       call seq_flds_add(x2l_states,'Flrr_volr_16O')
       longname = 'H2_16O river channel water volume '
       stdname  = 'H2_16O_rtm_volr'
       attname  = 'Flrr_volr_16O'
       call metadata_set(attname, longname, stdname, units)
       call seq_flds_add(r2x_states,'Flrr_volr_18O')
       call seq_flds_add(x2l_states,'Flrr_volr_18O')
       longname = 'H2_18O river channel water volume '
       stdname  = 'H2_18O_rtm_volr'
       attname  = 'Flrr_volr_18O'
       call metadata_set(attname, longname, stdname, units)
       call seq_flds_add(r2x_states,'Flrr_volr_HDO')
       call seq_flds_add(x2l_states,'Flrr_volr_HDO')
       longname = 'HDO river channel water volume '
       stdname  = 'HDO_rtm_volr'
       attname  = 'Flrr_volr_HDO'
       call metadata_set(attname, longname, stdname, units)

       ! call seq_flds_add(r2x_fluxes,'Flrr_flood_HDO')
       ! call seq_flds_add(x2l_fluxes,'Flrr_flood_HDO')
       ! longname = 'H2_18O Waterrflux due to flooding'
       ! stdname  = 'H2_18O_flodding_water_flux_back_to_land'
       ! attname  = 'Flrr_flood_18O'
       ! call metadata_set(attname, longname, stdname, units)
 
       !-----------------------------

     endif !Water isotopes

     !-----------------------------------------------------------------------------
     ! optional per thickness category fields
     !-----------------------------------------------------------------------------

     if (seq_flds_i2o_per_cat) then
        do num = 1, ice_ncat
           write(cnum,'(i2.2)') num

           ! Fractional ice coverage wrt ocean

           name = 'Si_ifrac_' // cnum
           call seq_flds_add(i2x_states,name)
           call seq_flds_add(x2o_states,name)
           longname = 'fractional ice coverage wrt ocean for thickness category ' // cnum
           stdname  = 'sea_ice_area_fraction'
           units    = '1'
           attname  = name
           call metadata_set(attname, longname, stdname, units)

           ! Net shortwave radiation

           name = 'PFioi_swpen_ifrac_' // cnum
           call seq_flds_add(i2x_fluxes,name)
           call seq_flds_add(x2o_fluxes,name)
           longname = 'net shortwave radiation penetrating into ice and ocean times ice fraction for thickness category ' // cnum
           stdname  = 'product_of_net_downward_shortwave_flux_at_sea_water_surface_and_sea_ice_area_fraction'
           units    = 'W m-2'
           attname  = name
           call metadata_set(attname, longname, stdname, units)

        end do

        ! Fractional atmosphere coverage wrt ocean

        name = 'Sf_afrac'
        call seq_flds_add(x2o_states,name)
        longname = 'fractional atmosphere coverage wrt ocean'
        stdname  = 'atmosphere_area_fraction'
        units    = '1'
        attname  = name
        call metadata_set(attname, longname, stdname, units)

        name = 'Sf_afracr'
        call seq_flds_add(x2o_states,name)
        longname = 'fractional atmosphere coverage used in radiation computations wrt ocean'
        stdname  = 'atmosphere_area_fraction'
        units    = '1'
        attname  = name
        call metadata_set(attname, longname, stdname, units)

        ! Net shortwave radiation

        name = 'Foxx_swnet_afracr'
        call seq_flds_add(x2o_fluxes,name)
        longname = 'net shortwave radiation times atmosphere fraction'
        stdname = 'product_of_net_downward_shortwave_flux_at_sea_water_surface_and_atmosphere_area_fraction'
        units = 'W m-2'
        attname = name
        call metadata_set(attname, longname, stdname, units)
     endif

     !-----------------------------------------------------------------------------
     ! Read namelist for CARMA
     ! if carma_flds are specified then setup fields for CLM to CAM communication
     !-----------------------------------------------------------------------------

     call shr_carma_readnl(nlfilename='drv_flds_in', carma_fields=carma_fields)
     if (carma_fields /= ' ') then
        call seq_flds_add(l2x_fluxes, trim(carma_fields))
        call seq_flds_add(x2a_fluxes, trim(carma_fields))
        longname = 'Volumetric soil water'
        stdname  = 'soil_water'
        units    = 'm3/m3'
        call metadata_set(carma_fields, longname, stdname, units)
     endif

     !-----------------------------------------------------------------------------
     ! Read namelist for MEGAN
     ! if MEGAN emission are specified then setup fields for CLM to CAM communication
     ! (emissions fluxes)
     !-----------------------------------------------------------------------------

     call shr_megan_readnl(nlfilename='drv_flds_in', ID=ID, megan_fields=megan_voc_fields)
     if (shr_megan_mechcomps_n>0) then
        call seq_flds_add(l2x_fluxes, trim(megan_voc_fields))
        call seq_flds_add(x2a_fluxes, trim(megan_voc_fields))
        longname = 'MEGAN emission fluxes'
        stdname  = 'megan_fluxes'
        units    = 'molecules/m2/sec'
        call metadata_set(megan_voc_fields, longname, stdname, units)
     endif

     !-----------------------------------------------------------------------------
     ! Read namelist for Fire Emissions
     ! if fire emission are specified then setup fields for CLM to CAM communication
     ! (emissions fluxes)
     !-----------------------------------------------------------------------------

     call shr_fire_emis_readnl(nlfilename='drv_flds_in', ID=ID, emis_fields=fire_emis_fields)
     if (shr_fire_emis_mechcomps_n>0) then
        call seq_flds_add(l2x_fluxes, trim(fire_emis_fields))
        call seq_flds_add(x2a_fluxes, trim(fire_emis_fields))
        longname = 'wild fire emission fluxes'
        stdname  = 'fire_emis'
        units    = 'kg/m2/sec'
        call metadata_set(fire_emis_fields, longname, stdname, units)

        call seq_flds_add(l2x_states, trim(shr_fire_emis_ztop_token))
        call seq_flds_add(x2a_states, trim(shr_fire_emis_ztop_token))
        longname = 'wild fire plume height'
        stdname  = 'fire_plume_top'
        units    = 'm'

        call metadata_set(shr_fire_emis_ztop_token, longname, stdname, units)

     endif

     !-----------------------------------------------------------------------------
     ! Dry Deposition fields
     ! First read namelist and figure out the drydep field list to pass
     ! Then check if file exists and if not, n_drydep will be zero
     ! Then add dry deposition fields to land export and atmosphere import states
     ! Then initialize dry deposition fields
     ! Note: CAM and CLM will then call seq_drydep_setHCoeff
     !-----------------------------------------------------------------------------

     call seq_drydep_readnl(nlfilename="drv_flds_in", ID=ID, seq_drydep_fields=seq_drydep_fields)
     if ( lnd_drydep ) then
        call seq_flds_add(l2x_states, seq_drydep_fields)
        call seq_flds_add(x2a_states, seq_drydep_fields)

        longname = 'dry deposition velocity'
        stdname  = 'drydep_vel'
        units    = 'cm/sec'
        call metadata_set(seq_drydep_fields, longname, stdname, units)

     endif
     call seq_drydep_init( )

     !----------------------------------------------------------------------------
     ! state + flux fields
     !----------------------------------------------------------------------------

     seq_flds_dom_coord  = trim(dom_coord )
     seq_flds_a2x_states = trim(a2x_states)
     seq_flds_x2a_states = trim(x2a_states)
     seq_flds_i2x_states = trim(i2x_states)
     seq_flds_x2i_states = trim(x2i_states)
     seq_flds_l2x_states = trim(l2x_states)
     seq_flds_l2x_states_to_glc = trim(l2x_states_to_glc)
     seq_flds_x2l_states = trim(x2l_states)
     seq_flds_x2l_states_from_glc = trim(x2l_states_from_glc)
     seq_flds_o2x_states = trim(o2x_states)
     seq_flds_x2o_states = trim(x2o_states)
     seq_flds_g2x_states = trim(g2x_states)
     seq_flds_g2x_states_to_lnd = trim(g2x_states_to_lnd)
     seq_flds_x2g_states = trim(x2g_states)
     seq_flds_xao_states = trim(xao_states)
     seq_flds_xao_albedo = trim(xao_albedo)
     seq_flds_xao_diurnl = trim(xao_diurnl)
     seq_flds_r2x_states = trim(r2x_states)
     seq_flds_x2r_states = trim(x2r_states)
     seq_flds_w2x_states = trim(w2x_states)
     seq_flds_x2w_states = trim(x2w_states)

     seq_flds_dom_other  = trim(dom_other )
     seq_flds_a2x_fluxes = trim(a2x_fluxes)
     seq_flds_x2a_fluxes = trim(x2a_fluxes)
     seq_flds_i2x_fluxes = trim(i2x_fluxes)
     seq_flds_x2i_fluxes = trim(x2i_fluxes)
     seq_flds_l2x_fluxes = trim(l2x_fluxes)
     seq_flds_l2x_fluxes_to_glc = trim(l2x_fluxes_to_glc)
     seq_flds_x2l_fluxes = trim(x2l_fluxes)
     seq_flds_x2l_fluxes_from_glc = trim(x2l_fluxes_from_glc)
     seq_flds_o2x_fluxes = trim(o2x_fluxes)
     seq_flds_x2o_fluxes = trim(x2o_fluxes)
     seq_flds_g2x_fluxes = trim(g2x_fluxes)
     seq_flds_g2x_fluxes_to_lnd = trim(g2x_fluxes_to_lnd)
     seq_flds_x2g_fluxes = trim(x2g_fluxes)
     seq_flds_xao_fluxes = trim(xao_fluxes)
     seq_flds_r2x_fluxes = trim(r2x_fluxes)
     seq_flds_x2r_fluxes = trim(x2r_fluxes)
     seq_flds_w2x_fluxes = trim(w2x_fluxes)
     seq_flds_x2w_fluxes = trim(x2w_fluxes)

     if (seq_comm_iamroot(ID)) then
        write(logunit,"(A)") subname//': seq_flds_a2x_states= ',trim(seq_flds_a2x_states)
        write(logunit,"(A)") subname//': seq_flds_a2x_fluxes= ',trim(seq_flds_a2x_fluxes)
        write(logunit,"(A)") subname//': seq_flds_x2a_states= ',trim(seq_flds_x2a_states)
        write(logunit,"(A)") subname//': seq_flds_x2a_fluxes= ',trim(seq_flds_x2a_fluxes)
        write(logunit,"(A)") subname//': seq_flds_l2x_states= ',trim(seq_flds_l2x_states)
        write(logunit,"(A)") subname//': seq_flds_l2x_fluxes= ',trim(seq_flds_l2x_fluxes)
        write(logunit,"(A)") subname//': seq_flds_x2l_states= ',trim(seq_flds_x2l_states)
        write(logunit,"(A)") subname//': seq_flds_x2l_fluxes= ',trim(seq_flds_x2l_fluxes)
        write(logunit,"(A)") subname//': seq_flds_i2x_states= ',trim(seq_flds_i2x_states)
        write(logunit,"(A)") subname//': seq_flds_i2x_fluxes= ',trim(seq_flds_i2x_fluxes)
        write(logunit,"(A)") subname//': seq_flds_x2i_states= ',trim(seq_flds_x2i_states)
        write(logunit,"(A)") subname//': seq_flds_x2i_fluxes= ',trim(seq_flds_x2i_fluxes)
        write(logunit,"(A)") subname//': seq_flds_o2x_states= ',trim(seq_flds_o2x_states)
        write(logunit,"(A)") subname//': seq_flds_o2x_fluxes= ',trim(seq_flds_o2x_fluxes)
        write(logunit,"(A)") subname//': seq_flds_x2o_states= ',trim(seq_flds_x2o_states)
        write(logunit,"(A)") subname//': seq_flds_x2o_fluxes= ',trim(seq_flds_x2o_fluxes)
        write(logunit,"(A)") subname//': seq_flds_g2x_states= ',trim(seq_flds_g2x_states)
        write(logunit,"(A)") subname//': seq_flds_g2x_fluxes= ',trim(seq_flds_g2x_fluxes)
        write(logunit,"(A)") subname//': seq_flds_x2g_states= ',trim(seq_flds_x2g_states)
        write(logunit,"(A)") subname//': seq_flds_x2g_fluxes= ',trim(seq_flds_x2g_fluxes)
        write(logunit,"(A)") subname//': seq_flds_xao_states= ',trim(seq_flds_xao_states)
        write(logunit,"(A)") subname//': seq_flds_xao_fluxes= ',trim(seq_flds_xao_fluxes)
        write(logunit,"(A)") subname//': seq_flds_xao_albedo= ',trim(seq_flds_xao_albedo)
        write(logunit,"(A)") subname//': seq_flds_xao_diurnl= ',trim(seq_flds_xao_diurnl)
        write(logunit,"(A)") subname//': seq_flds_r2x_states= ',trim(seq_flds_r2x_states)
        write(logunit,"(A)") subname//': seq_flds_r2x_fluxes= ',trim(seq_flds_r2x_fluxes)
        write(logunit,"(A)") subname//': seq_flds_x2r_states= ',trim(seq_flds_x2r_states)
        write(logunit,"(A)") subname//': seq_flds_x2r_fluxes= ',trim(seq_flds_x2r_fluxes)
        write(logunit,"(A)") subname//': seq_flds_w2x_states= ',trim(seq_flds_w2x_states)
        write(logunit,"(A)") subname//': seq_flds_w2x_fluxes= ',trim(seq_flds_w2x_fluxes)
        write(logunit,"(A)") subname//': seq_flds_x2w_states= ',trim(seq_flds_x2w_states)
        write(logunit,"(A)") subname//': seq_flds_x2w_fluxes= ',trim(seq_flds_x2w_fluxes)
     end if

     call catFields(seq_flds_dom_fields, seq_flds_dom_coord , seq_flds_dom_other )
     call catFields(seq_flds_a2x_fields, seq_flds_a2x_states, seq_flds_a2x_fluxes)
     call catFields(seq_flds_x2a_fields, seq_flds_x2a_states, seq_flds_x2a_fluxes)
     call catFields(seq_flds_i2x_fields, seq_flds_i2x_states, seq_flds_i2x_fluxes)
     call catFields(seq_flds_x2i_fields, seq_flds_x2i_states, seq_flds_x2i_fluxes)
     call catFields(seq_flds_l2x_fields, seq_flds_l2x_states, seq_flds_l2x_fluxes)
     call catFields(seq_flds_l2x_fields_to_glc, seq_flds_l2x_states_to_glc, seq_flds_l2x_fluxes_to_glc)
     call catFields(seq_flds_x2l_fields, seq_flds_x2l_states, seq_flds_x2l_fluxes)
     call catFields(seq_flds_x2l_fields_from_glc, seq_flds_x2l_states_from_glc, seq_flds_x2l_fluxes_from_glc)
     call catFields(seq_flds_o2x_fields, seq_flds_o2x_states, seq_flds_o2x_fluxes)
     call catFields(seq_flds_x2o_fields, seq_flds_x2o_states, seq_flds_x2o_fluxes)
     call catFields(seq_flds_g2x_fields, seq_flds_g2x_states, seq_flds_g2x_fluxes)
     call catFields(seq_flds_g2x_fields_to_lnd, seq_flds_g2x_states_to_lnd, seq_flds_g2x_fluxes_to_lnd)
     call catFields(seq_flds_x2g_fields, seq_flds_x2g_states, seq_flds_x2g_fluxes)
     call catFields(seq_flds_xao_fields, seq_flds_xao_albedo, seq_flds_xao_states)
     call catFields(stringtmp          , seq_flds_xao_fields, seq_flds_xao_fluxes)
     call catFields(seq_flds_xao_fields, stringtmp          , seq_flds_xao_diurnl)
     call catFields(seq_flds_r2x_fields, seq_flds_r2x_states, seq_flds_r2x_fluxes)
     call catFields(seq_flds_x2r_fields, seq_flds_x2r_states, seq_flds_x2r_fluxes)
     call catFields(seq_flds_w2x_fields, seq_flds_w2x_states, seq_flds_w2x_fluxes)
     call catFields(seq_flds_x2w_fields, seq_flds_x2w_states, seq_flds_x2w_fluxes)

   end subroutine seq_flds_set

   !===============================================================================
   !BOP ===========================================================================
   !
   ! !IROUTINE: seq_flds_add
   !
   ! !DESCRIPTION:
   !  Returns new concatentated field list
   !  in the output character string {\tt outfld}.
   !
   ! !REVISION HISTORY:
   !  2011-Nov-27  - M. Vertenstein - first version
   !
   ! !INTERFACE: ------------------------------------------------------------------

   subroutine seq_flds_add(outfld, str)

     ! !USES:

     ! !INPUT/OUTPUT PARAMETERS:

     character(len=*),intent(in)    :: str      ! string
     character(len=*),intent(inout) :: outfld   ! output field name

     !EOP

     character(len=*),parameter :: subname = '(seq_flds_add) '
     !-------------------------------------------------------------------------------
     !
     !-------------------------------------------------------------------------------

     if (trim(outfld) == '') then
        outfld = trim(str)
     else
        outfld = trim(outfld)//':'//trim(str)
     end if
     if (len_trim(outfld) >= CXX) then
        write(logunit,*)'fields are = ',trim(outfld)
        write(logunit,*)'fields length = ',len_trim(outfld)
        call shr_sys_abort(subname//'ERROR: maximum length of xxx_states or xxx_fluxes has been exceeded')
     end if

   end subroutine seq_flds_add

   !===============================================================================
   !BOP ===========================================================================
   !
   ! !IROUTINE: catFields
   !
   ! !DESCRIPTION:
   !  Returns {\tt nfld} concatentated field lists
   !  in the output character string {\tt outfield}.
   !
   ! !REVISION HISTORY:
   !  2003-Jan-24  - T. Craig - first version
   !
   ! !INTERFACE: ------------------------------------------------------------------

   subroutine catFields(outfield, str1, str2)

     ! !USES:

     ! !INPUT/OUTPUT PARAMETERS:

     character(len=*),intent(inout) :: outfield   ! output field name
     character(len=*),intent(in)    :: str1       ! string1
     character(len=*),intent(in )   :: str2       ! string2

     !EOP

     character(len=*),parameter :: subname = '(seq_flds_catFields) '
     !-------------------------------------------------------------------------------
     !
     !-------------------------------------------------------------------------------

     outfield = ''
     if (len_trim(str1) > 0 .and. len_trim(str2) > 0) then
        if (len_trim(str1) + len_trim(str2) + 1 > len(outfield)) then
           call shr_sys_abort(subname//' ERROR: maximum length of string has been exceeded sum')
        endif
        outfield = trim(str1)//':'//trim(str2)
     else
        if (len_trim(str1) > 0) then
           if (len_trim(str1) > len(outfield)) then
              call shr_sys_abort(subname//' ERROR: maximum length of string has been exceeded str1')
           endif
           outfield = trim(str1)
        endif
        if (len_trim(str2) > 0) then
           if (len_trim(str2) > len(outfield)) then
              call shr_sys_abort(subname//' ERROR: maximum length of string has been exceeded str2')
           endif
           outfield = trim(str2)
        endif
     endif

   end subroutine catFields

   !===============================================================================
   !BOP ===========================================================================
   !
   ! !IROUTINE: seq_flds_getField
   !
   ! !DESCRIPTION:
   !  Returns {\tt nfld} element of the colon-delimited string {\tt cstring}
   !  in the output character string {\tt outfield}.
   !
   ! !REVISION HISTORY:
   !  2003-Jan-24  - T. Craig - first version
   !
   ! !INTERFACE: ------------------------------------------------------------------

   subroutine seq_flds_getField(outfield, nfld, cstring)

     ! !USES:
     use mct_mod

     ! !INPUT/OUTPUT PARAMETERS:

     character(len=*),intent(out) :: outfield   ! output field name
     integer         ,intent(in ) :: nfld       ! field number
     character(len=*),intent(in ) :: cstring    ! colon delimited field string

     !EOP

     type(mct_list)   :: mctIstr  ! mct list from input cstring
     type(mct_string) :: mctOStr  ! mct string for output outfield
     character(len=*),parameter :: subname = '(seq_flds_getField) '

     !-------------------------------------------------------------------------------
     !
     !-------------------------------------------------------------------------------

     outfield = ''

     call mct_list_init(mctIstr,cstring)
     call mct_list_get(mctOStr,nfld,mctIstr)
     outfield = mct_string_toChar(mctOStr)
     call mct_list_clean(mctIstr)
     call mct_string_clean(mctOStr)

   end subroutine seq_flds_getField

   !===============================================================================
! If the attname passed in contains colons it is assumed to be a list of fields
! all of which have the same names and units
   subroutine metadata_set(attname , longname, stdname , units   )

     ! !USES:
     implicit none

     ! !INPUT/OUTPUT PARAMETERS:
     character(len=*), intent(in) :: attname
     character(len=*), intent(in) :: longname
     character(len=*), intent(in) :: stdname
     character(len=*), intent(in) :: units

     !EOP
     character(len=*),parameter :: subname = '(seq_flds_metadata_set) '
     integer :: i, j

     i = index(attname,':')
     j=1

     do while(i>j .and. i<=len_trim(attname))
        n_entries = n_entries + 1
        lookup_entry(n_entries,1) = attname(j:i-1)
        lookup_entry(n_entries,2) = trim(longname)
        lookup_entry(n_entries,3) = trim(stdname )
        lookup_entry(n_entries,4) = trim(units   )
        j=i+1
        i =  index(attname(j:),':') + j - 1
     enddo
     n_entries = n_entries + 1
     i = len_trim(attname)
     lookup_entry(n_entries,1) = attname(j:i)
     lookup_entry(n_entries,2) = trim(longname)
     lookup_entry(n_entries,3) = trim(stdname )
     lookup_entry(n_entries,4) = trim(units   )




     if (n_entries .ge. nmax) then
        write(logunit,*)'n_entries= ',n_entries,' nmax = ',nmax,' attname= ',trim(attname)
        call shr_sys_abort(subname//'ERROR: nmax fields in lookup_entry table exceeded')
     end if

   end subroutine metadata_set

   !===============================================================================

   subroutine set_glc_elevclass_field(name, attname, longname, stdname, units, fieldlist, &
                                      additional_list)

     ! Sets a coupling field for all glc elevation classes (1:glc_nec) plus bare land
     ! (index 0).
     !
     ! Note that, if glc_nec = 0, then we don't create any coupling fields (not even the
     ! bare land (0) index)
     !
     ! Puts the coupling fields in the given fieldlist, and also does the appropriate
     ! metadata_set calls.
     !
     ! additional_list should be .false. (or absent) the first time this is called for a
     ! given set of coupling fields. However, if this same set of coupling fields is being
     ! added to multiple field lists, then additional_list should be set to true for the
     ! second and subsequent calls; in this case, the metadata_set calls are not done
     ! (because they have already been done).
     !
     ! name, attname and longname give the base name of the field; the elevation class
     ! index will be appended as a suffix

     ! !USES:
     use glc_elevclass_mod, only : glc_get_num_elevation_classes, glc_elevclass_as_string

     ! !INPUT/OUTPUT PARAMETERS:
     character(len=*), intent(in) :: name     ! base field name to add to fieldlist
     character(len=*), intent(in) :: attname  ! base field name for metadata
     character(len=*), intent(in) :: longname ! base long name for metadata
     character(len=*), intent(in) :: stdname  ! standard name for metadata
     character(len=*), intent(in) :: units    ! units for metadata
     character(len=*), intent(inout) :: fieldlist  ! field list into which the fields should be added

     logical, intent(in), optional :: additional_list  ! whether this is an additional list for the same set of coupling fields (see above for details; defaults to false)

     !EOP
     integer            :: num
     character(len= 16) :: cnum
     logical :: l_additional_list  ! local version of the optional additional_list argument

     l_additional_list = .false.
     if (present(additional_list)) then
        l_additional_list = additional_list
     end if

     if (glc_get_num_elevation_classes() > 0) then
        do num = 0, glc_get_num_elevation_classes()
           cnum = glc_elevclass_as_string(num)

           call seq_flds_add(fieldlist, trim(name) // trim(cnum))

           if (.not. l_additional_list) then
              call metadata_set(attname  = trim(attname) // trim(cnum), &
                   longname = trim(longname) // ' of elevation class ' // trim(cnum), &
                   stdname  = stdname, &
                   units    = units)
           end if
        end do
     end if
   end subroutine set_glc_elevclass_field

   !===============================================================================

   subroutine seq_flds_esmf_metadata_get(shortname, longname, stdname, units)

     ! !USES:
     use shr_string_mod, only : shr_string_lastindex
     implicit none

     ! !INPUT/OUTPUT PARAMETERS:
     character(len=*), intent(in)  :: shortname
     character(len=*),optional, intent(out) :: longname
     character(len=*),optional, intent(out) :: stdname
     character(len=*),optional, intent(out) :: units

     !EOP

     !--- local ---
     integer :: i,n
     character(len=CSS) :: llongname, lstdname, lunits, lshortname  ! local copies
     character(len=*),parameter :: undef = 'undefined'
     character(len=*),parameter :: unknown = 'unknown'
     logical :: found
     character(len=*),parameter :: subname = '(seq_flds_esmf_metadata_get) '

     !--- define field metadata (name, long_name, standard_name, units) ---

     llongname = trim(unknown)
     lstdname  = trim(unknown)
     lunits    = trim(unknown)

     found = .false.

     if (.not.found) then
        i = 1
        do while (i <= n_entries .and. .not.found)
           lshortname = trim(shortname)
           if (trim(lshortname) == trim(lookup_entry(i,1))) then
              llongname = trim(lookup_entry(i,2))
              lstdname  = trim(lookup_entry(i,3))
              lunits    = trim(lookup_entry(i,4))
              found     =.true.
           end if
           i = i + 1
        end do
     endif

     if (.not.found) then
        i = 1
        do while (i <= n_entries .and. .not.found)
           n = shr_string_lastIndex(shortname,"_")
           lshortname = ""
           if (n < len_trim(shortname)) lshortname = shortname(n+1:len_trim(shortname))
           if (trim(lshortname) == trim(lookup_entry(i,1))) then
              llongname = trim(lookup_entry(i,2))
              lstdname  = trim(lookup_entry(i,3))
              lunits    = trim(lookup_entry(i,4))
              found     = .true.
           end if
           i = i + 1
        end do
     endif

     if (present(longname)) then
        longname = trim(llongname)
     endif
     if (present(stdname))  then
        stdname = trim(lstdname)
     endif
     if (present(units)) then
        units = trim(lunits)
     endif

   end subroutine seq_flds_esmf_metadata_get

 end module seq_flds_mod
<|MERGE_RESOLUTION|>--- conflicted
+++ resolved
@@ -330,17 +330,6 @@
      integer :: i,n
 
      ! use cases namelists
-<<<<<<< HEAD
-     logical :: flds_co2a 
-     logical :: flds_co2b 
-     logical :: flds_co2c 
-     logical :: flds_co2_dmsa 
-     logical :: flds_bgc 
-     integer :: glc_nec
-
-     namelist /seq_cplflds_inparm/  &
-          flds_co2a, flds_co2b, flds_co2c, flds_co2_dmsa, flds_bgc, glc_nec
-=======
      logical :: flds_co2a
      logical :: flds_co2b
      logical :: flds_co2c
@@ -352,7 +341,6 @@
      namelist /seq_cplflds_inparm/  &
           flds_co2a, flds_co2b, flds_co2c, flds_co2_dmsa, flds_wiso, glc_nec, &
           ice_ncat, seq_flds_i2o_per_cat, flds_bgc
->>>>>>> 3419839a
 
      ! user specified new fields
      integer,  parameter :: nfldmax = 200
@@ -382,10 +370,7 @@
         flds_co2c = .false.
         flds_co2_dmsa = .false.
         flds_bgc  = .false.
-<<<<<<< HEAD
-=======
         flds_wiso = .false.
->>>>>>> 3419839a
         glc_nec   = 0
         ice_ncat  = 1
         seq_flds_i2o_per_cat = .false.
@@ -410,10 +395,7 @@
      call shr_mpi_bcast(flds_co2c    , mpicom)
      call shr_mpi_bcast(flds_co2_dmsa, mpicom)
      call shr_mpi_bcast(flds_bgc     , mpicom)
-<<<<<<< HEAD
-=======
      call shr_mpi_bcast(flds_wiso    , mpicom)
->>>>>>> 3419839a
      call shr_mpi_bcast(glc_nec      , mpicom)
      call shr_mpi_bcast(ice_ncat     , mpicom)
      call shr_mpi_bcast(seq_flds_i2o_per_cat, mpicom)
@@ -649,7 +631,6 @@
 
      ! pressure at the lowest model level (Pa)
      call seq_flds_add(a2x_states,"Sa_pbot")
-     call seq_flds_add(x2o_states,"Sa_pbot")
      call seq_flds_add(x2l_states,"Sa_pbot")
      call seq_flds_add(x2i_states,"Sa_pbot")
      if (cime_model == 'acme') then
@@ -1363,18 +1344,6 @@
      attname  = 'Si_ifrac'
      call metadata_set(attname, longname, stdname, units)
 
-<<<<<<< HEAD
-     ! Sea ice basal pressure
-     call seq_flds_add(i2x_states,"Si_bpress")
-     call seq_flds_add(x2o_states,"Si_bpress")
-     longname = 'Sea ice basal pressure'
-     stdname  = 'cice_basal_pressure'
-     units    = 'Pa'
-     attname  = 'Si_bpress'
-     call metadata_set(attname, longname, stdname, units)
-
-     ! Ocean melt and freeze potential -- ONLY used by data models
-=======
      if (trim(cime_model) == 'acme') then
         ! Sea ice basal pressure 
         call seq_flds_add(i2x_states,"Si_bpress")
@@ -1387,7 +1356,6 @@
      end if
 
      ! Ocean melt and freeze potential 
->>>>>>> 3419839a
      call seq_flds_add(o2x_fluxes,"Fioo_q")
      call seq_flds_add(x2i_fluxes,"Fioo_q")
      longname = 'Ocean melt and freeze potential'
@@ -1396,25 +1364,6 @@
      attname  = 'Fioo_q'
      call metadata_set(attname, longname, stdname, units)
 
-<<<<<<< HEAD
-     ! Ocean melt (q<0) potential
-     call seq_flds_add(o2x_fluxes,"Fioo_meltp")
-     call seq_flds_add(x2i_fluxes,"Fioo_meltp")
-     longname = 'Ocean melt (q<0) potential'
-     stdname  = 'surface_snow_and_ice_melt_heat_flux'
-     units    = 'W m-2'
-     attname  = 'Fioo_meltp'
-     call metadata_set(attname, longname, stdname, units)
-
-     ! Ocean frazil production
-     call seq_flds_add(o2x_fluxes,"Fioo_frazil")
-     call seq_flds_add(x2i_fluxes,"Fioo_frazil")
-     longname = 'Ocean frazil production'
-     stdname  = 'ocean_frazil_ice_production'
-     units    = 'kg m-2 s-1'
-     attname  = 'Fioo_frazil'
-     call metadata_set(attname, longname, stdname, units)
-=======
      if (trim(cime_model) == 'acme') then
         ! Ocean melt (q<0) potential
         call seq_flds_add(o2x_fluxes,"Fioo_meltp")
@@ -1436,7 +1385,6 @@
         attname  = 'Fioo_frazil'
         call metadata_set(attname, longname, stdname, units)
      end if
->>>>>>> 3419839a
 
      ! Heat flux from melting
      call seq_flds_add(i2x_fluxes,"Fioi_melth")
@@ -1463,8 +1411,6 @@
      stdname  = 'virtual_salt_flux_into_sea_water'
      units    = 'kg m-2 s-1'
      attname  = 'Fioi_salt'
-<<<<<<< HEAD
-=======
      call metadata_set(attname, longname, stdname, units)
 
      ! Black Carbon hydrophilic deposition  
@@ -1492,7 +1438,6 @@
      stdname  = 'dust_flux'
      units    = 'kg m-2 s-1'
      attname  = 'Fioi_flxdst'
->>>>>>> 3419839a
      call metadata_set(attname, longname, stdname, units)
 
      ! Sea surface temperature
@@ -1566,11 +1511,7 @@
      !------------------------------
      ! ice<->ocn only exchange - BGC
      !------------------------------
-<<<<<<< HEAD
-     if (flds_bgc) then
-=======
      if (trim(cime_model) == 'acme' .and. flds_bgc) then
->>>>>>> 3419839a
 
         ! Ocean algae concentration 1 - diatoms?
         call seq_flds_add(o2x_states,"So_algae1")
@@ -1988,7 +1929,6 @@
      call seq_flds_add(x2r_fluxes,'Flrl_rofgwl')
      longname = 'Water flux from land (liquid glacier, wetland, and lake)'
      stdname  = 'water_flux_into_runoff_from_gwl'
-<<<<<<< HEAD
      units    = 'kg m-2 s-1'
      attname  = 'Flrl_rofgwl'
      call metadata_set(attname, longname, stdname, units)
@@ -1999,17 +1939,6 @@
      stdname  = 'water_flux_into_runoff_subsurface'
      units    = 'kg m-2 s-1'
      attname  = 'Flrl_rofsub'
-=======
-     units    = 'kg m-2 s-1'
-     attname  = 'Flrl_rofgwl'
-     call metadata_set(attname, longname, stdname, units)
-
-     call seq_flds_add(l2x_fluxes,'Flrl_rofsub')
-     call seq_flds_add(x2r_fluxes,'Flrl_rofsub')
-     longname = 'Water flux from land (liquid subsurface)'
-     stdname  = 'water_flux_into_runoff_subsurface'
-     units    = 'kg m-2 s-1'
-     attname  = 'Flrl_rofsub'
      call metadata_set(attname, longname, stdname, units)
 
      call seq_flds_add(l2x_fluxes,'Flrl_rofdto')
@@ -2018,7 +1947,6 @@
      stdname  = 'water_flux_direct_to_ocean'
      units    = 'kg m-2 s-1'
      attname  = 'Flrl_rofdto'
->>>>>>> 3419839a
      call metadata_set(attname, longname, stdname, units)
 
      call seq_flds_add(l2x_fluxes,'Flrl_rofi')
