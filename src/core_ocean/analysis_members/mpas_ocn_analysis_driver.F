! Copyright (c) 2013,  Los Alamos National Security, LLC (LANS)
! and the University Corporation for Atmospheric Research (UCAR).
!
! Unless noted otherwise source code is licensed under the BSD license.
! Additional copyright and license information can be found in the LICENSE file
! distributed with this code, or at http://mpas-dev.github.com/license.html
!
!|||||||||||||||||||||||||||||||||||||||||||||||||||||||||||||||||||||||
!
!  ocn_analysis_driver
!
!> \brief Driver for MPAS ocean analysis core
!> \author Mark Petersen
!> \date   November 2013
!> \details
!>  This is the driver for the MPAS ocean core.
!
!-----------------------------------------------------------------------

module ocn_analysis_driver

   use mpas_derived_types
   use mpas_pool_routines
   use mpas_timekeeping
   use mpas_timer
   use mpas_stream_manager

   use ocn_constants
   use ocn_global_stats
   use ocn_surface_area_weighted_averages
   use ocn_layer_volume_weighted_averages
   use ocn_zonal_mean
   use ocn_okubo_weiss
   use ocn_water_mass_census
   use ocn_meridional_heat_transport
   use ocn_test_compute_interval
   use ocn_high_frequency_output
   use ocn_time_filters
   use ocn_lagrangian_particle_tracking
   use ocn_eliassen_palm
   use ocn_mixed_layer_depths
   use ocn_time_series_stats
   use ocn_pointwise_stats
   use ocn_debug_diagnostics
<<<<<<< HEAD
   use ocn_regional_stats
   use ocn_rpn_calculator
=======
   use ocn_transect_transport
>>>>>>> 0d485cf5
!   use ocn_TEM_PLATE

   implicit none
   private
   save

   !--------------------------------------------------------------------
   !
   ! Public parameters
   !
   !--------------------------------------------------------------------

   !--------------------------------------------------------------------
   !
   ! Public member functions
   !
   !--------------------------------------------------------------------

   public :: ocn_analysis_setup_packages, &
             ocn_analysis_bootstrap, &
             ocn_analysis_init, &
             ocn_analysis_compute_startup, &
             ocn_analysis_compute, &
             ocn_analysis_write, &
             ocn_analysis_restart, &
             ocn_analysis_finalize

   !--------------------------------------------------------------------
   !
   ! Private module variables
   !
   !--------------------------------------------------------------------


   character (len=*), parameter :: initReadTimerPrefix = 'init_read_'
   character (len=*), parameter :: initTimerPrefix = 'init_'
   character (len=*), parameter :: computeTimerPrefix = 'compute_'
   character (len=*), parameter :: computeStartupTimerPrefix = 'compute_startup_'
   character (len=*), parameter :: writeTimerPrefix = 'write_'
   character (len=*), parameter :: alarmTimerPrefix = 'reset_alarm_'
   character (len=*), parameter :: restartTimerPrefix = 'restart_'
   character (len=*), parameter :: finalizeTimerPrefix = 'finalize_'
   character (len=*), parameter :: computeAlarmSuffix = 'CMPALRM'
   type (mpas_pool_type), pointer :: analysisMemberList

!***********************************************************************

contains

!***********************************************************************
!
!  routine ocn_analysis_setup_packages
!
!> \brief   Setup packages for MPAS-Ocean analysis driver
!> \author  Mark Petersen
!> \date    November 2013
!> \details
!>  This routine is intended to configure the packages for all
!>   ocean analysis members.
!
!-----------------------------------------------------------------------

   subroutine ocn_analysis_setup_packages(configPool, packagePool, iocontext, err)!{{{

      !-----------------------------------------------------------------
      !
      ! input variables
      !
      !-----------------------------------------------------------------

      type (mpas_pool_type), intent(inout) :: configPool
      type (mpas_pool_type), intent(inout) :: packagePool
      type (mpas_io_context_type), intent(inout) :: iocontext

      !-----------------------------------------------------------------
      !
      ! input/output variables
      !
      !-----------------------------------------------------------------

      !-----------------------------------------------------------------
      !
      ! output variables
      !
      !-----------------------------------------------------------------

      integer, intent(out) :: err !< Output: error flag

      !-----------------------------------------------------------------
      !
      ! local variables
      !
      !-----------------------------------------------------------------

      integer :: err_tmp

      character (len=StrKIND) :: configName, packageName
      logical, pointer :: config_AM_enable
      logical, pointer :: AMPackageActive
      type (mpas_pool_iterator_type) :: poolItr
      integer :: nameLength

      err = 0

      call mpas_pool_create_pool(analysisMemberList)
      call mpas_pool_add_config(analysisMemberList, 'globalStats', 1)
      call mpas_pool_add_config(analysisMemberList, 'testComputeInterval', 1)
      call mpas_pool_add_config(analysisMemberList, 'layerVolumeWeightedAverage', 1)
      call mpas_pool_add_config(analysisMemberList, 'meridionalHeatTransport', 1)
      call mpas_pool_add_config(analysisMemberList, 'okuboWeiss', 1)
      call mpas_pool_add_config(analysisMemberList, 'surfaceAreaWeightedAverages', 1)
      call mpas_pool_add_config(analysisMemberList, 'waterMassCensus', 1)
      call mpas_pool_add_config(analysisMemberList, 'zonalMean', 1)
      call mpas_pool_add_config(analysisMemberList, 'highFrequencyOutput', 1)
      call mpas_pool_add_config(analysisMemberList, 'timeFilters', 1)
      call mpas_pool_add_config(analysisMemberList, 'lagrPartTrack', 1)
      call mpas_pool_add_config(analysisMemberList, 'eliassenPalm', 1)
      call mpas_pool_add_config(analysisMemberList, 'mixedLayerDepths', 1)
      call mpas_pool_add_config(analysisMemberList, 'rpnCalculator', 1)
      call mpas_pool_add_config(analysisMemberList, 'regionalStats', 1)
      call mpas_pool_add_config(analysisMemberList, 'timeSeriesStats', 1)
      call mpas_pool_add_config(analysisMemberList, 'pointwiseStats', 1)
      call mpas_pool_add_config(analysisMemberList, 'debugDiagnostics', 1)
     call mpas_pool_add_config(analysisMemberList, 'transectTransport', 1)
!     call mpas_pool_add_config(analysisMemberList, 'temPlate', 1)

      ! DON'T EDIT BELOW HERE

      ! Iterate over all analysis members to setup packages
      call mpas_pool_begin_iteration(analysisMemberList)
      do while ( mpas_pool_get_next_member(analysisMemberList, poolItr) )
         nameLength = len_trim(poolItr % memberName)
         configName = 'config_AM_' // poolItr % memberName(1:nameLength) // '_enable'
         call mpas_pool_get_config(configPool, configName, config_AM_enable)

         if ( config_AM_enable ) then
            packageName = poolItr % memberName(1:nameLength) // 'AMPKGActive'
            call mpas_pool_get_package(packagePool, packageName, AMPackageActive)
            AMPackageActive = .true.
         end if
      end do

   end subroutine ocn_analysis_setup_packages!}}}

!***********************************************************************
!
!  routine ocn_analysis_bootstrap
!
!> \brief   Bootstrap analysis members (pre-init configuration)
!> \author  Doug Jacobsen
!> \date    10/08/2015
!> \details
!>  This routine will read either a restart or an input stream for each analysis member.
!>  The stream names that will be read are controlled via the analysis member's
!>     - config_AM_${AM}_restart_stream
!>     - config_AM_${AM}_input_stream
!>  namelist options.
!>
!>  If the AM doesn't specify either of these, it will be ignored. If the AM
!>  specifies only the restart stream, it will only be read if the config_do_restart flag
!>  for the model is set to true. If the AM specifies both, the restart_stream will be read if
!>  config_do_restart is true, and the input_stream will be read if config_do_restart is false.
!>
!>  After this call, alarms on both streams are reset.
!>
!>  Additionally, if a bootstrap subroutine has been defined properly for the
!>  analysis member, it will be called here.
!
!-----------------------------------------------------------------------

   subroutine ocn_analysis_bootstrap(domain, err)!{{{

      !-----------------------------------------------------------------
      !
      ! input variables
      !
      !-----------------------------------------------------------------

      !-----------------------------------------------------------------
      !
      ! input/output variables
      !
      !-----------------------------------------------------------------

      type (domain_type), intent(inout) :: domain

      !-----------------------------------------------------------------
      !
      ! output variables
      !
      !-----------------------------------------------------------------

      integer, intent(out) :: err !< Output: error flag

      !-----------------------------------------------------------------
      !
      ! local variables
      !
      !-----------------------------------------------------------------

      integer :: err_tmp

      character (len=StrKIND) :: configName, alarmName, restartStreamName, inputStreamName, timerName
      logical, pointer :: config_AM_enable, config_do_restart
      character (len=StrKIND), pointer :: config_AM_restart_stream, config_AM_input_stream
      integer :: nameLength
      type (mpas_pool_iterator_type) :: poolItr

      logical :: streamFound
      character  (len=StrKIND) :: referenceTimeString, outputIntervalString
      type (MPAS_Time_Type) :: referenceTime
      type (MPAS_TimeInterval_type) :: alarmTimeStep

      integer :: poolErrorLevel

      err = 0

      poolErrorLevel = mpas_pool_get_error_level()
      call mpas_pool_set_error_level(MPAS_POOL_SILENT)

      call mpas_timer_start('analysis_bootstrap', .false.)

      call mpas_pool_get_config(domain % configs, 'config_do_restart', config_do_restart)

      call mpas_pool_begin_iteration(analysisMemberList)
      do while ( mpas_pool_get_next_member(analysisMemberList, poolItr) )
         nameLength = len_trim(poolItr % memberName)
         configName = 'config_AM_' // poolItr % memberName(1:nameLength) // '_enable'

         call mpas_pool_get_config(domain % configs, configName, config_AM_enable)

         if ( config_AM_enable ) then
            timerName = trim(initReadTimerPrefix) // poolItr % memberName(1:nameLength)
            call mpas_timer_start(timerName, .false.)

            write(stderrUnit,*) '      Bootstrapping AM ' // poolItr % memberName(1:nameLength)
            call ocn_bootstrap_analysis_members(domain, poolItr % memberName(1:nameLength), ierr=err)

            configName = 'config_AM_' // poolItr % memberName(1:nameLength) // '_restart_stream'
            nullify(config_AM_restart_stream)
            call mpas_pool_get_config(domain % configs, configName, config_AM_restart_stream)

            configName = 'config_AM_' // poolItr % memberName(1:nameLength) // '_input_stream'
            nullify(config_AM_input_stream)
            call mpas_pool_get_config(domain % configs, configName, config_AM_input_stream)

            ! Verify the restart stream exists
            if ( associated(config_AM_restart_stream) ) then
               if ( trim(config_AM_restart_stream) == 'none' ) then
                  ! If the stream is set to 'none' nullify the config, so it doesn't get read in
                  nullify(config_AM_restart_stream)
               else if ( .not. mpas_stream_mgr_stream_exists(domain % streamManager, config_AM_restart_stream) ) then
                  call mpas_dmpar_global_abort('MPAS-ocean: ERROR: Stream named ''' // trim(config_AM_restart_stream) // &
                                               ''' does not exist in config for analysis member ''' // &
                                               trim(poolItr % memberName(1:nameLength)) // '''')
               end if
            end if

            ! Verify the input stream exists
            if ( associated(config_AM_input_stream) ) then
               if ( trim(config_AM_input_stream) == 'none' ) then
                  ! If the stream is set to 'none' nullify the config, so it doesn't get read in
                  nullify(config_AM_input_stream)
               else if ( .not. mpas_stream_mgr_stream_exists(domain % streamManager, config_AM_input_stream) ) then
                  call mpas_dmpar_global_abort('MPAS-ocean: ERROR: Stream named ''' // trim(config_AM_input_stream) // &
                                               ''' does not exist in config for analysis member ''' // &
                                               trim(poolItr % memberName(1:nameLength)) // '''')
               end if
            end if

            ! Handle reading of streams that exist.
            if ( associated(config_AM_restart_stream) .and. associated(config_AM_input_stream) ) then

               if ( config_do_restart ) then
                  call mpas_stream_mgr_read(domain % streamManager, streamID=config_AM_restart_stream, ierr=err)
               else
                  call mpas_stream_mgr_read(domain % streamManager, streamID=config_AM_input_stream, ierr=err)
               end if
               call mpas_stream_mgr_reset_alarms(domain % streamManager, streamID=config_AM_restart_stream, &
                                                 direction=MPAS_STREAM_INPUT, ierr=err)
               call mpas_stream_mgr_reset_alarms(domain % streamManager, streamID=config_AM_input_stream, &
                                                 direction=MPAS_STREAM_INPUT, ierr=err)
            else if ( associated(config_AM_restart_stream) ) then
               if ( config_do_restart ) then
                  call mpas_stream_mgr_read(domain % streamManager, streamID=config_AM_restart_stream, ierr=err)
               end if
               call mpas_stream_mgr_reset_alarms(domain % streamManager, streamID=config_AM_restart_stream, &
                                                 direction=MPAS_STREAM_INPUT, ierr=err)
            else if ( associated(config_AM_input_stream) ) then
               if ( .not. config_do_restart ) then
                  call mpas_stream_mgr_read(domain % streamManager, streamID=config_AM_input_stream, ierr=err)
               end if
               call mpas_stream_mgr_reset_alarms(domain % streamManager, streamID=config_AM_input_stream, &
                                                 direction=MPAS_STREAM_INPUT, ierr=err)
            end if
            call mpas_timer_stop(timerName)
         end if
      end do

      call mpas_timer_stop('analysis_bootstrap')

      call mpas_pool_set_error_level(poolErrorLevel)

   end subroutine ocn_analysis_bootstrap!}}}

!***********************************************************************
!
!  routine ocn_analysis_init
!
!> \brief   Initialize MPAS-Ocean analysis driver
!> \author  Mark Petersen
!> \date    November 2013
!> \details
!>  This routine calls all initializations required for the
!>  MPAS-Ocean analysis driver.
!
!-----------------------------------------------------------------------

   subroutine ocn_analysis_init(domain, err)!{{{

      !-----------------------------------------------------------------
      !
      ! input variables
      !
      !-----------------------------------------------------------------

      !-----------------------------------------------------------------
      !
      ! input/output variables
      !
      !-----------------------------------------------------------------

      type (domain_type), intent(inout) :: domain

      !-----------------------------------------------------------------
      !
      ! output variables
      !
      !-----------------------------------------------------------------

      integer, intent(out) :: err !< Output: error flag

      !-----------------------------------------------------------------
      !
      ! local variables
      !
      !-----------------------------------------------------------------

      integer :: err_tmp

      character (len=StrKIND) :: configName, alarmName, streamName, timerName
      logical, pointer :: config_AM_enable
      character (len=StrKIND), pointer :: config_AM_compute_interval, config_AM_output_stream, config_start_time
      integer :: nameLength
      type (mpas_pool_iterator_type) :: poolItr

      logical :: streamFound
      character  (len=StrKIND) :: referenceTimeString, outputIntervalString
      type (MPAS_Time_Type) :: referenceTime
      type (MPAS_TimeInterval_type) :: alarmTimeStep

      err = 0

      call mpas_timer_start('analysis_init', .false.)

      call mpas_pool_begin_iteration(analysisMemberList)
      do while ( mpas_pool_get_next_member(analysisMemberList, poolItr) )
         nameLength = len_trim(poolItr % memberName)
         configName = 'config_AM_' // poolItr % memberName(1:nameLength) // '_enable'
         call mpas_pool_get_config(domain % configs, configName, config_AM_enable)

         if ( config_AM_enable ) then
            write(stderrUnit,*) '      Initializing AM ' // poolItr % memberName(1:nameLength)
            timerName = trim(initTimerPrefix) // poolItr % memberName(1:nameLength)
            call mpas_timer_start(timerName, .false.)
            call ocn_init_analysis_members(domain, poolItr % memberName, err_tmp)
            err = ior(err, err_tmp)

            configName = 'config_AM_' // poolItr % memberName(1:nameLength) // '_compute_interval'
            call mpas_pool_get_config(domain % configs, configName, config_AM_compute_interval)

            configName = 'config_AM_' // poolItr % memberName(1:nameLength) // '_output_stream'
            call mpas_pool_get_config(domain % configs, configName, config_AM_output_stream)

            if ( config_AM_compute_interval == 'dt' ) then
               alarmTimeStep = mpas_get_clock_timestep(domain % clock, err_tmp)
               call mpas_get_timeInterval(alarmTimeStep, timeString=config_AM_compute_interval, ierr=err_tmp)
            end if

            ! Verify stream exists before trying to use output_interval
            if ( config_AM_output_stream /= 'none' ) then
               streamFound = .false.

               call mpas_stream_mgr_begin_iteration(domain % streamManager)
               do while ( mpas_stream_mgr_get_next_stream(domain % streamManager, streamName) )
                  if ( trim(streamName) == trim(config_AM_output_stream) ) then
                     streamFound = .true.
                  end if
               end do

               if ( .not. streamFound ) then
                  call mpas_dmpar_global_abort('MPAS-ocean: ERROR: Stream ' // trim(config_AM_output_stream) // &
                                               ' does not exist. Exiting...')
               end if
            end if

            if ( config_AM_compute_interval == 'output_interval' .and. config_AM_output_stream == 'none') then
               call mpas_dmpar_global_abort('MPAS-ocean: ERROR: Analysis member has compute_interval of ''output_interval'' ' // &
                                            'without an output stream.')
            end if

            if ( config_AM_compute_interval /= 'output_interval' ) then
               alarmName = poolItr % memberName(1:nameLength) // computeAlarmSuffix
               call mpas_set_timeInterval(alarmTimeStep, timeString=config_AM_compute_interval, ierr=err_tmp)
               if ( config_AM_output_stream /= 'none' ) then
                  call MPAS_stream_mgr_get_property(domain % streamManager, config_AM_output_stream, &
                                                    MPAS_STREAM_PROPERTY_REF_TIME, referenceTimeString, err_tmp)
                  call mpas_set_time(referenceTime, dateTimeString=referenceTimeString, ierr=err_tmp)
               else
                  call mpas_pool_get_config(domain % configs, 'config_start_time', config_start_time)

                  ! TODO FIXME I'm not sure what it's supposed to be
                  !            but 'file' is causing the code to fail
                  if (trim(config_start_time) == 'file') then
                    ! FIXME big kludge
                    call mpas_set_time(referenceTime, &
                      dateTimeString='0000-01-01_00:00:00', ierr=err_tmp)
                  else
                    ! FIXME this is what it was without the if-else
                    !       I suppose it's supposed to actually read it from
                    !       the file first
                    call mpas_set_time(referenceTime, dateTimeString=config_start_time, ierr=err_tmp)
                  end if

               end if
               call mpas_add_clock_alarm(domain % clock, alarmName, referenceTime, alarmTimeStep, ierr=err_tmp)
               call mpas_reset_clock_alarm(domain % clock, alarmName, ierr=err_tmp)
            end if

            call mpas_timer_stop(timerName)
         end if
      end do

      call mpas_timer_stop('analysis_init')

   end subroutine ocn_analysis_init!}}}

!***********************************************************************
!
!  routine ocn_analysis_compute_startup
!
!> \brief   Driver for MPAS-Ocean analysis computations
!> \author  Mark Petersen
!> \date    November 2013
!> \details
!>  This routine calls all computation subroutines required for the
!>  MPAS-Ocean analysis driver.
!
!-----------------------------------------------------------------------

   subroutine ocn_analysis_compute_startup(domain, err)!{{{

      !-----------------------------------------------------------------
      !
      ! input variables
      !
      !-----------------------------------------------------------------

      !-----------------------------------------------------------------
      !
      ! input/output variables
      !
      !-----------------------------------------------------------------

      type (domain_type), intent(inout) :: domain

      !-----------------------------------------------------------------
      !
      ! output variables
      !
      !-----------------------------------------------------------------

      integer, intent(out) :: err !< Output: error flag

      !-----------------------------------------------------------------
      !
      ! local variables
      !
      !-----------------------------------------------------------------

      integer :: timeLevel, err_tmp

      character (len=StrKIND) :: configName, timerName
      character (len=StrKIND), pointer :: config_AM_output_stream
      logical, pointer :: config_AM_enable, config_AM_write_on_startup, config_AM_compute_on_startup
      type (mpas_pool_iterator_type) :: poolItr
      integer :: nameLength

      err = 0

      call mpas_timer_start('analysis_compute_startup', .false.)

      timeLevel=1

      call mpas_pool_begin_iteration(analysisMemberList)
      do while ( mpas_pool_get_next_member(analysisMemberList, poolItr) )
         nameLength = len_trim(poolItr % memberName)
         configName = 'config_AM_' // poolItr % memberName(1:nameLength) // '_enable'
         call mpas_pool_get_config(domain % configs, configName, config_AM_enable)

         if ( config_AM_enable ) then
            configName = 'config_AM_' // poolItr % memberName(1:nameLength) // '_compute_on_startup'
            call mpas_pool_get_config(domain % configs, configName, config_AM_compute_on_startup)
            configName = 'config_AM_' // poolItr % memberName(1:nameLength) // '_write_on_startup'
            call mpas_pool_get_config(domain % configs, configName, config_AM_write_on_startup)

            if ( config_AM_compute_on_startup ) then
               timerName = trim(computeStartupTimerPrefix) // poolItr % memberName(1:nameLength)
               write(stderrUnit,*) '      Computing AM ' // poolItr % memberName(1:nameLength)
               call mpas_timer_start(timerName, .false.)
               call ocn_compute_analysis_members(domain, timeLevel, poolItr % memberName, err_tmp)
               call mpas_timer_stop(timerName)
               err = ior(err, err_tmp)
            end if

            if ( config_AM_write_on_startup ) then
               configName = 'config_AM_' // poolItr % memberName(1:nameLength) // '_output_stream'
               call mpas_pool_get_config(domain % configs, configName, config_AM_output_stream)
               if ( config_AM_output_stream /= 'none' ) then
                  write(stderrUnit,*) '      Writing AM ' // poolItr % memberName(1:nameLength)
                  call mpas_stream_mgr_write(domain % streamManager, streamID=config_AM_output_stream, &
                                             forceWriteNow=.true., ierr=err_tmp)
               end if
               if (.not. config_AM_compute_on_startup) then
                  write(stderrUnit, *) ' *** WARNING: write_on_startup called without compute_on_startup for analysis member: ' &
                    // poolItr % memberName(1:nameLength) // '.'
               end if
            end if
         end if
      end do

      call mpas_timer_stop('analysis_compute_startup')

   end subroutine ocn_analysis_compute_startup!}}}

!***********************************************************************
!
!  routine ocn_analysis_compute
!
!> \brief   Driver for MPAS-Ocean analysis computations
!> \author  Mark Petersen
!> \date    November 2013
!> \details
!>  This routine calls all computation subroutines required for the
!>  MPAS-Ocean analysis driver.
!
!-----------------------------------------------------------------------

   subroutine ocn_analysis_compute(domain, err)!{{{

      !-----------------------------------------------------------------
      !
      ! input variables
      !
      !-----------------------------------------------------------------

      !-----------------------------------------------------------------
      !
      ! input/output variables
      !
      !-----------------------------------------------------------------

      type (domain_type), intent(inout) :: domain

      !-----------------------------------------------------------------
      !
      ! output variables
      !
      !-----------------------------------------------------------------

      integer, intent(out) :: err !< Output: error flag

      !-----------------------------------------------------------------
      !
      ! local variables
      !
      !-----------------------------------------------------------------

      integer :: timeLevel, err_tmp

      character (len=StrKIND) :: configName, alarmName, timerName
      character (len=StrKIND), pointer :: config_AM_output_stream, config_AM_compute_interval
      logical, pointer :: config_AM_enable
      type (mpas_pool_iterator_type) :: poolItr
      integer :: nameLength

      err = 0

      call mpas_timer_start('analysis_compute', .false.)

      timeLevel=1

      call mpas_pool_begin_iteration(analysisMemberList)
      do while ( mpas_pool_get_next_member(analysisMemberList, poolItr) )
         nameLength = len_trim(poolItr % memberName)
         configName = 'config_AM_' // poolItr % memberName(1:nameLength) // '_enable'
         call mpas_pool_get_config(domain % configs, configName, config_AM_enable)

         if ( config_AM_enable ) then
            configName = 'config_AM_' // poolItr % memberName(1:nameLength) // '_compute_interval'
            call mpas_pool_get_config(domain % configs, configName, config_AM_compute_interval)
            configName = 'config_AM_' // poolItr % memberName(1:nameLength) // '_output_stream'
            call mpas_pool_get_config(domain % configs, configName, config_AM_output_stream)

            ! Build name of alarm for analysis member
            alarmName = poolItr % memberName(1:nameLength) // computeAlarmSuffix
            timerName = trim(computeTimerPrefix) // poolItr % memberName(1:nameLength)

            ! Compute analysis member just before output
            if ( config_AM_compute_interval == 'output_interval' .and. config_AM_output_stream /= 'none') then
               if ( mpas_stream_mgr_ringing_alarms(domain % streamManager, streamID=config_AM_output_stream, &
                    direction=MPAS_STREAM_OUTPUT, ierr=err_tmp) ) then
                  write(stderrUnit,*) '      Computing AM ' // poolItr % memberName(1:nameLength)
                  call mpas_timer_start(timerName, .false.)
                  call ocn_compute_analysis_members(domain, timeLevel, poolItr % memberName, err_tmp)
                  call mpas_timer_stop(timerName)
               end if
            else if ( mpas_is_alarm_ringing(domain % clock, alarmName, ierr=err_tmp) ) then
               call mpas_reset_clock_alarm(domain % clock, alarmName, ierr=err_tmp)
               write(stderrUnit,*) '      Computing AM ' // poolItr % memberName(1:nameLength)
               call mpas_timer_start(timerName, .false.)
               call ocn_compute_analysis_members(domain, timeLevel, poolItr % memberName, err_tmp)
               call mpas_timer_stop(timerName)
            end if
         end if
      end do

      call mpas_timer_stop('analysis_compute')

   end subroutine ocn_analysis_compute!}}}

!***********************************************************************
!
!  routine ocn_analysis_restart
!
!> \brief   Save restart for MPAS-Ocean analysis driver
!> \author  Mark Petersen
!> \date    November 2013
!> \details
!>  This routine calls all subroutines required to prepare to save
!>  the restart state for the MPAS-Ocean analysis driver.
!
!-----------------------------------------------------------------------

   subroutine ocn_analysis_restart(domain, err)!{{{

      !-----------------------------------------------------------------
      !
      ! input variables
      !
      !-----------------------------------------------------------------

      !-----------------------------------------------------------------
      !
      ! input/output variables
      !
      !-----------------------------------------------------------------

      type (domain_type), intent(inout) :: domain

      !-----------------------------------------------------------------
      !
      ! output variables
      !
      !-----------------------------------------------------------------

      integer, intent(out) :: err !< Output: error flag

      !-----------------------------------------------------------------
      !
      ! local variables
      !
      !-----------------------------------------------------------------

      integer :: err_tmp

      character (len=StrKIND) :: configName, timerName
      type (mpas_pool_iterator_type) :: poolItr
      logical, pointer :: config_AM_enable
      integer :: nameLength

      err = 0

      call mpas_timer_start('analysis_restart', .false.)

      call mpas_pool_begin_iteration(analysisMemberList)
      do while ( mpas_pool_get_next_member(analysisMemberList, poolItr) )
         nameLength = len_trim(poolItr % memberName)
         configName = 'config_AM_' // poolItr % memberName(1:nameLength) // '_enable'
         call mpas_pool_get_config(domain % configs, configName, config_AM_enable)

         if ( config_AM_enable ) then
            write(stderrUnit,*) '      Preparing AM ' // poolItr % memberName(1:nameLength) // ' for restart write'
            timerName = trim(restartTimerPrefix) // poolItr % memberName(1:nameLength)
            call mpas_timer_start(timerName, .false.)
            call ocn_restart_analysis_members(domain, poolItr % memberName, err_tmp)
            err = ior(err, err_tmp)
            call mpas_timer_stop(timerName)
         end if
      end do

      call mpas_timer_stop('analysis_restart')

   end subroutine ocn_analysis_restart!}}}

!***********************************************************************
!
!  routine ocn_analysis_write
!
!> \brief   Driver for MPAS-Ocean analysis output
!> \author  Mark Petersen
!> \date    November 2013
!> \details
!>  This routine calls all output writing subroutines required for the
!>  MPAS-Ocean analysis driver.
!>  At this time this is just a stub, and all analysis output is written
!>  to the output file specified by config_output_name.
!
!-----------------------------------------------------------------------

   subroutine ocn_analysis_write(domain, err)!{{{

      !-----------------------------------------------------------------
      !
      ! input variables
      !
      !-----------------------------------------------------------------

      type (domain_type), intent(in) :: domain

      !-----------------------------------------------------------------
      !
      ! input/output variables
      !
      !-----------------------------------------------------------------

      !-----------------------------------------------------------------
      !
      ! output variables
      !
      !-----------------------------------------------------------------

      integer, intent(out) :: err !< Output: error flag

      !-----------------------------------------------------------------
      !
      ! local variables
      !
      !-----------------------------------------------------------------

      integer :: err_tmp

      character (len=StrKIND) :: configName, timerName, outputTimeString
      character (len=StrKIND), pointer :: config_AM_output_stream
      character (len=StrKIND), pointer :: config_AM_backwardOffset, config_AM_forwardOffset
      logical, pointer :: config_AM_enable
      type (mpas_pool_iterator_type) :: poolItr
      type (mpas_time_type) :: outputTime, nowTime
      type (mpas_timeinterval_type) :: offsetInt
      integer :: nameLength

      err = 0

      call mpas_timer_start('analysis_write', .false.)
      nowTime = mpas_get_clock_time(domain % clock, MPAS_NOW, ierr=err_tmp)

      call mpas_pool_begin_iteration(analysisMemberList)
      do while ( mpas_pool_get_next_member(analysisMemberList, poolItr) )
         nameLength = len_trim(poolItr % memberName)
         configName = 'config_AM_' // poolItr % memberName(1:nameLength) // '_enable'
         call mpas_pool_get_config(domain % configs, configName, config_AM_enable)

         if ( config_AM_enable ) then
            nullify(config_AM_backwardOffset)
            nullify(config_AM_forwardOffset)
            write(stderrUnit,*) '      Writing AM ' // poolItr % memberName(1:nameLength)
            configName = 'config_AM_' // poolItr % memberName(1:nameLength) // '_output_stream'
            call mpas_pool_get_config(domain % configs, configName, config_AM_output_stream)
            configName = 'config_AM_' // poolItr % memberName(1:nameLength) // '_backward_output_offset'
            call mpas_pool_get_config(domain % configs, configName, config_AM_backwardOffset)
            configName = 'config_AM_' // poolItr % memberName(1:nameLength) // '_forward_output_offset'
            call mpas_pool_get_config(domain % configs, configName, config_AM_forwardOffset)
            if ( config_AM_output_stream /= 'none' ) then
               timerName = trim(writeTimerPrefix) // poolItr % memberName(1:nameLength)
               call mpas_timer_start(timerName, .false.)

               if ( associated(config_AM_backwardOffset) ) then
                  if ( associated(config_AM_forwardOffset) ) then
                     write(stderrUnit, *) 'WARNING: Both backward and forward offsets are set for AM ' // poolItr % memberName(1:nameLength)
                     write(stderrUnit, *) '         will only use backward offset. Forward offset will be ignored.'
                  end if
                  call mpas_set_timeinterval(offsetInt, timeString=config_AM_backwardOffset, ierr=err_tmp)
                  outputTime = nowTime - offsetInt
                  call mpas_get_time(outputTime, dateTimeString=outputTimeString, ierr=err_tmp)
               else if ( associated(config_AM_forwardOffset) ) then
                  call mpas_set_timeinterval(offsetInt, timeString=config_AM_backwardOffset, ierr=err_tmp)
                  outputTime = nowTime + offsetInt
                  call mpas_stream_mgr_write(domain % streamManager, streamID=config_AM_output_stream, ierr=err_tmp)
               else
                  outputTime = nowTime
               end if

               call mpas_get_time(outputTime, dateTimeString=outputTimeString, ierr=err_tmp)
               call mpas_stream_mgr_write(domain % streamManager, streamID=config_AM_output_stream, writeTime=outputTimeString, ierr=err_tmp)
               call mpas_timer_stop(timerName)
               timerName = trim(alarmTimerPrefix) // poolItr % memberName(1:nameLength)
               call mpas_timer_start(timerName, .false.)
               call mpas_stream_mgr_reset_alarms(domain % streamManager, streamID=config_AM_output_stream, ierr=err_tmp)
               call mpas_timer_stop(timerName)
            end if
         end if
      end do

      call mpas_timer_stop('analysis_write')

   end subroutine ocn_analysis_write!}}}

!***********************************************************************
!
!  routine ocn_analysis_finalize
!
!> \brief   Finalize MPAS-Ocean analysis driver
!> \author  Mark Petersen
!> \date    November 2013
!> \details
!>  This routine calls all finalize routines required for the
!>  MPAS-Ocean analysis driver.
!
!-----------------------------------------------------------------------

   subroutine ocn_analysis_finalize(domain, err)!{{{

      !-----------------------------------------------------------------
      !
      ! input variables
      !
      !-----------------------------------------------------------------

      !-----------------------------------------------------------------
      !
      ! input/output variables
      !
      !-----------------------------------------------------------------

      type (domain_type), intent(inout) :: domain

      !-----------------------------------------------------------------
      !
      ! output variables
      !
      !-----------------------------------------------------------------

      integer, intent(out) :: err !< Output: error flag

      !-----------------------------------------------------------------
      !
      ! local variables
      !
      !-----------------------------------------------------------------

      integer :: err_tmp

      character (len=StrKIND) :: configName, timerName
      logical, pointer :: config_AM_enable
      type (mpas_pool_iterator_type) :: poolItr
      integer :: nameLength

      err = 0

      call mpas_timer_start('analysis_finalize', .false.)

      call mpas_pool_begin_iteration(analysisMemberList)

      do while ( mpas_pool_get_next_member(analysisMemberList, poolItr) )
         nameLength = len_trim(poolItr % memberName)
         configName = 'config_AM_' // poolItr % memberName(1:nameLength) // '_enable'
         call mpas_pool_get_config(domain % configs, configName, config_AM_enable)

         if ( config_AM_enable ) then
            write(stderrUnit,*) '      Finalizing AM ' // poolItr % memberName(1:nameLength)
            timerName = trim(finalizeTimerPrefix) // poolItr % memberName(1:nameLength)
            call mpas_timer_start(timerName, .false.)
            call ocn_finalize_analysis_members(domain, poolItr % memberName, err_tmp)
            err = ior(err, err_tmp)
            call mpas_timer_stop(timerName)
         end if
      end do

      call mpas_timer_stop('analysis_finalize')

   end subroutine ocn_analysis_finalize!}}}

!***********************************************************************
!
!  routine ocn_bootstrap_analysis_members
!
!> \brief Analysis member initialization driver
!> \author Doug Jacobsen
!> \date 07/01/2015
!> \details
!>  This private routine calls the correct init routine for each analysis member.
!
!-----------------------------------------------------------------------
   subroutine ocn_bootstrap_analysis_members(domain, analysisMemberName, iErr)!{{{
      type (domain_type), intent(inout) :: domain !< Input: Domain information
      character (len=*), intent(in) :: analysisMemberName !< Input: Name of analysis member
      integer, intent(out) :: iErr !< Output: Error code

      integer :: nameLength, err_tmp

      iErr = 0
      err_tmp = 0

      nameLength = len_trim(analysisMemberName)

      !if ( analysisMemberName(1:nameLength) == 'testComputeInterval' ) then
      !   call ocn_bootstrap_test_compute_interval(domain, err_tmp)
      if ( analysisMemberName(1:nameLength) == 'timeSeriesStats' ) then
         call ocn_bootstrap_time_series_stats(domain, err_tmp)
      else if ( analysisMemberName(1:nameLength) == 'pointwiseStats' ) then
         call ocn_bootstrap_pointwise_stats(domain, err_tmp)
     else if ( analysisMemberName(1:nameLength) == 'transectTransport' ) then
        call ocn_init_transect_transport(domain, err_tmp)
!     else if ( analysisMemberName(1:nameLength) == 'temPlate' ) then
!        call ocn_init_TEM_PLATE(domain, err_tmp)
      end if

      iErr = ior(iErr, err_tmp)

   end subroutine ocn_bootstrap_analysis_members!}}}

!***********************************************************************
!
!  routine ocn_init_analysis_members
!
!> \brief Analysis member initialization driver
!> \author Doug Jacobsen
!> \date 07/01/2015
!> \details
!>  This private routine calls the correct init routine for each analysis member.
!
!-----------------------------------------------------------------------
   subroutine ocn_init_analysis_members(domain, analysisMemberName, iErr)!{{{
      type (domain_type), intent(inout) :: domain !< Input: Domain information
      character (len=*), intent(in) :: analysisMemberName !< Input: Name of analysis member
      integer, intent(out) :: iErr !< Output: Error code

      integer :: nameLength, err_tmp

      iErr = 0

      nameLength = len_trim(analysisMemberName)

      if ( analysisMemberName(1:nameLength) == 'globalStats' ) then
         call ocn_init_global_stats(domain, err_tmp)
      else if ( analysisMemberName(1:nameLength) == 'testComputeInterval' ) then
         call ocn_init_test_compute_interval(domain, err_tmp)
      else if ( analysisMemberName(1:nameLength) == 'layerVolumeWeightedAverage' ) then
         call ocn_init_layer_volume_weighted_averages(domain, err_tmp)
      else if ( analysisMemberName(1:nameLength) == 'meridionalHeatTransport' ) then
         call ocn_init_meridional_heat_transport(domain, err_tmp)
      else if ( analysisMemberName(1:nameLength) == 'okuboWeiss' ) then
         call ocn_init_okubo_weiss(domain, err_tmp)
      else if ( analysisMemberName(1:nameLength) == 'surfaceAreaWeightedAverages' ) then
         call ocn_init_surface_area_weighted_averages(domain, err_tmp)
      else if ( analysisMemberName(1:nameLength) == 'waterMassCensus' ) then
         call ocn_init_water_mass_census(domain, err_tmp)
      else if ( analysisMemberName(1:nameLength) == 'zonalMean' ) then
         call ocn_init_zonal_mean(domain, err_tmp)
      else if ( analysisMemberName(1:nameLength) == 'highFrequencyOutput' ) then
         call ocn_init_high_frequency_output(domain, err_tmp)
      else if ( analysisMemberName(1:nameLength) == 'timeFilters' ) then
         call ocn_init_time_filters(domain, err_tmp)
      else if ( analysisMemberName(1:nameLength) == 'lagrPartTrack' ) then
         call ocn_init_lagrangian_particle_tracking(domain, err_tmp)
      else if ( analysisMemberName(1:nameLength) == 'eliassenPalm' ) then
         call ocn_init_eliassen_palm(domain, err_tmp)
      else if ( analysisMemberName(1:nameLength) == 'mixedLayerDepths' ) then
         call ocn_init_mixed_layer_depths(domain, err_tmp)
      else if ( analysisMemberName(1:nameLength) == 'pointwiseStats' ) then
         call ocn_init_pointwise_stats(domain, err_tmp)
      else if ( analysisMemberName(1:nameLength) == 'debugDiagnostics' ) then
         call ocn_init_debug_diagnostics(domain, err_tmp)
     else if ( analysisMemberName(1:nameLength) == 'transectTransport' ) then
        call ocn_init_transect_transport(domain, err_tmp)
!     else if ( analysisMemberName(1:nameLength) == 'temPlate' ) then
!        call ocn_init_TEM_PLATE(domain, err_tmp)
      ! rpn is third to last
      else if ( analysisMemberName(1:nameLength) == 'rpnCalculator' ) then
         call ocn_init_rpn_calculator(domain, err_tmp)
      ! regional is second to last
      else if ( analysisMemberName(1:nameLength) == 'regionalStats' ) then
         call ocn_init_regional_stats(domain, err_tmp)
      ! time is last
      else if ( analysisMemberName(1:nameLength) == 'timeSeriesStats' ) then
         call ocn_init_time_series_stats(domain, err_tmp)
      end if

      iErr = ior(iErr, err_tmp)

   end subroutine ocn_init_analysis_members!}}}

!***********************************************************************
!
!  routine ocn_compute_analysis_members
!
!> \brief Analysis member compute driver
!> \author Doug Jacobsen
!> \date 07/01/2015
!> \details
!>  This private routine calls the correct compute routine for each analysis member.
!
!-----------------------------------------------------------------------
   subroutine ocn_compute_analysis_members(domain, timeLevel, analysisMemberName, iErr)!{{{
      type (domain_type), intent(inout) :: domain !< Input: Domain information
      integer, intent(in) :: timeLevel !< Input: Time level to compute with in analysis member
      character (len=*), intent(in) :: analysisMemberName !< Input: Name of analysis member
      integer, intent(out) :: iErr !< Output: Error code

      integer :: nameLength, err_tmp

      iErr = 0

      nameLength = len_trim(analysisMemberName)

      if ( analysisMemberName(1:nameLength) == 'globalStats' ) then
         call ocn_compute_global_stats(domain, timeLevel, err_tmp)
      else if ( analysisMemberName(1:nameLength) == 'testComputeInterval' ) then
         call ocn_compute_test_compute_interval(domain, timeLevel, err_tmp)
      else if ( analysisMemberName(1:nameLength) == 'layerVolumeWeightedAverage' ) then
         call ocn_compute_layer_volume_weighted_averages(domain, timeLevel, err_tmp)
      else if ( analysisMemberName(1:nameLength) == 'meridionalHeatTransport' ) then
         call ocn_compute_meridional_heat_transport(domain, timeLevel, err_tmp)
      else if ( analysisMemberName(1:nameLength) == 'okuboWeiss' ) then
         call ocn_compute_okubo_weiss(domain, timeLevel, err_tmp)
      else if ( analysisMemberName(1:nameLength) == 'surfaceAreaWeightedAverages' ) then
         call ocn_compute_surface_area_weighted_averages(domain, timeLevel, err_tmp)
      else if ( analysisMemberName(1:nameLength) == 'waterMassCensus' ) then
         call ocn_compute_water_mass_census(domain, timeLevel, err_tmp)
      else if ( analysisMemberName(1:nameLength) == 'zonalMean' ) then
         call ocn_compute_zonal_mean(domain, timeLevel, err_tmp)
      else if ( analysisMemberName(1:nameLength) == 'highFrequencyOutput' ) then
         call ocn_compute_high_frequency_output(domain, timeLevel, err_tmp)
      else if ( analysisMemberName(1:nameLength) == 'timeFilters' ) then
         call ocn_compute_time_filters(domain, timeLevel, err_tmp)
      else if ( analysisMemberName(1:nameLength) == 'lagrPartTrack' ) then
         call ocn_compute_lagrangian_particle_tracking(domain, timeLevel, err_tmp)
      else if ( analysisMemberName(1:nameLength) == 'eliassenPalm' ) then
         call ocn_compute_eliassen_palm(domain, timeLevel, err_tmp)
      else if ( analysisMemberName(1:nameLength) == 'mixedLayerDepths' ) then
         call ocn_compute_mixed_layer_depths(domain, timeLevel, err_tmp)
      else if ( analysisMemberName(1:nameLength) == 'pointwiseStats' ) then
         call ocn_compute_pointwise_stats(domain, timeLevel, err_tmp)
      else if ( analysisMemberName(1:nameLength) == 'debugDiagnostics' ) then
         call ocn_compute_debug_diagnostics(domain, timeLevel, err_tmp)
     else if ( analysisMemberName(1:nameLength) == 'transectTransport' ) then
        call ocn_compute_transect_transport(domain, timeLevel, err_tmp)
!     else if ( analysisMemberName(1:nameLength) == 'temPlate' ) then
!        call ocn_compute_TEM_PLATE(domain, timeLevel, err_tmp)
      ! rpn is third to last
      else if ( analysisMemberName(1:nameLength) == 'rpnCalculator' ) then
         call ocn_compute_rpn_calculator(domain, timeLevel, err_tmp)
      ! regional is second to last
      else if ( analysisMemberName(1:nameLength) == 'regionalStats' ) then
         call ocn_compute_regional_stats(domain, timeLevel, err_tmp)
      ! time is last
      else if ( analysisMemberName(1:nameLength) == 'timeSeriesStats' ) then
         call ocn_compute_time_series_stats(domain, timeLevel, err_tmp)
      end if

      iErr = ior(iErr, err_tmp)

   end subroutine ocn_compute_analysis_members!}}}

!***********************************************************************
!
!  routine ocn_restart_analysis_members
!
!> \brief Analysis member restart driver
!> \author Doug Jacobsen
!> \date 07/01/2015
!> \details
!>  This private routine calls the correct restart routine for each analysis member.
!
!-----------------------------------------------------------------------
   subroutine ocn_restart_analysis_members(domain, analysisMemberName, iErr)!{{{
      type (domain_type), intent(inout) :: domain !< Input: Domain information
      character (len=*), intent(in) :: analysisMemberName !< Input: Name of analysis member
      integer, intent(out) :: iErr !< Output: Error code

      integer :: nameLength, err_tmp

      iErr = 0

      nameLength = len_trim(analysisMemberName)

      if ( analysisMemberName(1:nameLength) == 'globalStats' ) then
         call ocn_restart_global_stats(domain, err_tmp)
      else if ( analysisMemberName(1:nameLength) == 'testComputeInterval' ) then
         call ocn_restart_test_compute_interval(domain, err_tmp)
      else if ( analysisMemberName(1:nameLength) == 'layerVolumeWeightedAverage' ) then
         call ocn_restart_layer_volume_weighted_averages(domain, err_tmp)
      else if ( analysisMemberName(1:nameLength) == 'meridionalHeatTransport' ) then
         call ocn_restart_meridional_heat_transport(domain, err_tmp)
      else if ( analysisMemberName(1:nameLength) == 'okuboWeiss' ) then
         call ocn_restart_okubo_weiss(domain, err_tmp)
      else if ( analysisMemberName(1:nameLength) == 'surfaceAreaWeightedAverages' ) then
         call ocn_restart_surface_area_weighted_averages(domain, err_tmp)
      else if ( analysisMemberName(1:nameLength) == 'waterMassCensus' ) then
         call ocn_restart_water_mass_census(domain, err_tmp)
      else if ( analysisMemberName(1:nameLength) == 'zonalMean' ) then
         call ocn_restart_zonal_mean(domain, err_tmp)
      else if ( analysisMemberName(1:nameLength) == 'highFrequencyOutput' ) then
         call ocn_restart_high_frequency_output(domain, err_tmp)
      else if ( analysisMemberName(1:nameLength) == 'timeFilters' ) then
         call ocn_restart_time_filters(domain, err_tmp)
      else if ( analysisMemberName(1:nameLength) == 'lagrPartTrack' ) then
         call ocn_restart_lagrangian_particle_tracking(domain, err_tmp)
      else if ( analysisMemberName(1:nameLength) == 'eliassenPalm' ) then
         call ocn_restart_eliassen_palm(domain, err_tmp)
      else if ( analysisMemberName(1:nameLength) == 'mixedLayerDepths' ) then
         call ocn_restart_mixed_layer_depths(domain, err_tmp)
      else if ( analysisMemberName(1:nameLength) == 'pointwiseStats' ) then
         call ocn_restart_pointwise_stats(domain, err_tmp)
      else if ( analysisMemberName(1:nameLength) == 'debugDiagnostics' ) then
         call ocn_restart_debug_diagnostics(domain, err_tmp)
     else if ( analysisMemberName(1:nameLength) == 'transectTransport' ) then
        call ocn_restart_transect_transport(domain, err_tmp)
!     else if ( analysisMemberName(1:nameLength) == 'temPlate' ) then
!        call ocn_restart_TEM_PLATE(domain, err_tmp)
      ! rpn is third to last
      else if ( analysisMemberName(1:nameLength) == 'rpnCalculator' ) then
         call ocn_restart_rpn_calculator(domain, err_tmp)
      ! regional is second to last
      else if ( analysisMemberName(1:nameLength) == 'regionalStats' ) then
         call ocn_restart_regional_stats(domain, err_tmp)
      ! time is last
      else if ( analysisMemberName(1:nameLength) == 'timeSeriesStats' ) then
         call ocn_restart_time_series_stats(domain, err_tmp)
      end if

      iErr = ior(iErr, err_tmp)

   end subroutine ocn_restart_analysis_members!}}}

!***********************************************************************
!
!  routine ocn_finalize_analysis_members
!
!> \brief Analysis member finalize driver
!> \author Doug Jacobsen
!> \date 07/01/2015
!> \details
!>  This private routine calls the correct finalize routine for each analysis member.
!
!-----------------------------------------------------------------------
   subroutine ocn_finalize_analysis_members(domain, analysisMemberName, iErr)!{{{
      type (domain_type), intent(inout) :: domain !< Input: Domain information
      character (len=*), intent(in) :: analysisMemberName !< Input: Name of analysis member
      integer, intent(out) :: iErr !< Output: Error code

      integer :: nameLength, err_tmp

      iErr = 0

      nameLength = len_trim(analysisMemberName)

      if ( analysisMemberName(1:nameLength) == 'globalStats' ) then
         call ocn_finalize_global_stats(domain, err_tmp)
      else if ( analysisMemberName(1:nameLength) == 'testComputeInterval' ) then
         call ocn_finalize_test_compute_interval(domain, err_tmp)
      else if ( analysisMemberName(1:nameLength) == 'layerVolumeWeightedAverage' ) then
         call ocn_finalize_layer_volume_weighted_averages(domain, err_tmp)
      else if ( analysisMemberName(1:nameLength) == 'meridionalHeatTransport' ) then
         call ocn_finalize_meridional_heat_transport(domain, err_tmp)
      else if ( analysisMemberName(1:nameLength) == 'okuboWeiss' ) then
         call ocn_finalize_okubo_weiss(domain, err_tmp)
      else if ( analysisMemberName(1:nameLength) == 'surfaceAreaWeightedAverages' ) then
         call ocn_finalize_surface_area_weighted_averages(domain, err_tmp)
      else if ( analysisMemberName(1:nameLength) == 'waterMassCensus' ) then
         call ocn_finalize_water_mass_census(domain, err_tmp)
      else if ( analysisMemberName(1:nameLength) == 'zonalMean' ) then
         call ocn_finalize_zonal_mean(domain, err_tmp)
      else if ( analysisMemberName(1:nameLength) == 'highFrequencyOutput' ) then
         call ocn_finalize_high_frequency_output(domain, err_tmp)
      else if ( analysisMemberName(1:nameLength) == 'timeFilters' ) then
         call ocn_finalize_time_filters(domain, err_tmp)
      else if ( analysisMemberName(1:nameLength) == 'lagrPartTrack' ) then
         call ocn_finalize_lagrangian_particle_tracking(domain, err_tmp)
      else if ( analysisMemberName(1:nameLength) == 'eliassenPalm' ) then
         call ocn_finalize_eliassen_palm(domain, err_tmp)
      else if ( analysisMemberName(1:nameLength) == 'mixedLayerDepths' ) then
         call ocn_finalize_mixed_layer_depths(domain, err_tmp)
      else if ( analysisMemberName(1:nameLength) == 'pointwiseStats' ) then
         call ocn_finalize_pointwise_stats(domain, err_tmp)
      else if ( analysisMemberName(1:nameLength) == 'debugDiagnostics' ) then
         call ocn_finalize_debug_diagnostics(domain, err_tmp)
     else if ( analysisMemberName(1:nameLength) == 'transectTransport' ) then
        call ocn_finalize_transect_transport(domain, err_tmp)
!     else if ( analysisMemberName(1:nameLength) == 'temPlate' ) then
!        call ocn_finalize_TEM_PLATE(domain, err_tmp)
      ! rpn is third to last
      else if ( analysisMemberName(1:nameLength) == 'rpnCalculator' ) then
         call ocn_finalize_rpn_calculator(domain, err_tmp)
      ! regional is second to last
      else if ( analysisMemberName(1:nameLength) == 'regionalStats' ) then
         call ocn_finalize_regional_stats(domain, err_tmp)
      ! time is last
      else if ( analysisMemberName(1:nameLength) == 'timeSeriesStats' ) then
         call ocn_finalize_time_series_stats(domain, err_tmp)
      end if

      iErr = ior(iErr, err_tmp)

   end subroutine ocn_finalize_analysis_members!}}}

end module ocn_analysis_driver

! vim: foldmethod=marker<|MERGE_RESOLUTION|>--- conflicted
+++ resolved
@@ -42,12 +42,9 @@
    use ocn_time_series_stats
    use ocn_pointwise_stats
    use ocn_debug_diagnostics
-<<<<<<< HEAD
    use ocn_regional_stats
    use ocn_rpn_calculator
-=======
    use ocn_transect_transport
->>>>>>> 0d485cf5
 !   use ocn_TEM_PLATE
 
    implicit none
