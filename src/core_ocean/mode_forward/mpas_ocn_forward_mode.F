--- conflicted
+++ resolved
@@ -207,12 +207,6 @@
       call ocn_high_freq_thickness_hmix_del2_init(err_tmp)
       ierr = ior(ierr,err_tmp)
 
-<<<<<<< HEAD
-      call ocn_global_diagnostics_init(domain % dminfo,err_tmp)
-      ierr = ior(ierr, err_tmp)
-
-=======
->>>>>>> 9bee953e
       call mpas_pool_get_dimension(domain % blocklist % dimensions, 'nVertLevels', nVertLevels)
       call ocn_sea_ice_init(nVertLevels, err_tmp)
       ierr = ior(ierr, err_tmp)
@@ -293,17 +287,7 @@
          call mpas_timer_stop("test suite", testSuiteTimer)
       endif
 
-<<<<<<< HEAD
-      if (config_write_stats_on_startup) then
-         call mpas_timer_start("global diagnostics", .false., globalDiagTimer)
-         call ocn_compute_global_diagnostics(domain, 1 , 0, dt)
-         call mpas_timer_stop("global diagnostics", globalDiagTimer)
-      endif
-
    end function ocn_forward_mode_init!}}}
-=======
-   end subroutine ocn_forward_mode_init!}}}
->>>>>>> 9bee953e
 
 !***********************************************************************
 !
@@ -368,17 +352,7 @@
           ierr = 1
       end if
 
-<<<<<<< HEAD
-      if (trim(config_stats_interval) /= "none") then
-         call mpas_set_timeInterval(alarmTimeStep, timeString=config_stats_interval, ierr=err_tmp)
-         alarmStartTime = startTime + alarmTimeStep
-         call mpas_add_clock_alarm(core_clock, statsAlarmID, alarmStartTime, alarmTimeStep, ierr=err_tmp)
-      end if
-
    end function ocn_forward_mode_setup_clock!}}}
-=======
-   end subroutine ocn_forward_mode_simulation_clock_init!}}}
->>>>>>> 9bee953e
 
 !***********************************************************************
 !
@@ -472,14 +446,6 @@
 
          call mpas_timer_start("time integration", .false., timeIntTimer)
          call ocn_timestep(domain, dt, timeStamp)
-         if (mpas_is_alarm_ringing(domain % clock, statsAlarmID, ierr=ierr)) then
-            call mpas_reset_clock_alarm(domain % clock, statsAlarmID, ierr=ierr)
-
-            call mpas_timer_start("global diagnostics")
-            call ocn_compute_global_diagnostics(domain, 2, itimestep, dt);
-            call mpas_timer_stop("global diagnostics")
-         end if
-
          call mpas_timer_stop("time integration", timeIntTimer)
 
          ! Move time level 2 fields back into time level 1 for next time step
@@ -540,28 +506,9 @@
 
    function ocn_forward_mode_finalize(domain) result(iErr)!{{{
 
-<<<<<<< HEAD
       type (domain_type), intent(inout) :: domain
-=======
-      type (block_type), pointer :: block_ptr
+
       integer :: ierr
-   
-      call ocn_timestep(domain, dt, timeStamp)
-
-   end subroutine ocn_forward_mode_timestep!}}}
-
-   subroutine ocn_forward_mode_finalize(domain, stream_manager)!{{{
-   
-      use mpas_grid_types
-      use mpas_decomp
-      use mpas_stream_manager
-   
-      implicit none
-
-      type (domain_type), intent(inout) :: domain 
-      type (MPAS_streamManager_type), intent(inout) :: stream_manager
->>>>>>> 9bee953e
-      integer :: ierr
 
       call ocn_analysis_finalize(domain, ierr)
 
