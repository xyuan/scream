--- conflicted
+++ resolved
@@ -5982,7 +5982,6 @@
 
 
    !-----------------------------------------------------------------------
-<<<<<<< HEAD
    !  routine blend_bdy_terrain
    !
    !> \brief Combines first-guess terrain with static terrain along regional domain boundaries
@@ -6163,7 +6162,9 @@
                           messageType=MPAS_LOG_ERR)
 
    end subroutine blend_bdy_terrain
-=======
+
+
+   !-----------------------------------------------------------------------
    !  routine convert_relhum_wrt_ice
    !
    !> \brief Converts an RH field given w.r.t. liquid water to RH w.r.t. ice below freezing
@@ -6226,6 +6227,5 @@
       end do
 
    end subroutine convert_relhum_wrt_ice
->>>>>>> 7d47b39c
 
 end module init_atm_cases