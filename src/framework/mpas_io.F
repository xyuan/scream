! Copyright (c) 2013,  Los Alamos National Security, LLC (LANS)
! and the University Corporation for Atmospheric Research (UCAR).
!
! Unless noted otherwise source code is licensed under the BSD license.
! Additional copyright and license information can be found in the LICENSE file
! distributed with this code, or at http://mpas-dev.github.com/license.html
!
module mpas_io

   use mpas_derived_types
   use mpas_attlist
   use mpas_dmpar
   use mpas_io_units

   use pio
   use piolib_mod
   use pionfatt_mod
   use pio_types

#ifdef SINGLE_PRECISION
   integer, parameter :: PIO_REALKIND = PIO_REAL
#else
   integer, parameter :: PIO_REALKIND = PIO_DOUBLE
#endif
   
   interface MPAS_io_get_var
      module procedure MPAS_io_get_var_int0d
      module procedure MPAS_io_get_var_int1d
      module procedure MPAS_io_get_var_int2d
      module procedure MPAS_io_get_var_int3d
      module procedure MPAS_io_get_var_int4d
      module procedure MPAS_io_get_var_real0d
      module procedure MPAS_io_get_var_real1d
      module procedure MPAS_io_get_var_real2d
      module procedure MPAS_io_get_var_real3d
      module procedure MPAS_io_get_var_real4d
      module procedure MPAS_io_get_var_real5d
      module procedure MPAS_io_get_var_char0d
      module procedure MPAS_io_get_var_char1d
   end interface MPAS_io_get_var

   interface MPAS_io_put_var
      module procedure MPAS_io_put_var_int0d
      module procedure MPAS_io_put_var_int1d
      module procedure MPAS_io_put_var_int2d
      module procedure MPAS_io_put_var_int3d
      module procedure MPAS_io_put_var_int4d
      module procedure MPAS_io_put_var_real0d
      module procedure MPAS_io_put_var_real1d
      module procedure MPAS_io_put_var_real2d
      module procedure MPAS_io_put_var_real3d
      module procedure MPAS_io_put_var_real4d
      module procedure MPAS_io_put_var_real5d
      module procedure MPAS_io_put_var_char0d
      module procedure MPAS_io_put_var_char1d
   end interface MPAS_io_put_var

   interface MPAS_io_get_att
      module procedure MPAS_io_get_att_int0d
      module procedure MPAS_io_get_att_int1d
      module procedure MPAS_io_get_att_real0d
      module procedure MPAS_io_get_att_real1d
      module procedure MPAS_io_get_att_text
   end interface MPAS_io_get_att

   interface MPAS_io_put_att
      module procedure MPAS_io_put_att_int0d
      module procedure MPAS_io_put_att_int1d
      module procedure MPAS_io_put_att_real0d
      module procedure MPAS_io_put_att_real1d
      module procedure MPAS_io_put_att_text
   end interface MPAS_io_put_att

   contains


   subroutine MPAS_io_init(ioContext, io_task_count, io_task_stride, io_system, ierr)

      implicit none

      type (mpas_io_context_type), intent(inout) :: ioContext
      integer, intent(in) :: io_task_count
      integer, intent(in) :: io_task_stride
      type (iosystem_desc_t), optional, pointer :: io_system
      integer, intent(out), optional :: ierr

      integer :: local_ierr

      local_ierr = 0

!      write(stderrUnit,*) 'Called MPAS_io_init()'
      if (present(ierr)) ierr = MPAS_IO_NOERR

      if (present(io_system)) then
         ioContext % pio_iosystem => io_system
      else
!write(stderrUnit,*) 'MGD PIO_init'
         if ( io_task_count < 0 .or. io_task_count > ioContext % dminfo % nprocs ) then
            write(stderrUnit, *) ' ERROR: PIO io_task_count has a value of ', io_task_count
            write(stderrUnit, *) '        It must be between 1 and ', ioContext % dminfo % nprocs
            local_ierr = 1
         end if

         if ( io_task_stride <= 0 .or. io_task_stride > ioContext % dminfo % nprocs ) then
            write(stderrUnit, *) ' ERROR: PIO io_task_stride has a value of ', io_task_stride
            write(stderrUnit, *) '        It must be between 1 and ', ioContext % dminfo % nprocs
            local_ierr = 1
         end if

         if ( io_task_stride * io_task_count > ioContext % dminfo % nprocs ) then
            write(stderrUnit, *) ' ERROR: PIO io_task_stride * io_task_count has a value of ', io_task_stride * io_task_count
            write(stderrUnit, *) '        It must be between 1 and ', ioContext % dminfo % nprocs
            local_ierr = 1
         end if

         if ( local_ierr /= 0 ) then
            call mpas_dmpar_global_abort('ERROR: Invalid PIO configuration.')
         end if

         allocate(ioContext % pio_iosystem)
         call PIO_init(ioContext % dminfo % my_proc_id, &  ! comp_rank
                       ioContext % dminfo % comm,       &  ! comp_comm
                       io_task_count,             &     ! num_iotasks
                       0,                         &     ! num_aggregator
                       io_task_stride,            &     ! stride
                       PIO_rearr_box,             &     ! rearr
                       ioContext % pio_iosystem)           ! iosystem
  
      end if

      call pio_seterrorhandling(ioContext % pio_iosystem, PIO_BCAST_ERROR)

   end subroutine MPAS_io_init


!***********************************************************************
!
!  routine MPAS_io_set_iotype
!
!> \brief   Set master PIO io type
!> \author  Doug Jacobsen
!> \date    10/18/2013
!> \details 
!>  This routine sets the master io type for use with PIO.
!
!-----------------------------------------------------------------------
   subroutine MPAS_io_set_iotype(ioContext, io_type_in, ierr)

      implicit none

      type (mpas_io_context_type), intent(inout) :: ioContext
      integer, intent(in) :: io_type_in
      integer, intent(out), optional :: ierr

      if (present(ierr)) then
         ierr = MPAS_IO_NOERR
      end if

      ioContext % master_pio_iotype = io_type_in

   end subroutine MPAS_io_set_iotype


!***********************************************************************
!
!  routine MPAS_io_unset_iotype
!
!> \brief   Unset master PIO io type
!> \author  Doug Jacobsen
!> \date    10/18/2013
!> \details 
!>  This routine sets the master io type for use with PIO to it's default
!>  "unset" value.
!
!-----------------------------------------------------------------------
   subroutine MPAS_io_unset_iotype(ioContext, ierr)

      implicit none

      type (mpas_io_context_type), intent(inout) :: ioContext
      integer, intent(out), optional :: ierr

      if (present(ierr)) then
         ierr = MPAS_IO_NOERR
      end if

      ioContext % master_pio_iotype = -999

   end subroutine MPAS_io_unset_iotype

   
   type (MPAS_IO_Handle_type) function MPAS_io_open(filename, mode, ioformat, ioContext, clobber_file, truncate_file, ierr)

      implicit none

      character (len=*), intent(in) :: filename
      integer, intent(in) :: mode
      integer, intent(in) :: ioformat
      type (mpas_io_context_type), pointer :: ioContext
      logical, intent(in), optional :: clobber_file
      logical, intent(in), optional :: truncate_file
      integer, intent(out), optional :: ierr

      integer :: pio_ierr, pio_iotype, pio_mode
      logical :: local_clobber, local_truncate
      logical :: exists

!      write(stderrUnit,*) 'Called MPAS_io_open()'
      if (present(ierr)) ierr = MPAS_IO_NOERR

      if (present(clobber_file)) then
         local_clobber = clobber_file
      else
         local_clobber = .false.
      end if

      if (present(truncate_file)) then
         local_truncate = truncate_file
      else
         local_truncate = .false.
      end if

      ! Sanity checks
      if (mode /= MPAS_IO_READ .and. &
          mode /= MPAS_IO_WRITE) then
         if (present(ierr)) ierr = MPAS_IO_ERR_INVALID_MODE
         return 
      end if
      if (ioformat /= MPAS_IO_NETCDF .and. &
          ioformat /= MPAS_IO_NETCDF4 .and. &
          ioformat /= MPAS_IO_PNETCDF .and. &
          ioformat /= MPAS_IO_PNETCDF5) then
         if (present(ierr)) ierr = MPAS_IO_ERR_INVALID_FORMAT
         return 
      end if
      if (len(filename) > 1024) then
         if (present(ierr)) ierr = MPAS_IO_ERR_LONG_FILENAME
         return 
      end if

      MPAS_io_open % filename = filename
      MPAS_io_open % iomode   = mode
      MPAS_io_open % ioformat = ioformat
      MPAS_io_open % ioContext => ioContext

      if (ioContext % master_pio_iotype /= -999) then
         pio_iotype = ioContext % master_pio_iotype
         pio_mode = PIO_64BIT_OFFSET
      else
         if (ioformat == MPAS_IO_PNETCDF) then
            pio_iotype = PIO_iotype_pnetcdf
            pio_mode = PIO_64BIT_OFFSET
         else if (ioformat == MPAS_IO_PNETCDF5) then
            pio_iotype = PIO_iotype_pnetcdf
            pio_mode = PIO_64BIT_DATA
         else if (ioformat == MPAS_IO_NETCDF) then
            pio_iotype = PIO_iotype_netcdf
            pio_mode = PIO_64BIT_OFFSET
         else if (ioformat == MPAS_IO_NETCDF4) then
            pio_iotype = PIO_iotype_netcdf4p
            pio_mode = PIO_64BIT_OFFSET
         end if
      end if

      if (mode == MPAS_IO_WRITE) then
!write(stderrUnit,*) 'MGD PIO_createfile'
         if (ioContext % dminfo % my_proc_id == 0) then
            inquire(file=trim(filename), exist=exists)
         end if
         call mpas_dmpar_bcast_logical(ioContext % dminfo, exists)

         ! If the file exists and we are not allowed to clobber it, return an
         !    appropriate error code
         if (exists .and. (.not. local_clobber)) then
            if (present(ierr)) ierr = MPAS_IO_ERR_WOULD_CLOBBER
            return
         end if
 
         if (exists .and. (.not. local_truncate)) then
            pio_ierr = PIO_openfile(ioContext % pio_iosystem, MPAS_io_open % pio_file, pio_iotype, trim(filename), PIO_write)
            MPAS_io_open % preexisting_file = .true.
         else
            pio_ierr = PIO_createfile(ioContext % pio_iosystem, MPAS_io_open % pio_file, pio_iotype, trim(filename), pio_mode)
            if (exists) then
               write(stderrUnit,'(a)') 'MPAS I/O: Truncating existing data in output file '//trim(filename)
            end if
         end if
      else
         inquire(file=trim(filename), exist=exists)

         if (.not. exists) then
            if (present(ierr)) ierr = MPAS_IO_ERR_NOEXIST_READ
            return
         end if
!write(stderrUnit,*) 'MGD PIO_openfile'
         pio_ierr = PIO_openfile(ioContext % pio_iosystem, MPAS_io_open % pio_file, pio_iotype, trim(filename), PIO_nowrite)
      endif
      if (pio_ierr /= PIO_noerr) then
         if (present(ierr)) ierr = MPAS_IO_ERR_PIO
         return
      end if

      if (mode == MPAS_IO_READ .or. MPAS_io_open % preexisting_file) then
!MPAS_io_open % pio_unlimited_dimid = 44
         pio_ierr = PIO_inquire(MPAS_io_open % pio_file, unlimitedDimID=MPAS_io_open % pio_unlimited_dimid)
!write(stderrUnit,*) 'Found unlimited dim ', MPAS_io_open % pio_unlimited_dimid
         if (pio_ierr /= PIO_noerr) then
            if (present(ierr)) ierr = MPAS_IO_ERR_PIO
            return
         end if

         ! Here we're depending on the undocumented behavior of PIO to return a
         ! negative dimension ID when an unlimited dimension is not found.  This
         ! might change in the future, causing this code to break, though it
         ! shouldn't break for files with unlimited dimensions.
         if ( MPAS_io_open % pio_unlimited_dimid >= 0 ) then
            pio_ierr = PIO_inq_dimlen(MPAS_io_open % pio_file, MPAS_io_open % pio_unlimited_dimid, MPAS_io_open % preexisting_records)
            if (pio_ierr /= PIO_noerr) then
               if (present(ierr)) ierr = MPAS_IO_ERR_PIO
               return
            end if
         else
            MPAS_io_open % preexisting_records = -1
         end if
      end if

      MPAS_io_open % initialized = .true.

      return

   end function MPAS_io_open


   subroutine MPAS_io_inq_unlimited_dim(handle, dimname, ierr)

      implicit none

      type (MPAS_IO_Handle_type), intent(inout) :: handle
      character (len=*), intent(out) :: dimname
      integer, intent(out), optional :: ierr

      integer :: pio_ierr

!      write(stderrUnit,*) 'Called MPAS_io_inq_unlimited_dim()'
      if (present(ierr)) ierr = MPAS_IO_NOERR

      ! Sanity checks
      if (.not. handle % initialized) then
         if (present(ierr)) ierr = MPAS_IO_ERR_UNINIT_HANDLE
         return 
      end if
      if (handle % iomode /= MPAS_IO_READ) then       ! We could eventually handle this for write mode, too...
         if (present(ierr)) ierr = MPAS_IO_ERR_WRONG_MODE
         return
      end if

      pio_ierr = PIO_inq_dimname(handle % pio_file, handle % pio_unlimited_dimid, dimname) 
      if (pio_ierr /= PIO_noerr) then
         if (present(ierr)) ierr = MPAS_IO_ERR_NO_UNLIMITED_DIM
         dimname = ' '
         return
      end if

   end subroutine MPAS_io_inq_unlimited_dim


   subroutine MPAS_io_inq_dim(handle, dimname, dimsize, ierr)

      implicit none

      type (MPAS_IO_Handle_type), intent(inout) :: handle
      character (len=*), intent(in) :: dimname
      integer, intent(out) :: dimsize
      integer, intent(out), optional :: ierr

      type (dimlist_type), pointer :: new_dimlist_node
      type (dimlist_type), pointer :: dim_cursor
      integer :: pio_ierr

!      write(stderrUnit,*) 'Called MPAS_io_inq_dim()'
      if (present(ierr)) ierr = MPAS_IO_NOERR

      ! Sanity checks
      if (.not. handle % initialized) then
         if (present(ierr)) ierr = MPAS_IO_ERR_UNINIT_HANDLE
         return 
      end if


      !
      ! First see if we already have this dimension in our list
      !
      dim_cursor => handle % dimlist_head
      do while (associated(dim_cursor))
         if (trim(dimname) == trim(dim_cursor % dimhandle % dimname)) then
            dimsize = dim_cursor % dimhandle % dimsize
            return
         end if
         dim_cursor => dim_cursor % next
      end do


      !
      ! Otherwise, query the file-level API for information about the dim
      !
      allocate(new_dimlist_node)
      nullify(new_dimlist_node % next)
      allocate(new_dimlist_node % dimhandle)

      new_dimlist_node % dimhandle % dimname = dimname

      pio_ierr = PIO_inq_dimid(handle % pio_file, trim(dimname), new_dimlist_node % dimhandle % dimid)
      if (pio_ierr /= PIO_noerr) then
         if (present(ierr)) ierr = MPAS_IO_ERR_MISSING_DIM
         deallocate(new_dimlist_node % dimhandle)
         deallocate(new_dimlist_node)
         dimsize = -1
         return
      end if

      if (new_dimlist_node % dimhandle % dimid == handle % pio_unlimited_dimid) new_dimlist_node % dimhandle % is_unlimited_dim = .true.

      pio_ierr = PIO_inq_dimlen(handle % pio_file, new_dimlist_node % dimhandle % dimid, new_dimlist_node % dimhandle % dimsize)
      if (pio_ierr /= PIO_noerr) then
         if (present(ierr)) ierr = MPAS_IO_ERR_PIO
         deallocate(new_dimlist_node % dimhandle)
         deallocate(new_dimlist_node)
         dimsize = -1
         return
      end if
   
      ! Keep dimension information for future reference
      if (.not. associated(handle % dimlist_head)) then
         handle % dimlist_head => new_dimlist_node
      end if
      if (.not. associated(handle % dimlist_tail)) then
         handle % dimlist_tail => new_dimlist_node
      else
         handle % dimlist_tail % next => new_dimlist_node
         handle % dimlist_tail => handle % dimlist_tail % next
      end if

      dimsize = new_dimlist_node % dimhandle % dimsize

   end subroutine MPAS_io_inq_dim


   subroutine MPAS_io_def_dim(handle, dimname, dimsize, ierr)

      implicit none

      type (MPAS_IO_Handle_type), intent(inout) :: handle
      character (len=*), intent(in) :: dimname
      integer, intent(in) :: dimsize
      integer, intent(out), optional :: ierr

      integer :: pio_ierr
      integer :: inq_dimsize
      type (dimlist_type), pointer :: new_dimlist_node
      type (dimlist_type), pointer :: dim_cursor

!      write(stderrUnit,*) 'Called MPAS_io_def_dim()'
      if (present(ierr)) ierr = MPAS_IO_NOERR

      ! Sanity checks
      if (.not. handle % initialized) then
         if (present(ierr)) ierr = MPAS_IO_ERR_UNINIT_HANDLE
         return 
      end if
      if (handle % data_mode) then
         if (present(ierr)) ierr = MPAS_IO_ERR_DATA_MODE
         return 
      end if
      if (handle % iomode /= MPAS_IO_WRITE) then
         if (present(ierr)) ierr = MPAS_IO_ERR_NOWRITE
         return 
      end if


      !
      ! Check that this dimension hasn't already been defined
      !
      dim_cursor => handle % dimlist_head
      do while (associated(dim_cursor))
         if (trim(dimname) == trim(dim_cursor % dimhandle % dimname)) then

            ! The second half of the test below avoids raising errors in the case where 
            !    we are writing to an already existing file, in which case the dimlen for the
            !    unlimited dimension in the file will generally not be MPAS_IO_UNLIMITED_DIM
            if ((dimsize /= dim_cursor % dimhandle % dimsize) .and. &
               .not. (dimsize == MPAS_IO_UNLIMITED_DIM .and. dim_cursor % dimhandle % is_unlimited_dim)) then
               if (present(ierr)) ierr = MPAS_IO_ERR_REDEF_DIM
            end if
            return
         end if

         ! Also, check that the user is not trying to define more than one record dimension
         if (dimsize == MPAS_IO_UNLIMITED_DIM .and. dim_cursor % dimhandle % is_unlimited_dim) then
            if (present(ierr)) ierr = MPAS_IO_ERR_TWO_UNLIMITED_DIMS
            return
         end if
         dim_cursor => dim_cursor % next
      end do


      !
      ! If we're working with a preexisting file, see whether this dimension isn't already
      !    defined in the file; if it is, the dimension should match the dimsize specified in
      !    this call to define the dimension, at which point we can add it to our local cache
      !
      if (handle % preexisting_file) then
         call MPAS_io_inq_dim(handle, dimname, inq_dimsize, ierr=pio_ierr)
         if (pio_ierr /= MPAS_IO_ERR_PIO) then

            ! Verify that the dimsize matches...
            if (dimsize /= inq_dimsize .and. dimsize /= MPAS_IO_UNLIMITED_DIM) then
               if (present(ierr)) ierr = MPAS_IO_ERR_REDEF_DIM
               return
            end if

         end if
         return
      end if


      !
      ! Otherwise, define it
      !
      allocate(new_dimlist_node)
      nullify(new_dimlist_node % next)
      allocate(new_dimlist_node % dimhandle)

      new_dimlist_node % dimhandle % dimname = dimname
      new_dimlist_node % dimhandle % dimsize = dimsize
      if (dimsize == MPAS_IO_UNLIMITED_DIM) then
         new_dimlist_node % dimhandle % is_unlimited_dim = .true.
         pio_ierr = PIO_def_dim(handle % pio_file, trim(dimname), PIO_unlimited, new_dimlist_node % dimhandle % dimid)
      else
         pio_ierr = PIO_def_dim(handle % pio_file, trim(dimname), dimsize, new_dimlist_node % dimhandle % dimid)
      end if
      if (pio_ierr /= PIO_noerr) then
         if (present(ierr)) ierr = MPAS_IO_ERR_PIO
         deallocate(new_dimlist_node % dimhandle)
         deallocate(new_dimlist_node)
         return
      end if

      ! Keep dimension information
      if (.not. associated(handle % dimlist_head)) then
         handle % dimlist_head => new_dimlist_node
!write(stderrUnit,*) 'Assigning head for '//trim(dimname)
      end if
      if (.not. associated(handle % dimlist_tail)) then
         handle % dimlist_tail => new_dimlist_node
!write(stderrUnit,*) 'Assigning tail for '//trim(dimname)
      else
         handle % dimlist_tail % next => new_dimlist_node
         handle % dimlist_tail => handle % dimlist_tail % next
!write(stderrUnit,*) 'Extending tail for '//trim(dimname)
      end if

   end subroutine MPAS_io_def_dim


   subroutine MPAS_io_inq_var(handle, fieldname, fieldtype, ndims, dimnames, dimsizes, ierr)

      implicit none

      type (MPAS_IO_Handle_type), intent(inout) :: handle
      character (len=*), intent(in) :: fieldname
      integer, intent(out), optional :: fieldtype
      integer, intent(out), optional :: ndims
      character (len=StrKIND), dimension(:), pointer, optional :: dimnames
      integer, dimension(:), pointer, optional :: dimsizes
      integer, intent(out), optional :: ierr

      integer :: i
      type (fieldlist_type), pointer :: new_fieldlist_node
      type (fieldlist_type), pointer :: field_cursor
      type (dimlist_type), pointer :: new_dimlist_node
      type (dimlist_type), pointer :: dim_cursor
      integer, dimension(:), pointer :: dimids
      logical :: found
      integer :: pio_ierr


!      write(stderrUnit,*) 'Called MPAS_io_inq_var()'
      if (present(ierr)) ierr = MPAS_IO_NOERR

      ! Sanity checks
      if (.not. handle % initialized) then
         if (present(ierr)) ierr = MPAS_IO_ERR_UNINIT_HANDLE
         return 
      end if


      !
      ! See if we already have this variable in our list
      !
      found = .false.
      field_cursor => handle % fieldlist_head
      do while (associated(field_cursor))
         if (trim(fieldname) == trim(field_cursor % fieldhandle % fieldname)) then
!write(stderrUnit,*) 'Already found variable in fieldlist'
            found = .true.
            exit
         end if
         field_cursor => field_cursor % next
      end do

      !
      ! Otherwise, inquire through the file-level API and add it to the list
      !
      if (.not. found) then

         allocate(new_fieldlist_node)
         nullify(new_fieldlist_node % next)
         allocate(new_fieldlist_node % fieldhandle)
      
         new_fieldlist_node % fieldhandle % fieldname = fieldname

         ! Get variable ID
         pio_ierr = PIO_inq_varid(handle % pio_file, trim(fieldname), new_fieldlist_node % fieldhandle % fieldid)
         pio_ierr = PIO_inq_varid(handle % pio_file, trim(fieldname), new_fieldlist_node % fieldhandle % field_desc)
         if (pio_ierr /= PIO_noerr) then
            if (present(ierr)) ierr = MPAS_IO_ERR_PIO
            deallocate(new_fieldlist_node % fieldhandle)
            deallocate(new_fieldlist_node)
            write(stderrUnit,*) 'WARNING: Variable ', trim(fieldname), ' not in input file.'
            return
         end if
!write(stderrUnit,*) 'Inquired about variable ID', new_fieldlist_node % fieldhandle % fieldid

         ! Get field type
         pio_ierr = PIO_inq_vartype(handle % pio_file, new_fieldlist_node % fieldhandle % fieldid, new_fieldlist_node % fieldhandle % field_type)
         if (pio_ierr /= PIO_noerr) then
            if (present(ierr)) ierr = MPAS_IO_ERR_PIO
            deallocate(new_fieldlist_node % fieldhandle)
            deallocate(new_fieldlist_node)
            return
         end if
!write(stderrUnit,*) 'Inquired about variable type', new_fieldlist_node % fieldhandle % field_type

         ! Convert to MPAS type
         new_fieldlist_node % fieldhandle % precision = MPAS_IO_NATIVE_PRECISION
         if (new_fieldlist_node % fieldhandle % field_type == PIO_double) then
            new_fieldlist_node % fieldhandle % field_type = MPAS_IO_DOUBLE
            new_fieldlist_node % fieldhandle % precision = MPAS_IO_DOUBLE_PRECISION
         else if (new_fieldlist_node % fieldhandle % field_type == PIO_real) then
            new_fieldlist_node % fieldhandle % field_type = MPAS_IO_REAL
            new_fieldlist_node % fieldhandle % precision = MPAS_IO_SINGLE_PRECISION
         else if (new_fieldlist_node % fieldhandle % field_type == PIO_int) then
            new_fieldlist_node % fieldhandle % field_type = MPAS_IO_INT
         else if (new_fieldlist_node % fieldhandle % field_type == PIO_char) then
            new_fieldlist_node % fieldhandle % field_type = MPAS_IO_CHAR
!!!!!!!! PIO DOES NOT SUPPORT LOGICAL !!!!!!!!
         end if

         ! Get number of dimensions
         pio_ierr = PIO_inq_varndims(handle % pio_file, new_fieldlist_node % fieldhandle % fieldid, new_fieldlist_node % fieldhandle % ndims)
         if (pio_ierr /= PIO_noerr) then
            if (present(ierr)) ierr = MPAS_IO_ERR_PIO
            deallocate(new_fieldlist_node % fieldhandle)
            deallocate(new_fieldlist_node)
            return
         end if
!write(stderrUnit,*) 'Inquired about number of dimensions ', new_fieldlist_node % fieldhandle % ndims

         allocate(dimids(new_fieldlist_node % fieldhandle % ndims))

         ! Get dimension IDs
         if (new_fieldlist_node % fieldhandle % ndims > 0) then
            pio_ierr = PIO_inq_vardimid(handle % pio_file, new_fieldlist_node % fieldhandle % fieldid, dimids)
            if (pio_ierr /= PIO_noerr) then
               if (present(ierr)) ierr = MPAS_IO_ERR_PIO
               deallocate(new_fieldlist_node % fieldhandle)
               deallocate(new_fieldlist_node)
               deallocate(dimids)
               return
            end if
!write(stderrUnit,*) 'Inquired about dimension IDs ', dimids
         end if

         allocate(new_fieldlist_node % fieldhandle % dims(new_fieldlist_node % fieldhandle % ndims))

         ! Get information about dimensions
         do i=1,new_fieldlist_node % fieldhandle % ndims
            new_fieldlist_node % fieldhandle % dims(i) % dimid = dimids(i)
            if (dimids(i) == handle % pio_unlimited_dimid) then
               new_fieldlist_node % fieldhandle % dims(i) % is_unlimited_dim = .true.
               new_fieldlist_node % fieldhandle % has_unlimited_dim = .true.
            end if

            pio_ierr = PIO_inq_dimlen(handle % pio_file, dimids(i), new_fieldlist_node % fieldhandle % dims(i) % dimsize)
            if (pio_ierr /= PIO_noerr) then
               if (present(ierr)) ierr = MPAS_IO_ERR_PIO
               deallocate(new_fieldlist_node % fieldhandle)
               deallocate(new_fieldlist_node)
               deallocate(dimids)
               return
            end if
!write(stderrUnit,*) 'Inquired about dimension size ', new_fieldlist_node % fieldhandle % dims(i) % dimsize

            pio_ierr = PIO_inq_dimname(handle % pio_file, dimids(i), new_fieldlist_node % fieldhandle % dims(i) % dimname)
            if (pio_ierr /= PIO_noerr) then
               if (present(ierr)) ierr = MPAS_IO_ERR_PIO
               deallocate(new_fieldlist_node % fieldhandle)
               deallocate(new_fieldlist_node)
               deallocate(dimids)
               return
            end if
!write(stderrUnit,*) 'Inquired about dimension name ', trim(new_fieldlist_node % fieldhandle % dims(i) % dimname)

         end do

         deallocate(dimids)

         ! Keep variable information for future reference
         if (.not. associated(handle % fieldlist_head)) then
            handle % fieldlist_head => new_fieldlist_node
!write(stderrUnit,*) 'Assigning head for '//trim(fieldname)
         end if
         if (.not. associated(handle % fieldlist_tail)) then
            handle % fieldlist_tail => new_fieldlist_node
!write(stderrUnit,*) 'Assigning tail for '//trim(fieldname)
         else
            handle % fieldlist_tail % next => new_fieldlist_node
            handle % fieldlist_tail => handle % fieldlist_tail % next
!write(stderrUnit,*) 'Extending tail for '//trim(fieldname)
         end if

         ! Keep dimension information for any new dimensions that were encountered
         do i=1,new_fieldlist_node % fieldhandle % ndims
            found = .false.
            dim_cursor => handle % dimlist_head
            do while (associated(dim_cursor))
               if (trim(dim_cursor % dimhandle % dimname) == trim(new_fieldlist_node % fieldhandle % dims(i) % dimname)) then
!write(stderrUnit,*) 'Already have dimension '//trim(new_fieldlist_node % fieldhandle % dims(i) % dimname)//' in our list...'
                  found = .true.
                  exit
               end if
               dim_cursor => dim_cursor % next
            end do

            if (.not. found) then
               allocate(new_dimlist_node)
               nullify(new_dimlist_node % next)
               allocate(new_dimlist_node % dimhandle)
               new_dimlist_node % dimhandle = new_fieldlist_node % fieldhandle % dims(i)
               if (.not. associated(handle % dimlist_head)) then
                  handle % dimlist_head => new_dimlist_node
!write(stderrUnit,*) 'Assigning head for '//trim(new_dimlist_node % dimhandle % dimname)
               end if
               if (.not. associated(handle % dimlist_tail)) then
                  handle % dimlist_tail => new_dimlist_node
!write(stderrUnit,*) 'Assigning tail for '//trim(new_dimlist_node % dimhandle % dimname)
               else
                  handle % dimlist_tail % next => new_dimlist_node
                  handle % dimlist_tail => handle % dimlist_tail % next
!write(stderrUnit,*) 'Extending tail for '//trim(new_dimlist_node % dimhandle % dimname)
               end if
            end if
         end do
         field_cursor => new_fieldlist_node
      end if


      !
      ! Set output arguments
      !
      if (present(fieldtype)) fieldtype = field_cursor % fieldhandle % field_type
      if (present(ndims)) ndims = field_cursor % fieldhandle % ndims
      if (present(dimnames)) then
         allocate(dimnames(field_cursor % fieldhandle % ndims))
         do i=1,field_cursor % fieldhandle % ndims
            dimnames(i) = field_cursor % fieldhandle % dims(i) % dimname
         end do
      end if
      if (present(dimsizes)) then
         allocate(dimsizes(field_cursor % fieldhandle % ndims))
         do i=1,field_cursor % fieldhandle % ndims
            dimsizes(i) = field_cursor % fieldhandle % dims(i) % dimsize
         end do
      end if

   end subroutine MPAS_io_inq_var


   subroutine MPAS_io_def_var(handle, fieldname, fieldtype, dimnames, precision, ierr)

      implicit none

      type (MPAS_IO_Handle_type), intent(inout) :: handle
      character (len=*), intent(in) :: fieldname
      integer, intent(in) :: fieldtype
      character (len=StrKIND), dimension(:), intent(in) :: dimnames
      integer, intent(in), optional :: precision
      integer, intent(out), optional :: ierr

      integer :: i
      integer :: pio_ierr
      integer :: pio_type
      integer :: ndims
      integer :: inq_fieldtype
      integer :: inq_ndims
      character (len=StrKIND), dimension(:), pointer :: inq_dimnames
      type (fieldlist_type), pointer :: new_fieldlist_node
      type (fieldlist_type), pointer :: field_cursor
      type (dimlist_type), pointer :: dim_cursor
      integer, dimension(:), pointer :: dimids
      integer :: local_precision


!      write(stderrUnit,*) 'Called MPAS_io_def_var()'
      if (present(ierr)) ierr = MPAS_IO_NOERR

      ! Sanity checks
      if (.not. handle % initialized) then
         if (present(ierr)) ierr = MPAS_IO_ERR_UNINIT_HANDLE
         return 
      end if
      if (handle % data_mode) then
         if (present(ierr)) ierr = MPAS_IO_ERR_DATA_MODE
         return 
      end if
      if (handle % iomode /= MPAS_IO_WRITE) then
         if (present(ierr)) ierr = MPAS_IO_ERR_NOWRITE
         return 
      end if


      !
      ! Set precision to be use for reading/writing
      !
      if (present(precision)) then
         local_precision = precision
      else
         local_precision = MPAS_IO_NATIVE_PRECISION
      end if


      !
      ! Check whether this field has already been defined
      !
      ndims = size(dimnames)
!write(stderrUnit,*) 'Defining variable with ',ndims,' dimensions'
      field_cursor => handle % fieldlist_head
      do while (associated(field_cursor))
         if (trim(fieldname) == trim(field_cursor % fieldhandle % fieldname)) then
            if (ndims /= field_cursor % fieldhandle % ndims) then
               if (present(ierr)) ierr = MPAS_IO_ERR_REDEF_VAR
!               write(stderrUnit,*) 'Error: Field '//trim(fieldname)//' previously defined with conflicting number of dimensions: ', &
!                           ndims, field_cursor % fieldhandle % ndims
            end if
            if (fieldtype /= field_cursor % fieldhandle % field_type) then
               if (present(ierr)) ierr = MPAS_IO_ERR_REDEF_VAR
!               write(stderrUnit,*) 'Error: Field '//trim(fieldname)//' previously defined with conflicting type: ', &
!                           fieldtype, field_cursor % fieldhandle % field_type
            end if
            return
         end if
         field_cursor => field_cursor % next
      end do


      !
      ! If we're working with a preexisting file, see whether this variable isn't already
      !    defined in the file; if it is, the type and dimensions should match the type and dimensions
      !     specified in this call to define the variable, at which point we can add it to our local cache
      !
      if (handle % preexisting_file) then
         call MPAS_io_inq_var(handle, fieldname, inq_fieldtype, inq_ndims, inq_dimnames, ierr=pio_ierr)
         if (pio_ierr /= MPAS_IO_ERR_PIO) then

            ! Verify that the type and dimensions match...
            if (fieldtype == MPAS_IO_DOUBLE) then
               if (local_precision == MPAS_IO_SINGLE_PRECISION) then
                  pio_type = MPAS_IO_REAL
               else
                  pio_type = MPAS_IO_DOUBLE
               end if
            else
               pio_type = fieldtype
            end if
            if (pio_type /= inq_fieldtype) then
               if (present(ierr)) ierr = MPAS_IO_ERR_REDEF_DIM
               deallocate(inq_dimnames)
               return
            end if

            if (ndims /= inq_ndims) then
               if (present(ierr)) ierr = MPAS_IO_ERR_REDEF_DIM
               deallocate(inq_dimnames)
               return
            end if

            do i=1,ndims
               if (trim(dimnames(i)) /= trim(inq_dimnames(i))) then
                  if (present(ierr)) ierr = MPAS_IO_ERR_REDEF_DIM
                  deallocate(inq_dimnames)
                  return
               end if
            end do
   
            ! TODO: Can we get the dimension sizes to see whether they match those from the file?
   
         end if

         return
      end if


      !
      ! Otherwise, define it
      !
      allocate(new_fieldlist_node)
      nullify(new_fieldlist_node % next)
      allocate(new_fieldlist_node % fieldhandle)

      new_fieldlist_node % fieldhandle % fieldname = fieldname
      new_fieldlist_node % fieldhandle % field_type = fieldtype
      new_fieldlist_node % fieldhandle % ndims = ndims
      new_fieldlist_node % fieldhandle % precision = local_precision

      allocate(dimids(ndims))
      allocate(new_fieldlist_node % fieldhandle % dims(ndims))
      do i = 1, ndims
         dim_cursor => handle % dimlist_head
         do while (associated(dim_cursor))
            if (trim(dimnames(i)) == trim(dim_cursor % dimhandle % dimname)) then
               exit
            end if
            dim_cursor => dim_cursor % next
         end do
         if (associated(dim_cursor)) then
            dimids(i) = dim_cursor % dimhandle % dimid
            if (dim_cursor % dimhandle % is_unlimited_dim) new_fieldlist_node % fieldhandle % has_unlimited_dim = .true.
            new_fieldlist_node % fieldhandle % dims(i) = dim_cursor % dimhandle
!write(stderrUnit,*) 'Found dimension '//trim(new_fieldlist_node % fieldhandle % dims(i) % dimname)//' for field '//trim(fieldname)
         else
            if (present(ierr)) ierr = MPAS_IO_ERR_UNDEFINED_DIM
            deallocate(new_fieldlist_node % fieldhandle % dims)
            deallocate(new_fieldlist_node % fieldhandle)
            deallocate(new_fieldlist_node)
            deallocate(dimids)
            return
!            write(stderrUnit,*) 'Error finding dimension '//trim(dimnames(i))//' for field '//trim(fieldname)
         end if
      end do

      ! Convert from MPAS type
      if (new_fieldlist_node % fieldhandle % field_type == MPAS_IO_DOUBLE) then
         if (local_precision == MPAS_IO_SINGLE_PRECISION) then
            pio_type = PIO_real
            new_fieldlist_node % fieldhandle % field_type = MPAS_IO_REAL
         else
            pio_type = PIO_double
         end if
      else if (new_fieldlist_node % fieldhandle % field_type == MPAS_IO_REAL) then
         if (local_precision == MPAS_IO_DOUBLE_PRECISION) then
            pio_type = PIO_double
            new_fieldlist_node % fieldhandle % field_type = MPAS_IO_DOUBLE
         else
            pio_type = PIO_real
         end if
      else if (new_fieldlist_node % fieldhandle % field_type == MPAS_IO_INT) then
         pio_type = PIO_int
      else if (new_fieldlist_node % fieldhandle % field_type == MPAS_IO_CHAR) then
         pio_type = PIO_char
!!!!!!!! PIO DOES NOT SUPPORT LOGICAL !!!!!!!!
      end if

      if (ndims == 0) then
         pio_ierr = PIO_def_var(handle % pio_file, trim(fieldname), pio_type, new_fieldlist_node % fieldhandle % field_desc)
      else
         pio_ierr = PIO_def_var(handle % pio_file, trim(fieldname), pio_type, dimids, new_fieldlist_node % fieldhandle % field_desc)
      end if
      if (pio_ierr /= PIO_noerr) then
         if (present(ierr)) ierr = MPAS_IO_ERR_PIO
         return
      end if

      ! Get the varid for use by put_att routines
      pio_ierr = PIO_inq_varid(handle % pio_file, trim(fieldname), new_fieldlist_node % fieldhandle % fieldid)
      if (pio_ierr /= PIO_noerr) then
         if (present(ierr)) ierr = MPAS_IO_ERR_PIO
         return
      end if

      deallocate(dimids)

      ! Keep variable information for future use
      if (.not. associated(handle % fieldlist_head)) then
         handle % fieldlist_head => new_fieldlist_node
!write(stderrUnit,*) 'Assigning head for '//trim(fieldname)
      end if
      if (.not. associated(handle % fieldlist_tail)) then
         handle % fieldlist_tail => new_fieldlist_node
!write(stderrUnit,*) 'Assigning tail for '//trim(fieldname)
      else
         handle % fieldlist_tail % next => new_fieldlist_node
         handle % fieldlist_tail => handle % fieldlist_tail % next
!write(stderrUnit,*) 'Extending tail for '//trim(fieldname)
      end if

   end subroutine MPAS_io_def_var


   subroutine MPAS_io_get_var_indices(handle, fieldname, indices, ierr)

      implicit none

      type (MPAS_IO_Handle_type), intent(in) :: handle
      character (len=*), intent(in) :: fieldname
      integer, dimension(:), pointer :: indices
      integer, intent(out), optional :: ierr

      type (fieldlist_type), pointer :: field_cursor

!      write(stderrUnit,*) 'Called MPAS_io_get_var_indices()'
      if (present(ierr)) ierr = MPAS_IO_NOERR

      ! Sanity checks
      if (.not. handle % initialized) then
         if (present(ierr)) ierr = MPAS_IO_ERR_UNINIT_HANDLE
         return 
      end if


      !  
      ! Check whether the field has been defined
      !
      field_cursor => handle % fieldlist_head
      do while (associated(field_cursor))
         if (trim(fieldname) == trim(field_cursor % fieldhandle % fieldname)) then
            exit
         end if
         field_cursor => field_cursor % next
      end do
      if (.not. associated(field_cursor)) then
         if (present(ierr)) ierr = MPAS_IO_ERR_UNDEFINED_VAR
         return
      end if
!write(stderrUnit,*) trim(fieldname), ' has been defined'

      if (.not. associated(field_cursor % fieldhandle % decomp)) then
         if (present(ierr)) ierr = MPAS_IO_ERR_NO_DECOMP
         return
      end if

      allocate(indices(size(field_cursor % fieldhandle % decomp % indices)))
      indices(:) = field_cursor % fieldhandle % decomp % indices(:)

   end subroutine MPAS_io_get_var_indices


   subroutine MPAS_io_set_var_indices(handle, fieldname, indices, ierr)

      implicit none

      type (MPAS_IO_Handle_type), intent(inout) :: handle
      character (len=*), intent(in) :: fieldname
      integer, dimension(:), intent(in) :: indices
      integer, intent(out), optional :: ierr

      type (fieldlist_type), pointer :: field_cursor
      integer :: pio_type
      integer :: ndims
      integer (kind=PIO_OFFSET) :: pd, indx
      integer :: i 
      integer :: early_return, early_return_global
      integer (kind=PIO_OFFSET) :: i1, i2, i3, i4, i5
      integer, dimension(:), pointer :: dimlist
      integer (kind=PIO_OFFSET), dimension(:), pointer :: compdof
      type (decomplist_type), pointer :: decomp_cursor, new_decomp

!      write(stderrUnit,*) 'Called MPAS_io_set_var_indices()'
      if (present(ierr)) ierr = MPAS_IO_NOERR

      ! Sanity checks
      if (.not. handle % initialized) then
         if (present(ierr)) ierr = MPAS_IO_ERR_UNINIT_HANDLE
         return 
      end if

!      write(stderrUnit,*) 'Assigning ', size(indices), ' indices for ', trim(fieldname)
      !  
      ! Check whether the field has been defined
      !
      field_cursor => handle % fieldlist_head
      do while (associated(field_cursor))
         if (trim(fieldname) == trim(field_cursor % fieldhandle % fieldname)) then
            exit
         end if
         field_cursor => field_cursor % next
      end do
      if (.not. associated(field_cursor)) then
         if (present(ierr)) ierr = MPAS_IO_ERR_UNDEFINED_VAR
         return
      end if
!write(stderrUnit,*) trim(fieldname), ' has been defined'

      !
      ! If this is a scalar field, just return
      !
      if (field_cursor % fieldhandle % ndims == 0 .or. &
          (field_cursor % fieldhandle % ndims == 1 .and. field_cursor % fieldhandle % has_unlimited_dim) .or. &
          field_cursor % fieldhandle % field_type == MPAS_IO_CHAR) then
!write(stderrUnit,*) 'No need to create a decomposition for a 0d field...'
         return
      end if


      !
      ! Check whether a suitable decomposition already exists
      !
      decomp_cursor => handle % ioContext % decomp_list
!if (.not. associated(decomp_cursor)) write(stderrUnit,*) 'No existing decompositions to check...'
      early_return = 0
      DECOMP_LOOP: do while (associated(decomp_cursor))
         if (decomp_cursor % decomphandle % field_type == field_cursor % fieldhandle % field_type) then
         if (size(decomp_cursor % decomphandle % dims) == field_cursor % fieldhandle % ndims) then
!write(stderrUnit,*) 'Number of dimensions matches...'
            do i=1,field_cursor % fieldhandle % ndims
!write(stderrUnit,*) 'Checking dimension ', decomp_cursor % decomphandle % dims(i), field_cursor % fieldhandle % dims(i) % dimsize
               if (decomp_cursor % decomphandle % dims(i) /= field_cursor % fieldhandle % dims(i) % dimsize) then
                  decomp_cursor => decomp_cursor % next
                  cycle DECOMP_LOOP
               end if
            end do

            if (size(decomp_cursor % decomphandle % indices) /= size(indices)) then
!write(stderrUnit,*) 'We do not have the same number of indices in this decomposition...'
               decomp_cursor => decomp_cursor % next
               cycle DECOMP_LOOP
            end if

            do i=1,size(decomp_cursor % decomphandle % indices)
               if (indices(i) /= decomp_cursor % decomphandle % indices(i)) then
!write(stderrUnit,*) 'One of the indices does not match... ', i
                  decomp_cursor => decomp_cursor % next
                  cycle DECOMP_LOOP
               end if
            end do 
            
            ! OK, we have a match... just use this decomposition for the field and return
            field_cursor % fieldhandle % decomp => decomp_cursor % decomphandle 
!write(stderrUnit,*) 'Found a matching decomposition that we can use'
            early_return = 1
            exit DECOMP_LOOP
         else if ((size(decomp_cursor % decomphandle % dims) == field_cursor % fieldhandle % ndims - 1)  &
                  .and. field_cursor % fieldhandle % has_unlimited_dim  &
                 ) then
!write(stderrUnit,*) 'Number of non-record dimensions matches...'
            do i=1,field_cursor % fieldhandle % ndims
               if (field_cursor % fieldhandle % dims(i) % is_unlimited_dim) cycle
!write(stderrUnit,*) 'Checking dimension ', decomp_cursor % decomphandle % dims(i), field_cursor % fieldhandle % dims(i) % dimsize
               if (decomp_cursor % decomphandle % dims(i) /= field_cursor % fieldhandle % dims(i) % dimsize) then
                  decomp_cursor => decomp_cursor % next
                  cycle DECOMP_LOOP
               end if
            end do

            ! Type and dimensions match... what about indices?
            if (size(decomp_cursor % decomphandle % indices) /= size(indices)) then
!write(stderrUnit,*) 'We do not have the same number of indices in this decomposition...'
               decomp_cursor => decomp_cursor % next
               cycle DECOMP_LOOP
            end if

            do i=1,size(decomp_cursor % decomphandle % indices)
               if (indices(i) /= decomp_cursor % decomphandle % indices(i)) then
!write(stderrUnit,*) 'One of the indices does not match... ', i
                  decomp_cursor => decomp_cursor % next
                  cycle DECOMP_LOOP
               end if
            end do 
            
            ! OK, we have a match... just use this decomposition for the field and return
            field_cursor % fieldhandle % decomp => decomp_cursor % decomphandle 
!write(stderrUnit,*) 'Found a matching decomposition that we can use (aside from record dimension)'
            early_return = 1
            exit DECOMP_LOOP
         end if
         end if
         decomp_cursor => decomp_cursor % next
      end do DECOMP_LOOP

      ! 
      ! If all tasks have set early_return to 1, then we have a usable decomposition and can return
      ! 
      call mpas_dmpar_min_int(handle % ioContext % dminfo, early_return, early_return_global)
      if (early_return_global == 1) then
         return
      end if


!write(stderrUnit,*) 'Creating a new decomposition'


      !
      ! Otherwise, we need to create a new decomposition
      !
      ndims = field_cursor % fieldhandle % ndims
      if (field_cursor % fieldhandle % has_unlimited_dim) ndims = ndims - 1
      

      allocate(new_decomp)
      nullify(new_decomp % next)
      allocate(new_decomp % decomphandle)
      allocate(new_decomp % decomphandle % dims(ndims))
      allocate(new_decomp % decomphandle % indices(size(indices)))

      new_decomp % decomphandle % field_type = field_cursor % fieldhandle % field_type
      new_decomp % decomphandle % indices(:) = indices(:)

      ! Convert from MPAS type
      if (field_cursor % fieldhandle % field_type == MPAS_IO_DOUBLE) then
         pio_type = PIO_double
      else if (field_cursor % fieldhandle % field_type == MPAS_IO_REAL) then
         pio_type = PIO_real
      else if (field_cursor % fieldhandle % field_type == MPAS_IO_INT) then
         pio_type = PIO_int
      else if (field_cursor % fieldhandle % field_type == MPAS_IO_CHAR) then
         pio_type = PIO_char
 !!!!!!! PIO DOES NOT SUPPORT LOGICAL !!!!!!!!
      end if

      allocate(dimlist(ndims))

      pd = 1
      do i=1,ndims-1
         dimlist(i) = field_cursor % fieldhandle % dims(i) % dimsize
         new_decomp % decomphandle % dims(i) = dimlist(i)
         pd = pd * int(dimlist(i),PIO_OFFSET)
      end do
      new_decomp % decomphandle % dims(ndims) = field_cursor % fieldhandle % dims(ndims) % dimsize
      dimlist(ndims) = size(indices)
      pd = pd * int(dimlist(ndims),PIO_OFFSET)

      allocate(compdof(pd)) 

      indx = 1
      if (ndims == 5) then
         do i5=1,dimlist(5)
         do i4=1,dimlist(4)
         do i3=1,dimlist(3)
         do i2=1,dimlist(2)
         do i1=1,dimlist(1)
            compdof(indx) = i1 &
                          + (i2-1)*int(dimlist(1),PIO_OFFSET) &
                          + (i3-1)*int(dimlist(2),PIO_OFFSET)*int(dimlist(1),PIO_OFFSET) &
                          + (i4-1)*int(dimlist(3),PIO_OFFSET)*int(dimlist(2),PIO_OFFSET)*int(dimlist(1),PIO_OFFSET) &
                          + int(indices(i5)-1,PIO_OFFSET)*int(dimlist(4),PIO_OFFSET)*int(dimlist(3),PIO_OFFSET)*int(dimlist(2),PIO_OFFSET)*int(dimlist(1),PIO_OFFSET)
            indx = indx + 1
         end do
         end do
         end do
         end do
         end do
      else if (ndims == 4) then
         do i4=1,dimlist(4)
         do i3=1,dimlist(3)
         do i2=1,dimlist(2)
         do i1=1,dimlist(1)
            compdof(indx) = i1 &
                          + (i2-1)*int(dimlist(1),PIO_OFFSET) &
                          + (i3-1)*int(dimlist(2),PIO_OFFSET)*int(dimlist(1),PIO_OFFSET) &
                          + int(indices(i4)-1,PIO_OFFSET)*int(dimlist(3),PIO_OFFSET)*int(dimlist(2),PIO_OFFSET)*int(dimlist(1),PIO_OFFSET)
            indx = indx + 1
         end do
         end do
         end do
         end do
      else if (ndims == 3) then
         do i3=1,dimlist(3)
         do i2=1,dimlist(2)
         do i1=1,dimlist(1)
            compdof(indx) = i1 + (i2-1)*int(dimlist(1),PIO_OFFSET) + int(indices(i3)-1,PIO_OFFSET)*int(dimlist(2),PIO_OFFSET)*int(dimlist(1),PIO_OFFSET)
            indx = indx + 1
         end do
         end do
         end do
      else if (ndims == 2) then
         do i2=1,dimlist(2)
         do i1=1,dimlist(1)
            compdof(indx) = i1 + int(indices(i2)-1,PIO_OFFSET)*int(dimlist(1),PIO_OFFSET)
            indx = indx + 1
         end do
         end do
      else if (ndims == 1) then
         do i1=1,dimlist(1)
            compdof(indx) = int(indices(i1),PIO_OFFSET)
            indx = indx + 1
         end do
      end if

      dimlist(ndims) = field_cursor % fieldhandle % dims(ndims) % dimsize
      call PIO_initdecomp(handle % ioContext % pio_iosystem, pio_type, dimlist, compdof, new_decomp % decomphandle % pio_iodesc)

      ! Add new decomposition to the list
      if (.not. associated(handle % ioContext % decomp_list)) then
         handle % ioContext % decomp_list => new_decomp
!write(stderrUnit,*) 'Adding first item to the decomp_list'
      else
         new_decomp % next => handle % ioContext % decomp_list
         handle % ioContext % decomp_list => new_decomp
!write(stderrUnit,*) 'Adding new decomp to the head of the list'
      end if

!write(stderrUnit,*) 'Setting decomp in fieldhandle'
      field_cursor % fieldhandle % decomp => new_decomp % decomphandle

      deallocate(compdof)
      deallocate(dimlist)
!write(stderrUnit,*) 'All finished.'

   end subroutine MPAS_io_set_var_indices


   subroutine MPAS_io_get_var_generic(handle, fieldname, intVal, intArray1d, intArray2d, intArray3d, intArray4d, &
                                                        realVal, realArray1d, realArray2d, realArray3d, realArray4d, realArray5d, &
                                                        charVal, charArray1d, ierr)

      implicit none

      type (MPAS_IO_Handle_type), intent(inout) :: handle
      character (len=*), intent(in) :: fieldname
      integer, intent(out), optional :: intVal
      integer, dimension(:), intent(out), optional :: intArray1d
      integer, dimension(:,:), intent(out), optional :: intArray2d
      integer, dimension(:,:,:), intent(out), optional :: intArray3d
      integer, dimension(:,:,:,:), intent(out), optional :: intArray4d
      real (kind=RKIND), intent(out), optional :: realVal
      real (kind=RKIND), dimension(:), intent(out), optional :: realArray1d
      real (kind=RKIND), dimension(:,:), intent(out), optional :: realArray2d
      real (kind=RKIND), dimension(:,:,:), intent(out), optional :: realArray3d
      real (kind=RKIND), dimension(:,:,:,:), intent(out), optional :: realArray4d
      real (kind=RKIND), dimension(:,:,:,:,:), intent(out), optional :: realArray5d
      character (len=*), intent(out), optional :: charVal
      character (len=*), dimension(:), intent(out), optional :: charArray1d
      integer, intent(out), optional :: ierr

      integer :: pio_ierr
      integer, dimension(1) :: start1
      integer, dimension(1) :: count1
      integer, dimension(2) :: start2
      integer, dimension(2) :: count2
      integer, dimension(3) :: start3
      integer, dimension(3) :: count3
      integer, dimension(4) :: start4
      integer, dimension(4) :: count4
      integer, dimension(5) :: start5
      integer, dimension(5) :: count5
      integer, dimension(6) :: start6
      integer, dimension(6) :: count6
      character (len=StrKIND), dimension(1) :: tempchar
      type (fieldlist_type), pointer :: field_cursor

      real (kind=R4KIND) :: singleVal
      real (kind=R4KIND), dimension(:), allocatable :: singleArray1d
      real (kind=R4KIND), dimension(:,:), allocatable :: singleArray2d
      real (kind=R4KIND), dimension(:,:,:), allocatable :: singleArray3d
      real (kind=R4KIND), dimension(:,:,:,:), allocatable :: singleArray4d
      real (kind=R4KIND), dimension(:,:,:,:,:), allocatable :: singleArray5d

<<<<<<< HEAD
      integer i, j
=======
      real (kind=R8KIND) :: doubleVal
      real (kind=R8KIND), dimension(:), allocatable :: doubleArray1d
      real (kind=R8KIND), dimension(:,:), allocatable :: doubleArray2d
      real (kind=R8KIND), dimension(:,:,:), allocatable :: doubleArray3d
      real (kind=R8KIND), dimension(:,:,:,:), allocatable :: doubleArray4d
      real (kind=R8KIND), dimension(:,:,:,:,:), allocatable :: doubleArray5d
>>>>>>> 9a5cc678

      ! Sanity checks
      if (.not. handle % initialized) then
         if (present(ierr)) ierr = MPAS_IO_ERR_UNINIT_HANDLE
         return 
      end if

!      write(stderrUnit,*) 'Reading ', trim(fieldname)

      !
      ! Check whether the field has been defined
      !
!      write(stderrUnit,*) 'Checking if field is define'
      field_cursor => handle % fieldlist_head
      do while (associated(field_cursor))
         if (trim(fieldname) == trim(field_cursor % fieldhandle % fieldname)) then
            exit
         end if
         field_cursor => field_cursor % next
      end do
      if (.not. associated(field_cursor)) then
         if (present(ierr)) ierr = MPAS_IO_ERR_UNDEFINED_VAR
         return
      end if

!!!! Assume array was already allocated by the user

!      write(stderrUnit,*) 'Checking for unlimited dim'
      if (field_cursor % fieldhandle % has_unlimited_dim) then
         call PIO_setframe(field_cursor % fieldhandle % field_desc, handle % frame_number)
         start1(1) = handle % frame_number
         count1(1) = 1
     
         start2(1) = 1
         start2(2) = handle % frame_number
         count2(2) = 1
      end if

!      write(stderrUnit,*) 'Checking for real, int, char, etc'
      if (present(realVal)) then
!         write (0,*) '  value is real'
         if ((field_cursor % fieldhandle % precision == MPAS_IO_SINGLE_PRECISION) .and. &
             (MPAS_IO_NATIVE_PRECISION /= MPAS_IO_SINGLE_PRECISION)) then
            if (field_cursor % fieldhandle % has_unlimited_dim) then
               pio_ierr = PIO_get_var(handle % pio_file, field_cursor % fieldhandle % field_desc, start1, singleVal)
            else
               pio_ierr = PIO_get_var(handle % pio_file, field_cursor % fieldhandle % field_desc, singleVal)
            end if
            realVal = real(singleVal,RKIND)
         else if ((field_cursor % fieldhandle % precision == MPAS_IO_DOUBLE_PRECISION) .and. &
             (MPAS_IO_NATIVE_PRECISION /= MPAS_IO_DOUBLE_PRECISION)) then
            if (field_cursor % fieldhandle % has_unlimited_dim) then
               pio_ierr = PIO_get_var(handle % pio_file, field_cursor % fieldhandle % field_desc, start1, doubleVal)
            else
               pio_ierr = PIO_get_var(handle % pio_file, field_cursor % fieldhandle % field_desc, doubleVal)
            end if
            realVal = real(doubleVal,RKIND)
         else
            if (field_cursor % fieldhandle % has_unlimited_dim) then
               pio_ierr = PIO_get_var(handle % pio_file, field_cursor % fieldhandle % field_desc, start1, realVal)
            else
               pio_ierr = PIO_get_var(handle % pio_file, field_cursor % fieldhandle % field_desc, realVal)
            end if
         end if
      else if (present(intVal)) then
!         write (0,*) '  value is int'
         if (field_cursor % fieldhandle % has_unlimited_dim) then
            pio_ierr = PIO_get_var(handle % pio_file, field_cursor % fieldhandle % field_desc, start1, intVal)
         else
            pio_ierr = PIO_get_var(handle % pio_file, field_cursor % fieldhandle % field_desc, intVal)
         end if
      else if (present(charVal)) then
!         write (0,*) '  value is char'
         if (field_cursor % fieldhandle % has_unlimited_dim) then
            count2(1) = field_cursor % fieldhandle % dims(1) % dimsize
            pio_ierr = PIO_get_var(handle % pio_file, field_cursor % fieldhandle % fieldid, start2, count2, tempchar)
            charVal(1:count2(1)) = tempchar(1)(1:count2(1))
         else
            start1(1) = 1
            count1(1) = field_cursor % fieldhandle % dims(1) % dimsize
            pio_ierr = PIO_get_var(handle % pio_file, field_cursor % fieldhandle % fieldid, start1, count1, tempchar)
            charVal(1:count1(1)) = tempchar(1)(1:count1(1))
         end if
      else if (present(charArray1d)) then
!         write (0,*) '  value is char1'
         if (field_cursor % fieldhandle % has_unlimited_dim) then
            ! Can only read one string at a time, since the sizes differ so much (i.e. StrLen != StrKIND)
            do i = 1, field_cursor % fieldhandle % dims(2) % dimsize
               start3(1) = 1
               start3(2) = i
               start3(3) = handle % frame_number
               count3(1) = field_cursor % fieldhandle % dims(1) % dimsize ! Should be StrLen
               count3(2) = 1
               count3(3) = 1
               pio_ierr = PIO_get_var(handle % pio_file, field_cursor % fieldhandle % fieldid, start3, count3, tempchar)

               ! Copy all characters up to the first C null char or the end of
               ! the string, whichever comes first
               charArray1d(i)(:) = ' '
               do j = 1, len(tempchar(1))
                  if ( tempchar(1)(j:j) /= CHAR(0)) then
                     charArray1d(i)(j:j) = tempchar(1)(j:j)
                  else
                     exit
                  end if
               end do
            end do
         else
            ! Can only read one string at a time, since the sizes differ so much (i.e. StrLen != StrKIND)
            do i = 1, field_cursor % fieldhandle % dims(2) % dimsize
               start2(1) = 1
               start2(2) = i
               count2(1) = field_cursor % fieldhandle % dims(1) % dimsize ! Should be StrLen
               count2(2) = 1
               pio_ierr = PIO_get_var(handle % pio_file, field_cursor % fieldhandle % fieldid, start2, count2, tempchar)

               ! Copy all characters up to the first C null char or the end of
               ! the string, whichever comes first
               charArray1d(i)(:) = ' '
               do j = 1, len(tempchar(1))
                  if ( tempchar(1)(j:j) /= CHAR(0)) then
                     charArray1d(i)(j:j) = tempchar(1)(j:j)
                  else
                     exit
                  end if
               end do
            end do
         end if
      else if (present(realArray1d)) then
!         write (0,*) '  value is real1'
         if ((field_cursor % fieldhandle % precision == MPAS_IO_SINGLE_PRECISION) .and. &
             (MPAS_IO_NATIVE_PRECISION /= MPAS_IO_SINGLE_PRECISION)) then
            allocate(singleArray1d(size(realArray1d,1)))
            if (associated(field_cursor % fieldhandle % decomp)) then
               call PIO_read_darray(handle % pio_file, field_cursor % fieldhandle % field_desc, field_cursor % fieldhandle % decomp % pio_iodesc, &
                                    singleArray1d, pio_ierr)
            else
               if (field_cursor % fieldhandle % has_unlimited_dim) then
                  start2(1) = 1
                  start2(2) = handle % frame_number
                  count2(1) = field_cursor % fieldhandle % dims(1) % dimsize
                  count2(2) = 1
                  pio_ierr = PIO_get_var(handle % pio_file, field_cursor % fieldhandle % fieldid, start2, count2, singleArray1d)
               else
                  start1(:) = 1
                  count1(1) = field_cursor % fieldhandle % dims(1) % dimsize
                  pio_ierr = PIO_get_var(handle % pio_file, field_cursor % fieldhandle % fieldid, start1, count1, singleArray1d)
               end if
            end if
            realArray1d(:) = real(singleArray1d(:),RKIND)
            deallocate(singleArray1d)
         else if ((field_cursor % fieldhandle % precision == MPAS_IO_DOUBLE_PRECISION) .and. &
             (MPAS_IO_NATIVE_PRECISION /= MPAS_IO_DOUBLE_PRECISION)) then
            allocate(doubleArray1d(size(realArray1d,1)))
            if (associated(field_cursor % fieldhandle % decomp)) then
               call PIO_read_darray(handle % pio_file, field_cursor % fieldhandle % field_desc, field_cursor % fieldhandle % decomp % pio_iodesc, &
                                    doubleArray1d, pio_ierr)
            else
               if (field_cursor % fieldhandle % has_unlimited_dim) then
                  start2(1) = 1
                  start2(2) = handle % frame_number
                  count2(1) = field_cursor % fieldhandle % dims(1) % dimsize
                  count2(2) = 1
                  pio_ierr = PIO_get_var(handle % pio_file, field_cursor % fieldhandle % fieldid, start2, count2, doubleArray1d)
               else
                  start1(:) = 1
                  count1(1) = field_cursor % fieldhandle % dims(1) % dimsize
                  pio_ierr = PIO_get_var(handle % pio_file, field_cursor % fieldhandle % fieldid, start1, count1, doubleArray1d)
               end if
            end if
            realArray1d(:) = real(doubleArray1d(:),RKIND)
            deallocate(doubleArray1d)
         else
            if (associated(field_cursor % fieldhandle % decomp)) then
               call PIO_read_darray(handle % pio_file, field_cursor % fieldhandle % field_desc, field_cursor % fieldhandle % decomp % pio_iodesc, &
                                    realArray1d, pio_ierr)
            else
               if (field_cursor % fieldhandle % has_unlimited_dim) then
                  start2(1) = 1
                  start2(2) = handle % frame_number
                  count2(1) = field_cursor % fieldhandle % dims(1) % dimsize
                  count2(2) = 1
                  pio_ierr = PIO_get_var(handle % pio_file, field_cursor % fieldhandle % fieldid, start2, count2, realArray1d)
               else
                  start1(:) = 1
                  count1(1) = field_cursor % fieldhandle % dims(1) % dimsize
                  pio_ierr = PIO_get_var(handle % pio_file, field_cursor % fieldhandle % fieldid, start1, count1, realArray1d)
               end if
            end if
         end if
      else if (present(realArray2d)) then
!         write (0,*) '  value is real2'
         if ((field_cursor % fieldhandle % precision == MPAS_IO_SINGLE_PRECISION) .and. &
             (MPAS_IO_NATIVE_PRECISION /= MPAS_IO_SINGLE_PRECISION)) then
            allocate(singleArray2d(size(realArray2d,1), size(realArray2d,2)))
            if (associated(field_cursor % fieldhandle % decomp)) then
               call PIO_read_darray(handle % pio_file, field_cursor % fieldhandle % field_desc, field_cursor % fieldhandle % decomp % pio_iodesc, &
                                    singleArray2d, pio_ierr)
            else
               if (field_cursor % fieldhandle % has_unlimited_dim) then
                  start3(:) = 1
                  start3(3) = handle % frame_number
                  count3(1) = field_cursor % fieldhandle % dims(1) % dimsize
                  count3(2) = field_cursor % fieldhandle % dims(2) % dimsize
                  count3(3) = 1
                  pio_ierr = PIO_get_var(handle % pio_file, field_cursor % fieldhandle % fieldid, start3, count3, singleArray2d)
               else
                  start2(:) = 1
                  count2(1) = field_cursor % fieldhandle % dims(1) % dimsize
                  count2(2) = field_cursor % fieldhandle % dims(2) % dimsize
                  pio_ierr = PIO_get_var(handle % pio_file, field_cursor % fieldhandle % fieldid, start2, count2, singleArray2d)
               end if
            end if
            realArray2d(:,:) = real(singleArray2d(:,:),RKIND)
            deallocate(singleArray2d)
         else if ((field_cursor % fieldhandle % precision == MPAS_IO_DOUBLE_PRECISION) .and. &
             (MPAS_IO_NATIVE_PRECISION /= MPAS_IO_DOUBLE_PRECISION)) then
            allocate(doubleArray2d(size(realArray2d,1), size(realArray2d,2)))
            if (associated(field_cursor % fieldhandle % decomp)) then
               call PIO_read_darray(handle % pio_file, field_cursor % fieldhandle % field_desc, field_cursor % fieldhandle % decomp % pio_iodesc, &
                                    doubleArray2d, pio_ierr)
            else
               if (field_cursor % fieldhandle % has_unlimited_dim) then
                  start3(:) = 1
                  start3(3) = handle % frame_number
                  count3(1) = field_cursor % fieldhandle % dims(1) % dimsize
                  count3(2) = field_cursor % fieldhandle % dims(2) % dimsize
                  count3(3) = 1
                  pio_ierr = PIO_get_var(handle % pio_file, field_cursor % fieldhandle % fieldid, start3, count3, doubleArray2d)
               else
                  start2(:) = 1
                  count2(1) = field_cursor % fieldhandle % dims(1) % dimsize
                  count2(2) = field_cursor % fieldhandle % dims(2) % dimsize
                  pio_ierr = PIO_get_var(handle % pio_file, field_cursor % fieldhandle % fieldid, start2, count2, doubleArray2d)
               end if
            end if
            realArray2d(:,:) = real(doubleArray2d(:,:),RKIND)
            deallocate(doubleArray2d)
         else
            if (associated(field_cursor % fieldhandle % decomp)) then
               call PIO_read_darray(handle % pio_file, field_cursor % fieldhandle % field_desc, field_cursor % fieldhandle % decomp % pio_iodesc, &
                                    realArray2d, pio_ierr)
            else
               if (field_cursor % fieldhandle % has_unlimited_dim) then
                  start3(:) = 1
                  start3(3) = handle % frame_number
                  count3(1) = field_cursor % fieldhandle % dims(1) % dimsize
                  count3(2) = field_cursor % fieldhandle % dims(2) % dimsize
                  count3(3) = 1
                  pio_ierr = PIO_get_var(handle % pio_file, field_cursor % fieldhandle % fieldid, start3, count3, realArray2d)
               else
                  start2(:) = 1
                  count2(1) = field_cursor % fieldhandle % dims(1) % dimsize
                  count2(2) = field_cursor % fieldhandle % dims(2) % dimsize
                  pio_ierr = PIO_get_var(handle % pio_file, field_cursor % fieldhandle % fieldid, start2, count2, realArray2d)
               end if
            end if
         end if
      else if (present(realArray3d)) then
!         write (0,*) '  value is real3'
         if ((field_cursor % fieldhandle % precision == MPAS_IO_SINGLE_PRECISION) .and. &
             (MPAS_IO_NATIVE_PRECISION /= MPAS_IO_SINGLE_PRECISION)) then
            allocate(singleArray3d(size(realArray3d,1),size(realArray3d,2),size(realArray3d,3)))
            if (associated(field_cursor % fieldhandle % decomp)) then
               call PIO_read_darray(handle % pio_file, field_cursor % fieldhandle % field_desc, field_cursor % fieldhandle % decomp % pio_iodesc, &
                                    singleArray3d, pio_ierr)
            else
               if (field_cursor % fieldhandle % has_unlimited_dim) then
                  start4(:) = 1
                  start4(4) = handle % frame_number
                  count4(1) = field_cursor % fieldhandle % dims(1) % dimsize
                  count4(2) = field_cursor % fieldhandle % dims(2) % dimsize
                  count4(3) = field_cursor % fieldhandle % dims(3) % dimsize
                  count4(4) = 1
                  pio_ierr = PIO_get_var(handle % pio_file, field_cursor % fieldhandle % fieldid, start4, count4, singleArray3d)
               else
                  start3(:) = 1
                  count3(1) = field_cursor % fieldhandle % dims(1) % dimsize
                  count3(2) = field_cursor % fieldhandle % dims(2) % dimsize
                  count3(3) = field_cursor % fieldhandle % dims(3) % dimsize
                  pio_ierr = PIO_get_var(handle % pio_file, field_cursor % fieldhandle % fieldid, start3, count3, singleArray3d)
               end if
            end if
            realArray3d(:,:,:) = real(singleArray3d(:,:,:),RKIND)
            deallocate(singleArray3d)
         else if ((field_cursor % fieldhandle % precision == MPAS_IO_DOUBLE_PRECISION) .and. &
             (MPAS_IO_NATIVE_PRECISION /= MPAS_IO_DOUBLE_PRECISION)) then
            allocate(doubleArray3d(size(realArray3d,1),size(realArray3d,2),size(realArray3d,3)))
            if (associated(field_cursor % fieldhandle % decomp)) then
               call PIO_read_darray(handle % pio_file, field_cursor % fieldhandle % field_desc, field_cursor % fieldhandle % decomp % pio_iodesc, &
                                    doubleArray3d, pio_ierr)
            else
               if (field_cursor % fieldhandle % has_unlimited_dim) then
                  start4(:) = 1
                  start4(4) = handle % frame_number
                  count4(1) = field_cursor % fieldhandle % dims(1) % dimsize
                  count4(2) = field_cursor % fieldhandle % dims(2) % dimsize
                  count4(3) = field_cursor % fieldhandle % dims(3) % dimsize
                  count4(4) = 1
                  pio_ierr = PIO_get_var(handle % pio_file, field_cursor % fieldhandle % fieldid, start4, count4, doubleArray3d)
               else
                  start3(:) = 1
                  count3(1) = field_cursor % fieldhandle % dims(1) % dimsize
                  count3(2) = field_cursor % fieldhandle % dims(2) % dimsize
                  count3(3) = field_cursor % fieldhandle % dims(3) % dimsize
                  pio_ierr = PIO_get_var(handle % pio_file, field_cursor % fieldhandle % fieldid, start3, count3, doubleArray3d)
               end if
            end if
            realArray3d(:,:,:) = real(doubleArray3d(:,:,:),RKIND)
            deallocate(doubleArray3d)
         else
            if (associated(field_cursor % fieldhandle % decomp)) then
               call PIO_read_darray(handle % pio_file, field_cursor % fieldhandle % field_desc, field_cursor % fieldhandle % decomp % pio_iodesc, &
                                    realArray3d, pio_ierr)
            else
               if (field_cursor % fieldhandle % has_unlimited_dim) then
                  start4(:) = 1
                  start4(4) = handle % frame_number
                  count4(1) = field_cursor % fieldhandle % dims(1) % dimsize
                  count4(2) = field_cursor % fieldhandle % dims(2) % dimsize
                  count4(3) = field_cursor % fieldhandle % dims(3) % dimsize
                  count4(4) = 1
                  pio_ierr = PIO_get_var(handle % pio_file, field_cursor % fieldhandle % fieldid, start4, count4, realArray3d)
               else
                  start3(:) = 1
                  count3(1) = field_cursor % fieldhandle % dims(1) % dimsize
                  count3(2) = field_cursor % fieldhandle % dims(2) % dimsize
                  count3(3) = field_cursor % fieldhandle % dims(3) % dimsize
                  pio_ierr = PIO_get_var(handle % pio_file, field_cursor % fieldhandle % fieldid, start3, count3, realArray3d)
               end if
            end if
         end if
      else if (present(realArray4d)) then
!         write (0,*) '  value is real4'
         if ((field_cursor % fieldhandle % precision == MPAS_IO_SINGLE_PRECISION) .and. &
             (MPAS_IO_NATIVE_PRECISION /= MPAS_IO_SINGLE_PRECISION)) then
            allocate(singleArray4d(size(realArray4d,1),size(realArray4d,2),size(realArray4d,3),size(realArray4d,4)))
            if (associated(field_cursor % fieldhandle % decomp)) then
               call PIO_read_darray(handle % pio_file, field_cursor % fieldhandle % field_desc, field_cursor % fieldhandle % decomp % pio_iodesc, &
                                    singleArray4d, pio_ierr)
            else
               if (field_cursor % fieldhandle % has_unlimited_dim) then
                  start5(:) = 1
                  start5(5) = handle % frame_number
                  count5(1) = field_cursor % fieldhandle % dims(1) % dimsize
                  count5(2) = field_cursor % fieldhandle % dims(2) % dimsize
                  count5(3) = field_cursor % fieldhandle % dims(3) % dimsize
                  count5(4) = field_cursor % fieldhandle % dims(4) % dimsize
                  count5(5) = 1
                  pio_ierr = PIO_get_var(handle % pio_file, field_cursor % fieldhandle % fieldid, start5, count5, singleArray4d)
               else
                  start4(:) = 1
                  count4(1) = field_cursor % fieldhandle % dims(1) % dimsize
                  count4(2) = field_cursor % fieldhandle % dims(2) % dimsize
                  count4(3) = field_cursor % fieldhandle % dims(3) % dimsize
                  count4(4) = field_cursor % fieldhandle % dims(4) % dimsize
                  pio_ierr = PIO_get_var(handle % pio_file, field_cursor % fieldhandle % fieldid, start4, count4, singleArray4d)
               end if
            end if
            realArray4d(:,:,:,:) = real(singleArray4d(:,:,:,:),RKIND)
            deallocate(singleArray4d)
         else if ((field_cursor % fieldhandle % precision == MPAS_IO_DOUBLE_PRECISION) .and. &
             (MPAS_IO_NATIVE_PRECISION /= MPAS_IO_DOUBLE_PRECISION)) then
            allocate(doubleArray4d(size(realArray4d,1),size(realArray4d,2),size(realArray4d,3),size(realArray4d,4)))
            if (associated(field_cursor % fieldhandle % decomp)) then
               call PIO_read_darray(handle % pio_file, field_cursor % fieldhandle % field_desc, field_cursor % fieldhandle % decomp % pio_iodesc, &
                                    doubleArray4d, pio_ierr)
            else
               if (field_cursor % fieldhandle % has_unlimited_dim) then
                  start5(:) = 1
                  start5(5) = handle % frame_number
                  count5(1) = field_cursor % fieldhandle % dims(1) % dimsize
                  count5(2) = field_cursor % fieldhandle % dims(2) % dimsize
                  count5(3) = field_cursor % fieldhandle % dims(3) % dimsize
                  count5(4) = field_cursor % fieldhandle % dims(4) % dimsize
                  count5(5) = 1
                  pio_ierr = PIO_get_var(handle % pio_file, field_cursor % fieldhandle % fieldid, start5, count5, doubleArray4d)
               else
                  start4(:) = 1
                  count4(1) = field_cursor % fieldhandle % dims(1) % dimsize
                  count4(2) = field_cursor % fieldhandle % dims(2) % dimsize
                  count4(3) = field_cursor % fieldhandle % dims(3) % dimsize
                  count4(4) = field_cursor % fieldhandle % dims(4) % dimsize
                  pio_ierr = PIO_get_var(handle % pio_file, field_cursor % fieldhandle % fieldid, start4, count4, doubleArray4d)
               end if
            end if
            realArray4d(:,:,:,:) = real(doubleArray4d(:,:,:,:),RKIND)
            deallocate(doubleArray4d)
         else
            if (associated(field_cursor % fieldhandle % decomp)) then
               call PIO_read_darray(handle % pio_file, field_cursor % fieldhandle % field_desc, field_cursor % fieldhandle % decomp % pio_iodesc, &
                                    realArray4d, pio_ierr)
            else
               if (field_cursor % fieldhandle % has_unlimited_dim) then
                  start5(:) = 1
                  start5(5) = handle % frame_number
                  count5(1) = field_cursor % fieldhandle % dims(1) % dimsize
                  count5(2) = field_cursor % fieldhandle % dims(2) % dimsize
                  count5(3) = field_cursor % fieldhandle % dims(3) % dimsize
                  count5(4) = field_cursor % fieldhandle % dims(4) % dimsize
                  count5(5) = 1
                  pio_ierr = PIO_get_var(handle % pio_file, field_cursor % fieldhandle % fieldid, start5, count5, realArray4d)
               else
                  start4(:) = 1
                  count4(1) = field_cursor % fieldhandle % dims(1) % dimsize
                  count4(2) = field_cursor % fieldhandle % dims(2) % dimsize
                  count4(3) = field_cursor % fieldhandle % dims(3) % dimsize
                  count4(4) = field_cursor % fieldhandle % dims(4) % dimsize
                  pio_ierr = PIO_get_var(handle % pio_file, field_cursor % fieldhandle % fieldid, start4, count4, realArray4d)
               end if
            end if
         end if
      else if (present(realArray5d)) then
!         write (0,*) '  value is real5'
         if ((field_cursor % fieldhandle % precision == MPAS_IO_SINGLE_PRECISION) .and. &
             (MPAS_IO_NATIVE_PRECISION /= MPAS_IO_SINGLE_PRECISION)) then
            allocate(singleArray5d(size(realArray5d,1),size(realArray5d,2),size(realArray5d,3),size(realArray5d,4),size(realArray5d,5)))
            if (associated(field_cursor % fieldhandle % decomp)) then
               call PIO_read_darray(handle % pio_file, field_cursor % fieldhandle % field_desc, field_cursor % fieldhandle % decomp % pio_iodesc, &
                                   singleArray5d, pio_ierr)
            else
               if (field_cursor % fieldhandle % has_unlimited_dim) then
                  start6(:) = 1
                  start6(6) = handle % frame_number
                  count6(1) = field_cursor % fieldhandle % dims(1) % dimsize
                  count6(2) = field_cursor % fieldhandle % dims(2) % dimsize
                  count6(3) = field_cursor % fieldhandle % dims(3) % dimsize
                  count6(4) = field_cursor % fieldhandle % dims(4) % dimsize
                  count6(5) = field_cursor % fieldhandle % dims(5) % dimsize
                  count6(6) = 1
                  pio_ierr = PIO_get_var(handle % pio_file, field_cursor % fieldhandle % fieldid, start6, count6, singleArray5d)
               else
                  start5(:) = 1
                  count5(1) = field_cursor % fieldhandle % dims(1) % dimsize
                  count5(2) = field_cursor % fieldhandle % dims(2) % dimsize
                  count5(3) = field_cursor % fieldhandle % dims(3) % dimsize
                  count5(4) = field_cursor % fieldhandle % dims(4) % dimsize
                  count5(5) = field_cursor % fieldhandle % dims(5) % dimsize
                  pio_ierr = PIO_get_var(handle % pio_file, field_cursor % fieldhandle % fieldid, start5, count5, singleArray5d)
               end if
            end if
            realArray5d(:,:,:,:,:) = real(singleArray5d(:,:,:,:,:),RKIND)
            deallocate(singleArray5d)
         else if ((field_cursor % fieldhandle % precision == MPAS_IO_DOUBLE_PRECISION) .and. &
             (MPAS_IO_NATIVE_PRECISION /= MPAS_IO_DOUBLE_PRECISION)) then
            allocate(doubleArray5d(size(realArray5d,1),size(realArray5d,2),size(realArray5d,3),size(realArray5d,4),size(realArray5d,5)))
            if (associated(field_cursor % fieldhandle % decomp)) then
               call PIO_read_darray(handle % pio_file, field_cursor % fieldhandle % field_desc, field_cursor % fieldhandle % decomp % pio_iodesc, &
                                   doubleArray5d, pio_ierr)
            else
               if (field_cursor % fieldhandle % has_unlimited_dim) then
                  start6(:) = 1
                  start6(6) = handle % frame_number
                  count6(1) = field_cursor % fieldhandle % dims(1) % dimsize
                  count6(2) = field_cursor % fieldhandle % dims(2) % dimsize
                  count6(3) = field_cursor % fieldhandle % dims(3) % dimsize
                  count6(4) = field_cursor % fieldhandle % dims(4) % dimsize
                  count6(5) = field_cursor % fieldhandle % dims(5) % dimsize
                  count6(6) = 1
                  pio_ierr = PIO_get_var(handle % pio_file, field_cursor % fieldhandle % fieldid, start6, count6, doubleArray5d)
               else
                  start5(:) = 1
                  count5(1) = field_cursor % fieldhandle % dims(1) % dimsize
                  count5(2) = field_cursor % fieldhandle % dims(2) % dimsize
                  count5(3) = field_cursor % fieldhandle % dims(3) % dimsize
                  count5(4) = field_cursor % fieldhandle % dims(4) % dimsize
                  count5(5) = field_cursor % fieldhandle % dims(5) % dimsize
                  pio_ierr = PIO_get_var(handle % pio_file, field_cursor % fieldhandle % fieldid, start5, count5, doubleArray5d)
               end if
            end if
            realArray5d(:,:,:,:,:) = real(doubleArray5d(:,:,:,:,:),RKIND)
            deallocate(doubleArray5d)
         else
            if (associated(field_cursor % fieldhandle % decomp)) then
               call PIO_read_darray(handle % pio_file, field_cursor % fieldhandle % field_desc, field_cursor % fieldhandle % decomp % pio_iodesc, &
                                   realArray5d, pio_ierr)
            else
               if (field_cursor % fieldhandle % has_unlimited_dim) then
                  start6(:) = 1
                  start6(6) = handle % frame_number
                  count6(1) = field_cursor % fieldhandle % dims(1) % dimsize
                  count6(2) = field_cursor % fieldhandle % dims(2) % dimsize
                  count6(3) = field_cursor % fieldhandle % dims(3) % dimsize
                  count6(4) = field_cursor % fieldhandle % dims(4) % dimsize
                  count6(5) = field_cursor % fieldhandle % dims(5) % dimsize
                  count6(6) = 1
                  pio_ierr = PIO_get_var(handle % pio_file, field_cursor % fieldhandle % fieldid, start6, count6, realArray5d)
               else
                  start5(:) = 1
                  count5(1) = field_cursor % fieldhandle % dims(1) % dimsize
                  count5(2) = field_cursor % fieldhandle % dims(2) % dimsize
                  count5(3) = field_cursor % fieldhandle % dims(3) % dimsize
                  count5(4) = field_cursor % fieldhandle % dims(4) % dimsize
                  count5(5) = field_cursor % fieldhandle % dims(5) % dimsize
                  pio_ierr = PIO_get_var(handle % pio_file, field_cursor % fieldhandle % fieldid, start5, count5, realArray5d)
               end if
            end if
         end if
      else if (present(intArray1d)) then
!         write (0,*) '  value is int1'
         if (associated(field_cursor % fieldhandle % decomp)) then
            call PIO_read_darray(handle % pio_file, field_cursor % fieldhandle % field_desc, field_cursor % fieldhandle % decomp % pio_iodesc, &
                                 intArray1d, pio_ierr)
         else
            if (field_cursor % fieldhandle % has_unlimited_dim) then
               start2(1) = 1
               start2(2) = handle % frame_number
               count2(1) = field_cursor % fieldhandle % dims(1) % dimsize
               count2(2) = 1
               pio_ierr = PIO_get_var(handle % pio_file, field_cursor % fieldhandle % fieldid, start2, count2, intArray1d)
            else
               start1(:) = 1
               count1(1) = field_cursor % fieldhandle % dims(1) % dimsize
               pio_ierr = PIO_get_var(handle % pio_file, field_cursor % fieldhandle % fieldid, start1, count1, intArray1d)
            end if
         end if
      else if (present(intArray2d)) then
!         write (0,*) '  value is int2'
         if (associated(field_cursor % fieldhandle % decomp)) then
            call PIO_read_darray(handle % pio_file, field_cursor % fieldhandle % field_desc, field_cursor % fieldhandle % decomp % pio_iodesc, &
                                 intArray2d, pio_ierr)
         else
            if (field_cursor % fieldhandle % has_unlimited_dim) then
               start3(:) = 1
               start3(3) = handle % frame_number
               count3(1) = field_cursor % fieldhandle % dims(1) % dimsize
               count3(2) = field_cursor % fieldhandle % dims(2) % dimsize
               count3(3) = 1
               pio_ierr = PIO_get_var(handle % pio_file, field_cursor % fieldhandle % fieldid, start3, count3, intArray2d)
            else
               start2(:) = 1
               count2(1) = field_cursor % fieldhandle % dims(1) % dimsize
               count2(2) = field_cursor % fieldhandle % dims(2) % dimsize
               pio_ierr = PIO_get_var(handle % pio_file, field_cursor % fieldhandle % fieldid, start2, count2, intArray2d)
            end if
         end if
      else if (present(intArray3d)) then
!         write (0,*) '  value is int3'
         if (associated(field_cursor % fieldhandle % decomp)) then
            call PIO_read_darray(handle % pio_file, field_cursor % fieldhandle % field_desc, field_cursor % fieldhandle % decomp % pio_iodesc, &
                                 intArray3d, pio_ierr)
         else
            if (field_cursor % fieldhandle % has_unlimited_dim) then
               start4(:) = 1
               start4(4) = handle % frame_number
               count4(1) = field_cursor % fieldhandle % dims(1) % dimsize
               count4(2) = field_cursor % fieldhandle % dims(2) % dimsize
               count4(3) = field_cursor % fieldhandle % dims(3) % dimsize
               count4(4) = 1
               pio_ierr = PIO_get_var(handle % pio_file, field_cursor % fieldhandle % fieldid, start4, count4, intArray3d)
            else
               start3(:) = 1
               count3(1) = field_cursor % fieldhandle % dims(1) % dimsize
               count3(2) = field_cursor % fieldhandle % dims(2) % dimsize
               count3(3) = field_cursor % fieldhandle % dims(3) % dimsize
               pio_ierr = PIO_get_var(handle % pio_file, field_cursor % fieldhandle % fieldid, start3, count3, intArray3d)
            end if
         end if
      else if (present(intArray4d)) then
!         write (0,*) '  value is int4'
         if (associated(field_cursor % fieldhandle % decomp)) then
            call PIO_read_darray(handle % pio_file, field_cursor % fieldhandle % field_desc, field_cursor % fieldhandle % decomp % pio_iodesc, &
                                 intArray4d, pio_ierr)
         else
            if (field_cursor % fieldhandle % has_unlimited_dim) then
               start5(:) = 1
               start5(5) = handle % frame_number
               count5(1) = field_cursor % fieldhandle % dims(1) % dimsize
               count5(2) = field_cursor % fieldhandle % dims(2) % dimsize
               count5(3) = field_cursor % fieldhandle % dims(3) % dimsize
               count5(4) = field_cursor % fieldhandle % dims(4) % dimsize
               count5(5) = 1
               pio_ierr = PIO_get_var(handle % pio_file, field_cursor % fieldhandle % fieldid, start5, count5, intArray4d)
            else
               start4(:) = 1
               count4(1) = field_cursor % fieldhandle % dims(1) % dimsize
               count4(2) = field_cursor % fieldhandle % dims(2) % dimsize
               count4(3) = field_cursor % fieldhandle % dims(3) % dimsize
               count4(4) = field_cursor % fieldhandle % dims(4) % dimsize
               pio_ierr = PIO_get_var(handle % pio_file, field_cursor % fieldhandle % fieldid, start4, count4, intArray4d)
            end if
         end if
      end if

!      write (0,*) 'Checking for error'
      if (pio_ierr /= PIO_noerr) then
         if (present(ierr)) ierr = MPAS_IO_ERR_PIO
         return
      end if

   end subroutine MPAS_io_get_var_generic


   subroutine MPAS_io_get_var_int0d(handle, fieldname, val, ierr)

      implicit none

      type (MPAS_IO_Handle_type), intent(inout) :: handle
      character (len=*), intent(in) :: fieldname
      integer, intent(out) :: val
      integer, intent(out), optional :: ierr

!      write(stderrUnit,*) 'Called MPAS_io_get_var_int0d()'
      if (present(ierr)) ierr = MPAS_IO_NOERR

      call MPAS_io_get_var_generic(handle, fieldname, intVal=val, ierr=ierr)

   end subroutine MPAS_io_get_var_int0d


   subroutine MPAS_io_get_var_int1d(handle, fieldname, array, ierr)

      implicit none

      type (MPAS_IO_Handle_type), intent(inout) :: handle
      character (len=*), intent(in) :: fieldname
      integer, dimension(:), intent(out) :: array
      integer, intent(out), optional :: ierr

!      write(stderrUnit,*) 'Called MPAS_io_get_var_int1d()'
      if (present(ierr)) ierr = MPAS_IO_NOERR

      call MPAS_io_get_var_generic(handle, fieldname, intArray1d=array, ierr=ierr)

   end subroutine MPAS_io_get_var_int1d


   subroutine MPAS_io_get_var_int2d(handle, fieldname, array, ierr)

      implicit none

      type (MPAS_IO_Handle_type), intent(inout) :: handle
      character (len=*), intent(in) :: fieldname
      integer, dimension(:,:), intent(out) :: array
      integer, intent(out), optional :: ierr

!      write(stderrUnit,*) 'Called MPAS_io_get_var_int2d()'
      if (present(ierr)) ierr = MPAS_IO_NOERR

      call MPAS_io_get_var_generic(handle, fieldname, intArray2d=array, ierr=ierr)

   end subroutine MPAS_io_get_var_int2d


   subroutine MPAS_io_get_var_int3d(handle, fieldname, array, ierr)

      implicit none

      type (MPAS_IO_Handle_type), intent(inout) :: handle
      character (len=*), intent(in) :: fieldname
      integer, dimension(:,:,:), intent(out) :: array
      integer, intent(out), optional :: ierr

!      write(stderrUnit,*) 'Called MPAS_io_get_var_int3d()'
      if (present(ierr)) ierr = MPAS_IO_NOERR

      call MPAS_io_get_var_generic(handle, fieldname, intArray3d=array, ierr=ierr)

   end subroutine MPAS_io_get_var_int3d


   subroutine MPAS_io_get_var_int4d(handle, fieldname, array, ierr)

      implicit none

      type (MPAS_IO_Handle_type), intent(inout) :: handle
      character (len=*), intent(in) :: fieldname
      integer, dimension(:,:,:,:), intent(out) :: array
      integer, intent(out), optional :: ierr

!      write(stderrUnit,*) 'Called MPAS_io_get_var_int4d()'
      if (present(ierr)) ierr = MPAS_IO_NOERR

      call MPAS_io_get_var_generic(handle, fieldname, intArray4d=array, ierr=ierr)

   end subroutine MPAS_io_get_var_int4d


   subroutine MPAS_io_get_var_real0d(handle, fieldname, val, ierr)

      implicit none

      type (MPAS_IO_Handle_type), intent(inout) :: handle
      character (len=*), intent(in) :: fieldname
      real (kind=RKIND), intent(out) :: val
      integer, intent(out), optional :: ierr

!      write(stderrUnit,*) 'Called MPAS_io_get_var_real0d()'
      if (present(ierr)) ierr = MPAS_IO_NOERR

      call MPAS_io_get_var_generic(handle, fieldname, realVal=val, ierr=ierr)

   end subroutine MPAS_io_get_var_real0d


   subroutine MPAS_io_get_var_real1d(handle, fieldname, array, ierr)

      implicit none

      type (MPAS_IO_Handle_type), intent(inout) :: handle
      character (len=*), intent(in) :: fieldname
      real (kind=RKIND), dimension(:), intent(out) :: array
      integer, intent(out), optional :: ierr

!      write(stderrUnit,*) 'Called MPAS_io_get_var_real1d()'
      if (present(ierr)) ierr = MPAS_IO_NOERR

      call MPAS_io_get_var_generic(handle, fieldname, realArray1d=array, ierr=ierr)

   end subroutine MPAS_io_get_var_real1d


   subroutine MPAS_io_get_var_real2d(handle, fieldname, array, ierr)

      implicit none

      type (MPAS_IO_Handle_type), intent(inout) :: handle
      character (len=*), intent(in) :: fieldname
      real (kind=RKIND), dimension(:,:), intent(out) :: array
      integer, intent(out), optional :: ierr

!      write(stderrUnit,*) 'Called MPAS_io_get_var_real2d()'
      if (present(ierr)) ierr = MPAS_IO_NOERR

      call MPAS_io_get_var_generic(handle, fieldname, realArray2d=array, ierr=ierr)

   end subroutine MPAS_io_get_var_real2d


   subroutine MPAS_io_get_var_real3d(handle, fieldname, array, ierr)

      implicit none

      type (MPAS_IO_Handle_type), intent(inout) :: handle
      character (len=*), intent(in) :: fieldname
      real (kind=RKIND), dimension(:,:,:), intent(out) :: array
      integer, intent(out), optional :: ierr

!      write(stderrUnit,*) 'Called MPAS_io_get_var_real3d()'
      if (present(ierr)) ierr = MPAS_IO_NOERR

      call MPAS_io_get_var_generic(handle, fieldname, realArray3d=array, ierr=ierr)

   end subroutine MPAS_io_get_var_real3d


   subroutine MPAS_io_get_var_real4d(handle, fieldname, array, ierr)

      implicit none

      type (MPAS_IO_Handle_type), intent(inout) :: handle
      character (len=*), intent(in) :: fieldname
      real (kind=RKIND), dimension(:,:,:,:), intent(out) :: array
      integer, intent(out), optional :: ierr

!      write(stderrUnit,*) 'Called MPAS_io_get_var_real4d()'
      if (present(ierr)) ierr = MPAS_IO_NOERR

      call MPAS_io_get_var_generic(handle, fieldname, realArray4d=array, ierr=ierr)

   end subroutine MPAS_io_get_var_real4d


   subroutine MPAS_io_get_var_real5d(handle, fieldname, array, ierr)

      implicit none

      type (MPAS_IO_Handle_type), intent(inout) :: handle
      character (len=*), intent(in) :: fieldname
      real (kind=RKIND), dimension(:,:,:,:,:), intent(out) :: array
      integer, intent(out), optional :: ierr

!      write(stderrUnit,*) 'Called MPAS_io_get_var_real5d()'
      if (present(ierr)) ierr = MPAS_IO_NOERR

      call MPAS_io_get_var_generic(handle, fieldname, realArray5d=array, ierr=ierr)

   end subroutine MPAS_io_get_var_real5d


   subroutine MPAS_io_get_var_char0d(handle, fieldname, val, ierr)

      implicit none

      type (MPAS_IO_Handle_type), intent(inout) :: handle
      character (len=*), intent(in) :: fieldname
      character (len=*), intent(out) :: val
      integer, intent(out), optional :: ierr

!      write(stderrUnit,*) 'Called MPAS_io_get_var_char0d()'
      if (present(ierr)) ierr = MPAS_IO_NOERR

      call MPAS_io_get_var_generic(handle, fieldname, charVal=val, ierr=ierr)

   end subroutine MPAS_io_get_var_char0d


   subroutine MPAS_io_get_var_char1d(handle, fieldname, val, ierr)

      implicit none

      type (MPAS_IO_Handle_type), intent(inout) :: handle
      character (len=*), intent(in) :: fieldname
      character (len=*), dimension(:), intent(out) :: val
      integer, intent(out), optional :: ierr

!     write(stderrUnit,*) 'Called MPAS_io_get_var_char1d()'
      if (present(ierr)) ierr = MPAS_IO_NOERR

      call MPAS_io_get_var_generic(handle, fieldname, charArray1d=val, ierr=ierr)

   end subroutine MPAS_io_get_var_char1d


   logical function MPAS_io_would_clobber_records(handle, ierr)

      implicit none

      type (MPAS_IO_Handle_type), intent(inout) :: handle
      integer, intent(out), optional :: ierr


      if (present(ierr)) ierr = MPAS_IO_NOERR

      ! Sanity checks
      if (.not. handle % initialized) then
         if (present(ierr)) ierr = MPAS_IO_ERR_UNINIT_HANDLE
         MPAS_io_would_clobber_records = .false.
         return 
      end if

      if (handle % frame_number <= handle % preexisting_records) then
         MPAS_io_would_clobber_records = .true.
      else
         MPAS_io_would_clobber_records = .false.
      end if

   end function MPAS_io_would_clobber_records


   subroutine MPAS_io_put_var_generic(handle, fieldname, intVal, intArray1d, intArray2d, intArray3d, intArray4d, &
                                                        realVal, realArray1d, realArray2d, realArray3d, realArray4d, realArray5d, &
                                                        charVal, charArray1d, ierr)

      implicit none

      type (MPAS_IO_Handle_type), intent(inout) :: handle
      character (len=*), intent(in) :: fieldname
      integer, intent(in), optional :: intVal
      integer, dimension(:), intent(in), optional :: intArray1d
      integer, dimension(:,:), intent(in), optional :: intArray2d
      integer, dimension(:,:,:), intent(in), optional :: intArray3d
      integer, dimension(:,:,:,:), intent(in), optional :: intArray4d
      real (kind=RKIND), intent(in), optional :: realVal
      real (kind=RKIND), dimension(:), intent(in), optional :: realArray1d
      real (kind=RKIND), dimension(:,:), intent(in), optional :: realArray2d
      real (kind=RKIND), dimension(:,:,:), intent(in), optional :: realArray3d
      real (kind=RKIND), dimension(:,:,:,:), intent(in), optional :: realArray4d
      real (kind=RKIND), dimension(:,:,:,:,:), intent(in), optional :: realArray5d
      character (len=*), intent(in), optional :: charVal
      character (len=*), dimension(:), intent(in), optional :: charArray1d
      integer, intent(out), optional :: ierr

      integer :: pio_ierr
      integer, dimension(1) :: start1
      integer, dimension(1) :: count1
      integer, dimension(2) :: start2
      integer, dimension(2) :: count2
      integer, dimension(3) :: start3
      integer, dimension(3) :: count3
      integer, dimension(4) :: start4
      integer, dimension(4) :: count4
      integer, dimension(5) :: start5
      integer, dimension(5) :: count5
      integer, dimension(6) :: start6
      integer, dimension(6) :: count6
      type (fieldlist_type), pointer :: field_cursor

      real (kind=R4KIND) :: singleVal
      real (kind=R4KIND), dimension(:), allocatable :: singleArray1d
      real (kind=R4KIND), dimension(:,:), allocatable :: singleArray2d
      real (kind=R4KIND), dimension(:,:,:), allocatable :: singleArray3d
      real (kind=R4KIND), dimension(:,:,:,:), allocatable :: singleArray4d
      real (kind=R4KIND), dimension(:,:,:,:,:), allocatable :: singleArray5d

<<<<<<< HEAD
      integer :: i
=======
      real (kind=R8KIND) :: doubleVal
      real (kind=R8KIND), dimension(:), allocatable :: doubleArray1d
      real (kind=R8KIND), dimension(:,:), allocatable :: doubleArray2d
      real (kind=R8KIND), dimension(:,:,:), allocatable :: doubleArray3d
      real (kind=R8KIND), dimension(:,:,:,:), allocatable :: doubleArray4d
      real (kind=R8KIND), dimension(:,:,:,:,:), allocatable :: doubleArray5d
>>>>>>> 9a5cc678

      ! Sanity checks
      if (.not. handle % initialized) then
         if (present(ierr)) ierr = MPAS_IO_ERR_UNINIT_HANDLE
         return 
      end if

      if (.not. handle % data_mode) then
         handle % data_mode = .true.

         pio_ierr = PIO_enddef(handle % pio_file)
         ! If we are working with a preexisting file, we likely didn't define
         ! new dimensions or variables, in which case PIO_enddef() will return
         ! an error under harmless circumstances; so, don't return only for
         ! pre-existing files.
         if (pio_ierr /= PIO_noerr .and. (.not. handle % preexisting_file)) then
            if (present(ierr)) ierr = MPAS_IO_ERR_PIO
            return
         end if
      end if

!     write(stderrUnit,*) 'Writing ', trim(fieldname)

      !
      ! Check whether the field has been defined
      !
      field_cursor => handle % fieldlist_head
      do while (associated(field_cursor))
         if (trim(fieldname) == trim(field_cursor % fieldhandle % fieldname)) then
            exit
         end if
         field_cursor => field_cursor % next
      end do
      if (.not. associated(field_cursor)) then
         if (present(ierr)) ierr = MPAS_IO_ERR_UNDEFINED_VAR
         return
      end if

      if (field_cursor % fieldhandle % has_unlimited_dim) then

         call PIO_setframe(field_cursor % fieldhandle % field_desc, handle % frame_number)
         start1(1) = handle % frame_number
         count1(1) = 1
     
         start2(1) = 1
         start2(2) = handle % frame_number
         count2(2) = 1
      else if (handle % frame_number > 1) then
         if (present(ierr)) ierr = MPAS_IO_NOERR
         return
      end if

      if (present(realVal)) then
         if ((field_cursor % fieldhandle % precision == MPAS_IO_SINGLE_PRECISION) .and. &
             (MPAS_IO_NATIVE_PRECISION /= MPAS_IO_SINGLE_PRECISION)) then
            singleVal = real(realVal,R4KIND)
            if (field_cursor % fieldhandle % has_unlimited_dim) then
               pio_ierr = PIO_put_var(handle % pio_file, field_cursor % fieldhandle % field_desc, start1, singleVal)
            else
               pio_ierr = PIO_put_var(handle % pio_file, field_cursor % fieldhandle % field_desc, singleVal)
            end if
         else if ((field_cursor % fieldhandle % precision == MPAS_IO_DOUBLE_PRECISION) .and. &
             (MPAS_IO_NATIVE_PRECISION /= MPAS_IO_DOUBLE_PRECISION)) then
            doubleVal = real(realVal,R8KIND)
            if (field_cursor % fieldhandle % has_unlimited_dim) then
               pio_ierr = PIO_put_var(handle % pio_file, field_cursor % fieldhandle % field_desc, start1, doubleVal)
            else
               pio_ierr = PIO_put_var(handle % pio_file, field_cursor % fieldhandle % field_desc, doubleVal)
            end if
         else
            if (field_cursor % fieldhandle % has_unlimited_dim) then
               pio_ierr = PIO_put_var(handle % pio_file, field_cursor % fieldhandle % field_desc, start1, realVal)
            else
               pio_ierr = PIO_put_var(handle % pio_file, field_cursor % fieldhandle % field_desc, realVal)
            end if
         end if
      else if (present(intVal)) then
         if (field_cursor % fieldhandle % has_unlimited_dim) then
            pio_ierr = PIO_put_var(handle % pio_file, field_cursor % fieldhandle % field_desc, start1, intVal)
         else
            pio_ierr = PIO_put_var(handle % pio_file, field_cursor % fieldhandle % field_desc, intVal)
         end if
      else if (present(charVal)) then
         if (field_cursor % fieldhandle % has_unlimited_dim) then
            count2(1) = field_cursor % fieldhandle % dims(1) % dimsize
            pio_ierr = PIO_put_var(handle % pio_file, field_cursor % fieldhandle % field_desc, start2, charVal(1:count2(1)))
         else
            start1(1) = 1
            count1(1) = field_cursor % fieldhandle % dims(1) % dimsize
            pio_ierr = PIO_put_var(handle % pio_file, field_cursor % fieldhandle % field_desc, start1, charVal(1:count1(1)))
         end if
      else if (present(charArray1d)) then
         if (field_cursor % fieldhandle % has_unlimited_dim) then
            ! Write one string at a time because the sizes differ so much (i.e. StrLen != StrKIND)
            do i = 1, field_cursor % fieldhandle % dims(2) % dimsize
               start3(1) = 1
               start3(2) = i
               start3(3) = handle % frame_number
               count3(1) = field_cursor % fieldhandle % dims(1) % dimsize ! Should be StrLen
               count3(2) = 1
               count3(3) = 1
               pio_ierr = PIO_put_var(handle % pio_file, field_cursor % fieldhandle % field_desc, start3, charArray1d(i)(1:count3(1)))
            end do
         else
            ! Write one string at a time because the sizes differ so much (i.e. StrLen != StrKIND)
            do i = 1, field_cursor % fieldhandle % dims(2) % dimsize
               start2(1) = 1
               start2(2) = i
               count2(1) = field_cursor % fieldhandle % dims(1) % dimsize ! Should be StrLen
               count2(2) = 1
               pio_ierr = PIO_put_var(handle % pio_file, field_cursor % fieldhandle % field_desc, start2, charArray1d(i)(1:count2(1)))
            end do
         end if
      else if (present(realArray1d)) then
         if ((field_cursor % fieldhandle % precision == MPAS_IO_SINGLE_PRECISION) .and. &
             (MPAS_IO_NATIVE_PRECISION /= MPAS_IO_SINGLE_PRECISION)) then
            allocate(singleArray1d(size(realArray1d)))
            singleArray1d(:) = real(realArray1d(:),R4KIND)
            if (associated(field_cursor % fieldhandle % decomp)) then
               call PIO_write_darray(handle % pio_file, field_cursor % fieldhandle % field_desc, field_cursor % fieldhandle % decomp % pio_iodesc, &
                                     singleArray1d, pio_ierr)
            else
               if (field_cursor % fieldhandle % has_unlimited_dim) then
                  start2(1) = 1
                  start2(2) = handle % frame_number
                  count2(1) = field_cursor % fieldhandle % dims(1) % dimsize
                  count2(2) = 1
                  pio_ierr = PIO_put_var(handle % pio_file, field_cursor % fieldhandle % field_desc, start2, count2, singleArray1d)
               else
                  start1(1) = 1
                  count1(1) = field_cursor % fieldhandle % dims(1) % dimsize
                  pio_ierr = PIO_put_var(handle % pio_file, field_cursor % fieldhandle % field_desc, start1, count1, singleArray1d)
               end if
            end if
            deallocate(singleArray1d)
         else if ((field_cursor % fieldhandle % precision == MPAS_IO_DOUBLE_PRECISION) .and. &
             (MPAS_IO_NATIVE_PRECISION /= MPAS_IO_DOUBLE_PRECISION)) then
            allocate(doubleArray1d(size(realArray1d)))
            doubleArray1d(:) = real(realArray1d(:),R8KIND)
            if (associated(field_cursor % fieldhandle % decomp)) then
               call PIO_write_darray(handle % pio_file, field_cursor % fieldhandle % field_desc, field_cursor % fieldhandle % decomp % pio_iodesc, &
                                     doubleArray1d, pio_ierr)
            else
               if (field_cursor % fieldhandle % has_unlimited_dim) then
                  start2(1) = 1
                  start2(2) = handle % frame_number
                  count2(1) = field_cursor % fieldhandle % dims(1) % dimsize
                  count2(2) = 1
                  pio_ierr = PIO_put_var(handle % pio_file, field_cursor % fieldhandle % field_desc, start2, count2, doubleArray1d)
               else
                  start1(1) = 1
                  count1(1) = field_cursor % fieldhandle % dims(1) % dimsize
                  pio_ierr = PIO_put_var(handle % pio_file, field_cursor % fieldhandle % field_desc, start1, count1, doubleArray1d)
               end if
            end if
            deallocate(doubleArray1d)
         else
            if (associated(field_cursor % fieldhandle % decomp)) then
               call PIO_write_darray(handle % pio_file, field_cursor % fieldhandle % field_desc, field_cursor % fieldhandle % decomp % pio_iodesc, &
                                     realArray1d, pio_ierr)
            else
               if (field_cursor % fieldhandle % has_unlimited_dim) then
                  start2(1) = 1
                  start2(2) = handle % frame_number
                  count2(1) = field_cursor % fieldhandle % dims(1) % dimsize
                  count2(2) = 1
                  pio_ierr = PIO_put_var(handle % pio_file, field_cursor % fieldhandle % field_desc, start2, count2, realArray1d)
               else
                  start1(1) = 1
                  count1(1) = field_cursor % fieldhandle % dims(1) % dimsize
                  pio_ierr = PIO_put_var(handle % pio_file, field_cursor % fieldhandle % field_desc, start1, count1, realArray1d)
               end if
            end if
         end if
      else if (present(realArray2d)) then
         if ((field_cursor % fieldhandle % precision == MPAS_IO_SINGLE_PRECISION) .and. &
             (MPAS_IO_NATIVE_PRECISION /= MPAS_IO_SINGLE_PRECISION)) then
            allocate(singleArray2d(size(realArray2d,1), size(realArray2d,2)))
            singleArray2d(:,:) = real(realArray2d(:,:),R4KIND)
            if (associated(field_cursor % fieldhandle % decomp)) then
               call PIO_write_darray(handle % pio_file, field_cursor % fieldhandle % field_desc, field_cursor % fieldhandle % decomp % pio_iodesc, &
                                     singleArray2d, pio_ierr)
            else
               if (field_cursor % fieldhandle % has_unlimited_dim) then
                  start3(1) = 1
                  start3(2) = 1
                  start3(3) = handle % frame_number
                  count3(1) = field_cursor % fieldhandle % dims(1) % dimsize
                  count3(2) = field_cursor % fieldhandle % dims(2) % dimsize
                  count3(3) = 1
                  pio_ierr = PIO_put_var(handle % pio_file, field_cursor % fieldhandle % field_desc, start3, count3, singleArray2d)
               else
                  start2(:) = 1
                  count2(1) = field_cursor % fieldhandle % dims(1) % dimsize
                  count2(2) = field_cursor % fieldhandle % dims(2) % dimsize
                  pio_ierr = PIO_put_var(handle % pio_file, field_cursor % fieldhandle % field_desc, start2, count2, singleArray2d)
               end if
            end if
            deallocate(singleArray2d)
         else if ((field_cursor % fieldhandle % precision == MPAS_IO_DOUBLE_PRECISION) .and. &
             (MPAS_IO_NATIVE_PRECISION /= MPAS_IO_DOUBLE_PRECISION)) then
            allocate(doubleArray2d(size(realArray2d,1), size(realArray2d,2)))
            doubleArray2d(:,:) = real(realArray2d(:,:),R8KIND)
            if (associated(field_cursor % fieldhandle % decomp)) then
               call PIO_write_darray(handle % pio_file, field_cursor % fieldhandle % field_desc, field_cursor % fieldhandle % decomp % pio_iodesc, &
                                     doubleArray2d, pio_ierr)
            else
               if (field_cursor % fieldhandle % has_unlimited_dim) then
                  start3(1) = 1
                  start3(2) = 1
                  start3(3) = handle % frame_number
                  count3(1) = field_cursor % fieldhandle % dims(1) % dimsize
                  count3(2) = field_cursor % fieldhandle % dims(2) % dimsize
                  count3(3) = 1
                  pio_ierr = PIO_put_var(handle % pio_file, field_cursor % fieldhandle % field_desc, start3, count3, doubleArray2d)
               else
                  start2(:) = 1
                  count2(1) = field_cursor % fieldhandle % dims(1) % dimsize
                  count2(2) = field_cursor % fieldhandle % dims(2) % dimsize
                  pio_ierr = PIO_put_var(handle % pio_file, field_cursor % fieldhandle % field_desc, start2, count2, doubleArray2d)
               end if
            end if
            deallocate(doubleArray2d)
         else
            if (associated(field_cursor % fieldhandle % decomp)) then
               call PIO_write_darray(handle % pio_file, field_cursor % fieldhandle % field_desc, field_cursor % fieldhandle % decomp % pio_iodesc, &
                                     realArray2d, pio_ierr)
            else
               if (field_cursor % fieldhandle % has_unlimited_dim) then
                  start3(1) = 1
                  start3(2) = 1
                  start3(3) = handle % frame_number
                  count3(1) = field_cursor % fieldhandle % dims(1) % dimsize
                  count3(2) = field_cursor % fieldhandle % dims(2) % dimsize
                  count3(3) = 1
                  pio_ierr = PIO_put_var(handle % pio_file, field_cursor % fieldhandle % field_desc, start3, count3, realArray2d)
               else
                  start2(:) = 1
                  count2(1) = field_cursor % fieldhandle % dims(1) % dimsize
                  count2(2) = field_cursor % fieldhandle % dims(2) % dimsize
                  pio_ierr = PIO_put_var(handle % pio_file, field_cursor % fieldhandle % field_desc, start2, count2, realArray2d)
               end if
            end if
         end if
      else if (present(realArray3d)) then
         if ((field_cursor % fieldhandle % precision == MPAS_IO_SINGLE_PRECISION) .and. &
             (MPAS_IO_NATIVE_PRECISION /= MPAS_IO_SINGLE_PRECISION)) then
            allocate(singleArray3d(size(realArray3d,1), size(realArray3d,2), size(realArray3d,3)))
            singleArray3d(:,:,:) = real(realArray3d(:,:,:),R4KIND)
            if (associated(field_cursor % fieldhandle % decomp)) then
               call PIO_write_darray(handle % pio_file, field_cursor % fieldhandle % field_desc, field_cursor % fieldhandle % decomp % pio_iodesc, &
                                     singleArray3d, pio_ierr)
            else
               if (field_cursor % fieldhandle % has_unlimited_dim) then
                  start4(1) = 1
                  start4(2) = 1
                  start4(3) = 1
                  start4(4) = handle % frame_number
                  count4(1) = field_cursor % fieldhandle % dims(1) % dimsize
                  count4(2) = field_cursor % fieldhandle % dims(2) % dimsize
                  count4(3) = field_cursor % fieldhandle % dims(3) % dimsize
                  count4(4) = 1
                  pio_ierr = PIO_put_var(handle % pio_file, field_cursor % fieldhandle % field_desc, start4, count4, singleArray3d)
               else
                  start3(:) = 1
                  count3(1) = field_cursor % fieldhandle % dims(1) % dimsize
                  count3(2) = field_cursor % fieldhandle % dims(2) % dimsize
                  count3(3) = field_cursor % fieldhandle % dims(3) % dimsize
                  pio_ierr = PIO_put_var(handle % pio_file, field_cursor % fieldhandle % field_desc, start3, count3, singleArray3d)
               end if
            end if
            deallocate(singleArray3d)
         else if ((field_cursor % fieldhandle % precision == MPAS_IO_DOUBLE_PRECISION) .and. &
             (MPAS_IO_NATIVE_PRECISION /= MPAS_IO_DOUBLE_PRECISION)) then
            allocate(doubleArray3d(size(realArray3d,1), size(realArray3d,2), size(realArray3d,3)))
            doubleArray3d(:,:,:) = real(realArray3d(:,:,:),R8KIND)
            if (associated(field_cursor % fieldhandle % decomp)) then
               call PIO_write_darray(handle % pio_file, field_cursor % fieldhandle % field_desc, field_cursor % fieldhandle % decomp % pio_iodesc, &
                                     doubleArray3d, pio_ierr)
            else
               if (field_cursor % fieldhandle % has_unlimited_dim) then
                  start4(1) = 1
                  start4(2) = 1
                  start4(3) = 1
                  start4(4) = handle % frame_number
                  count4(1) = field_cursor % fieldhandle % dims(1) % dimsize
                  count4(2) = field_cursor % fieldhandle % dims(2) % dimsize
                  count4(3) = field_cursor % fieldhandle % dims(3) % dimsize
                  count4(4) = 1
                  pio_ierr = PIO_put_var(handle % pio_file, field_cursor % fieldhandle % field_desc, start4, count4, doubleArray3d)
               else
                  start3(:) = 1
                  count3(1) = field_cursor % fieldhandle % dims(1) % dimsize
                  count3(2) = field_cursor % fieldhandle % dims(2) % dimsize
                  count3(3) = field_cursor % fieldhandle % dims(3) % dimsize
                  pio_ierr = PIO_put_var(handle % pio_file, field_cursor % fieldhandle % field_desc, start3, count3, doubleArray3d)
               end if
            end if
            deallocate(doubleArray3d)
         else
            if (associated(field_cursor % fieldhandle % decomp)) then
               call PIO_write_darray(handle % pio_file, field_cursor % fieldhandle % field_desc, field_cursor % fieldhandle % decomp % pio_iodesc, &
                                     realArray3d, pio_ierr)
            else
               if (field_cursor % fieldhandle % has_unlimited_dim) then
                  start4(1) = 1
                  start4(2) = 1
                  start4(3) = 1
                  start4(4) = handle % frame_number
                  count4(1) = field_cursor % fieldhandle % dims(1) % dimsize
                  count4(2) = field_cursor % fieldhandle % dims(2) % dimsize
                  count4(3) = field_cursor % fieldhandle % dims(3) % dimsize
                  count4(4) = 1
                  pio_ierr = PIO_put_var(handle % pio_file, field_cursor % fieldhandle % field_desc, start4, count4, realArray3d)
               else
                  start3(:) = 1
                  count3(1) = field_cursor % fieldhandle % dims(1) % dimsize
                  count3(2) = field_cursor % fieldhandle % dims(2) % dimsize
                  count3(3) = field_cursor % fieldhandle % dims(3) % dimsize
                  pio_ierr = PIO_put_var(handle % pio_file, field_cursor % fieldhandle % field_desc, start3, count3, realArray3d)
               end if
            end if
         end if
      else if (present(realArray4d)) then
         if ((field_cursor % fieldhandle % precision == MPAS_IO_SINGLE_PRECISION) .and. &
             (MPAS_IO_NATIVE_PRECISION /= MPAS_IO_SINGLE_PRECISION)) then
            allocate(singleArray4d(size(realArray4d,1), size(realArray4d,2), size(realArray4d,3), size(realArray4d,4)))
            singleArray4d(:,:,:,:) = real(realArray4d(:,:,:,:),R4KIND)
            if (associated(field_cursor % fieldhandle % decomp)) then
               call PIO_write_darray(handle % pio_file, field_cursor % fieldhandle % field_desc, field_cursor % fieldhandle % decomp % pio_iodesc, &
                                     singleArray4d, pio_ierr)
            else
               if (field_cursor % fieldhandle % has_unlimited_dim) then
                  start5(1) = 1
                  start5(2) = 1
                  start5(3) = 1
                  start5(4) = 1
                  start5(5) = handle % frame_number
                  count5(1) = field_cursor % fieldhandle % dims(1) % dimsize
                  count5(2) = field_cursor % fieldhandle % dims(2) % dimsize
                  count5(3) = field_cursor % fieldhandle % dims(3) % dimsize
                  count5(4) = field_cursor % fieldhandle % dims(4) % dimsize
                  count5(5) = 1
                  pio_ierr = PIO_put_var(handle % pio_file, field_cursor % fieldhandle % field_desc, start5, count5, singleArray4d)
               else
                  start4(:) = 1
                  count4(1) = field_cursor % fieldhandle % dims(1) % dimsize
                  count4(2) = field_cursor % fieldhandle % dims(2) % dimsize
                  count4(3) = field_cursor % fieldhandle % dims(3) % dimsize
                  count4(4) = field_cursor % fieldhandle % dims(4) % dimsize
                  pio_ierr = PIO_put_var(handle % pio_file, field_cursor % fieldhandle % field_desc, start4, count4, singleArray4d)
               end if
            end if
            deallocate(singleArray4d)
         else if ((field_cursor % fieldhandle % precision == MPAS_IO_DOUBLE_PRECISION) .and. &
             (MPAS_IO_NATIVE_PRECISION /= MPAS_IO_DOUBLE_PRECISION)) then
            allocate(doubleArray4d(size(realArray4d,1), size(realArray4d,2), size(realArray4d,3), size(realArray4d,4)))
            doubleArray4d(:,:,:,:) = real(realArray4d(:,:,:,:),R8KIND)
            if (associated(field_cursor % fieldhandle % decomp)) then
               call PIO_write_darray(handle % pio_file, field_cursor % fieldhandle % field_desc, field_cursor % fieldhandle % decomp % pio_iodesc, &
                                     doubleArray4d, pio_ierr)
            else
               if (field_cursor % fieldhandle % has_unlimited_dim) then
                  start5(1) = 1
                  start5(2) = 1
                  start5(3) = 1
                  start5(4) = 1
                  start5(5) = handle % frame_number
                  count5(1) = field_cursor % fieldhandle % dims(1) % dimsize
                  count5(2) = field_cursor % fieldhandle % dims(2) % dimsize
                  count5(3) = field_cursor % fieldhandle % dims(3) % dimsize
                  count5(4) = field_cursor % fieldhandle % dims(4) % dimsize
                  count5(5) = 1
                  pio_ierr = PIO_put_var(handle % pio_file, field_cursor % fieldhandle % field_desc, start5, count5, doubleArray4d)
               else
                  start4(:) = 1
                  count4(1) = field_cursor % fieldhandle % dims(1) % dimsize
                  count4(2) = field_cursor % fieldhandle % dims(2) % dimsize
                  count4(3) = field_cursor % fieldhandle % dims(3) % dimsize
                  count4(4) = field_cursor % fieldhandle % dims(4) % dimsize
                  pio_ierr = PIO_put_var(handle % pio_file, field_cursor % fieldhandle % field_desc, start4, count4, doubleArray4d)
               end if
            end if
            deallocate(doubleArray4d)
         else
            if (associated(field_cursor % fieldhandle % decomp)) then
               call PIO_write_darray(handle % pio_file, field_cursor % fieldhandle % field_desc, field_cursor % fieldhandle % decomp % pio_iodesc, &
                                     realArray4d, pio_ierr)
            else
               if (field_cursor % fieldhandle % has_unlimited_dim) then
                  start5(1) = 1
                  start5(2) = 1
                  start5(3) = 1
                  start5(4) = 1
                  start5(5) = handle % frame_number
                  count5(1) = field_cursor % fieldhandle % dims(1) % dimsize
                  count5(2) = field_cursor % fieldhandle % dims(2) % dimsize
                  count5(3) = field_cursor % fieldhandle % dims(3) % dimsize
                  count5(4) = field_cursor % fieldhandle % dims(4) % dimsize
                  count5(5) = 1
                  pio_ierr = PIO_put_var(handle % pio_file, field_cursor % fieldhandle % field_desc, start5, count5, realArray4d)
               else
                  start4(:) = 1
                  count4(1) = field_cursor % fieldhandle % dims(1) % dimsize
                  count4(2) = field_cursor % fieldhandle % dims(2) % dimsize
                  count4(3) = field_cursor % fieldhandle % dims(3) % dimsize
                  count4(4) = field_cursor % fieldhandle % dims(4) % dimsize
                  pio_ierr = PIO_put_var(handle % pio_file, field_cursor % fieldhandle % field_desc, start4, count4, realArray4d)
               end if
            end if
         end if
      else if (present(realArray5d)) then
         if ((field_cursor % fieldhandle % precision == MPAS_IO_SINGLE_PRECISION) .and. &
             (MPAS_IO_NATIVE_PRECISION /= MPAS_IO_SINGLE_PRECISION)) then
            allocate(singleArray5d(size(realArray5d,1), size(realArray5d,2), size(realArray5d,3), size(realArray5d,4), size(realArray5d,5)))
            singleArray5d(:,:,:,:,:) = real(realArray5d(:,:,:,:,:),R4KIND)
            if (associated(field_cursor % fieldhandle % decomp)) then
               call PIO_write_darray(handle % pio_file, field_cursor % fieldhandle % field_desc, field_cursor % fieldhandle % decomp % pio_iodesc, &
                                     singleArray5d, pio_ierr)
            else
               if (field_cursor % fieldhandle % has_unlimited_dim) then
                  start6(1) = 1
                  start6(2) = 1
                  start6(3) = 1
                  start6(4) = 1
                  start6(5) = 1
                  start6(6) = handle % frame_number
                  count6(1) = field_cursor % fieldhandle % dims(1) % dimsize
                  count6(2) = field_cursor % fieldhandle % dims(2) % dimsize
                  count6(3) = field_cursor % fieldhandle % dims(3) % dimsize
                  count6(4) = field_cursor % fieldhandle % dims(4) % dimsize
                  count6(5) = field_cursor % fieldhandle % dims(5) % dimsize
                  count6(6) = 1
                  pio_ierr = PIO_put_var(handle % pio_file, field_cursor % fieldhandle % field_desc, start6, count6, singleArray5d)
               else
                  start5(:) = 1
                  count5(1) = field_cursor % fieldhandle % dims(1) % dimsize
                  count5(2) = field_cursor % fieldhandle % dims(2) % dimsize
                  count5(3) = field_cursor % fieldhandle % dims(3) % dimsize
                  count5(4) = field_cursor % fieldhandle % dims(4) % dimsize
                  count5(5) = field_cursor % fieldhandle % dims(5) % dimsize
                  pio_ierr = PIO_put_var(handle % pio_file, field_cursor % fieldhandle % field_desc, start5, count5, singleArray5d)
               end if
            end if
            deallocate(singleArray5d)
         else if ((field_cursor % fieldhandle % precision == MPAS_IO_DOUBLE_PRECISION) .and. &
             (MPAS_IO_NATIVE_PRECISION /= MPAS_IO_DOUBLE_PRECISION)) then
            allocate(doubleArray5d(size(realArray5d,1), size(realArray5d,2), size(realArray5d,3), size(realArray5d,4), size(realArray5d,5)))
            doubleArray5d(:,:,:,:,:) = real(realArray5d(:,:,:,:,:),R8KIND)
            if (associated(field_cursor % fieldhandle % decomp)) then
               call PIO_write_darray(handle % pio_file, field_cursor % fieldhandle % field_desc, field_cursor % fieldhandle % decomp % pio_iodesc, &
                                     doubleArray5d, pio_ierr)
            else
               if (field_cursor % fieldhandle % has_unlimited_dim) then
                  start6(1) = 1
                  start6(2) = 1
                  start6(3) = 1
                  start6(4) = 1
                  start6(5) = 1
                  start6(6) = handle % frame_number
                  count6(1) = field_cursor % fieldhandle % dims(1) % dimsize
                  count6(2) = field_cursor % fieldhandle % dims(2) % dimsize
                  count6(3) = field_cursor % fieldhandle % dims(3) % dimsize
                  count6(4) = field_cursor % fieldhandle % dims(4) % dimsize
                  count6(5) = field_cursor % fieldhandle % dims(5) % dimsize
                  count6(6) = 1
                  pio_ierr = PIO_put_var(handle % pio_file, field_cursor % fieldhandle % field_desc, start6, count6, doubleArray5d)
               else
                  start5(:) = 1
                  count5(1) = field_cursor % fieldhandle % dims(1) % dimsize
                  count5(2) = field_cursor % fieldhandle % dims(2) % dimsize
                  count5(3) = field_cursor % fieldhandle % dims(3) % dimsize
                  count5(4) = field_cursor % fieldhandle % dims(4) % dimsize
                  count5(5) = field_cursor % fieldhandle % dims(5) % dimsize
                  pio_ierr = PIO_put_var(handle % pio_file, field_cursor % fieldhandle % field_desc, start5, count5, doubleArray5d)
               end if
            end if
            deallocate(doubleArray5d)
         else
            if (associated(field_cursor % fieldhandle % decomp)) then
               call PIO_write_darray(handle % pio_file, field_cursor % fieldhandle % field_desc, field_cursor % fieldhandle % decomp % pio_iodesc, &
                                     realArray5d, pio_ierr)
            else
               if (field_cursor % fieldhandle % has_unlimited_dim) then
                  start6(1) = 1
                  start6(2) = 1
                  start6(3) = 1
                  start6(4) = 1
                  start6(5) = 1
                  start6(6) = handle % frame_number
                  count6(1) = field_cursor % fieldhandle % dims(1) % dimsize
                  count6(2) = field_cursor % fieldhandle % dims(2) % dimsize
                  count6(3) = field_cursor % fieldhandle % dims(3) % dimsize
                  count6(4) = field_cursor % fieldhandle % dims(4) % dimsize
                  count6(5) = field_cursor % fieldhandle % dims(5) % dimsize
                  count6(6) = 1
                  pio_ierr = PIO_put_var(handle % pio_file, field_cursor % fieldhandle % field_desc, start6, count6, realArray5d)
               else
                  start5(:) = 1
                  count5(1) = field_cursor % fieldhandle % dims(1) % dimsize
                  count5(2) = field_cursor % fieldhandle % dims(2) % dimsize
                  count5(3) = field_cursor % fieldhandle % dims(3) % dimsize
                  count5(4) = field_cursor % fieldhandle % dims(4) % dimsize
                  count5(5) = field_cursor % fieldhandle % dims(5) % dimsize
                  pio_ierr = PIO_put_var(handle % pio_file, field_cursor % fieldhandle % field_desc, start5, count5, realArray5d)
               end if
            end if
         end if
      else if (present(intArray1d)) then
         if (associated(field_cursor % fieldhandle % decomp)) then
            call PIO_write_darray(handle % pio_file, field_cursor % fieldhandle % field_desc, field_cursor % fieldhandle % decomp % pio_iodesc, &
                                  intArray1d, pio_ierr)
         else
            if (field_cursor % fieldhandle % has_unlimited_dim) then
               start2(1) = 1
               start2(2) = handle % frame_number
               count2(1) = field_cursor % fieldhandle % dims(1) % dimsize
               count2(2) = 1
               pio_ierr = PIO_put_var(handle % pio_file, field_cursor % fieldhandle % field_desc, start2, count2, intArray1d)
            else
               start1(1) = 1
               count1(1) = field_cursor % fieldhandle % dims(1) % dimsize
               pio_ierr = PIO_put_var(handle % pio_file, field_cursor % fieldhandle % field_desc, start1, count1, intArray1d)
            end if
         end if
      else if (present(intArray2d)) then
         if (associated(field_cursor % fieldhandle % decomp)) then
            call PIO_write_darray(handle % pio_file, field_cursor % fieldhandle % field_desc, field_cursor % fieldhandle % decomp % pio_iodesc, &
                                  intArray2d, pio_ierr)
         else
            if (field_cursor % fieldhandle % has_unlimited_dim) then
               start3(1) = 1
               start3(2) = 1
               start3(3) = handle % frame_number
               count3(1) = field_cursor % fieldhandle % dims(1) % dimsize
               count3(2) = field_cursor % fieldhandle % dims(2) % dimsize
               count3(3) = 1
               pio_ierr = PIO_put_var(handle % pio_file, field_cursor % fieldhandle % field_desc, start3, count3, intArray2d)
            else
               start2(:) = 1
               count2(1) = field_cursor % fieldhandle % dims(1) % dimsize
               count2(2) = field_cursor % fieldhandle % dims(2) % dimsize
               pio_ierr = PIO_put_var(handle % pio_file, field_cursor % fieldhandle % field_desc, start2, count2, intArray2d)
            end if
         end if
      else if (present(intArray3d)) then
         if (associated(field_cursor % fieldhandle % decomp)) then
            call PIO_write_darray(handle % pio_file, field_cursor % fieldhandle % field_desc, field_cursor % fieldhandle % decomp % pio_iodesc, &
                                  intArray3d, pio_ierr)
         else
            if (field_cursor % fieldhandle % has_unlimited_dim) then
               start4(1) = 1
               start4(2) = 1
               start4(3) = 1
               start4(4) = handle % frame_number
               count4(1) = field_cursor % fieldhandle % dims(1) % dimsize
               count4(2) = field_cursor % fieldhandle % dims(2) % dimsize
               count4(3) = field_cursor % fieldhandle % dims(3) % dimsize
               count4(4) = 1
               pio_ierr = PIO_put_var(handle % pio_file, field_cursor % fieldhandle % field_desc, start4, count4, intArray3d)
            else
               start3(:) = 1
               count3(1) = field_cursor % fieldhandle % dims(1) % dimsize
               count3(2) = field_cursor % fieldhandle % dims(2) % dimsize
               count3(3) = field_cursor % fieldhandle % dims(3) % dimsize
               pio_ierr = PIO_put_var(handle % pio_file, field_cursor % fieldhandle % field_desc, start3, count3, intArray3d)
            end if
         end if
      else if (present(intArray4d)) then
         if (associated(field_cursor % fieldhandle % decomp)) then
            call PIO_write_darray(handle % pio_file, field_cursor % fieldhandle % field_desc, field_cursor % fieldhandle % decomp % pio_iodesc, &
                                  intArray4d, pio_ierr)
         else
            if (field_cursor % fieldhandle % has_unlimited_dim) then
               start5(1) = 1
               start5(2) = 1
               start5(3) = 1
               start5(4) = 1
               start5(5) = handle % frame_number
               count5(1) = field_cursor % fieldhandle % dims(1) % dimsize
               count5(2) = field_cursor % fieldhandle % dims(2) % dimsize
               count5(3) = field_cursor % fieldhandle % dims(3) % dimsize
               count5(4) = field_cursor % fieldhandle % dims(4) % dimsize
               count5(5) = 1
               pio_ierr = PIO_put_var(handle % pio_file, field_cursor % fieldhandle % field_desc, start5, count5, intArray4d)
            else
               start4(:) = 1
               count4(1) = field_cursor % fieldhandle % dims(1) % dimsize
               count4(2) = field_cursor % fieldhandle % dims(2) % dimsize
               count4(3) = field_cursor % fieldhandle % dims(3) % dimsize
               count4(4) = field_cursor % fieldhandle % dims(4) % dimsize
               pio_ierr = PIO_put_var(handle % pio_file, field_cursor % fieldhandle % field_desc, start4, count4, intArray4d)
            end if
         end if
      end if
      if (pio_ierr /= PIO_noerr) then
         if (present(ierr)) ierr = MPAS_IO_ERR_PIO
         return
      end if

   end subroutine MPAS_io_put_var_generic


   subroutine MPAS_io_put_var_int0d(handle, fieldname, val, ierr)

      implicit none

      type (MPAS_IO_Handle_type), intent(inout) :: handle
      character (len=*), intent(in) :: fieldname
      integer, intent(in) :: val
      integer, intent(out), optional :: ierr

!      write(stderrUnit,*) 'Called MPAS_io_put_var_int0d()'
      if (present(ierr)) ierr = MPAS_IO_NOERR

      call MPAS_io_put_var_generic(handle, fieldname, intVal=val, ierr=ierr)

   end subroutine MPAS_io_put_var_int0d


   subroutine MPAS_io_put_var_int1d(handle, fieldname, array, ierr)

      implicit none

      type (MPAS_IO_Handle_type), intent(inout) :: handle
      character (len=*), intent(in) :: fieldname
      integer, dimension(:), intent(in) :: array
      integer, intent(out), optional :: ierr

!      write(stderrUnit,*) 'Called MPAS_io_put_var_int1d()'
      if (present(ierr)) ierr = MPAS_IO_NOERR

      call MPAS_io_put_var_generic(handle, fieldname, intArray1d=array, ierr=ierr)

   end subroutine MPAS_io_put_var_int1d


   subroutine MPAS_io_put_var_int2d(handle, fieldname, array, ierr)

      implicit none

      type (MPAS_IO_Handle_type), intent(inout) :: handle
      character (len=*), intent(in) :: fieldname
      integer, dimension(:,:), intent(in) :: array
      integer, intent(out), optional :: ierr

!      write(stderrUnit,*) 'Called MPAS_io_put_var_int2d()'
      if (present(ierr)) ierr = MPAS_IO_NOERR

      call MPAS_io_put_var_generic(handle, fieldname, intArray2d=array, ierr=ierr)

   end subroutine MPAS_io_put_var_int2d


   subroutine MPAS_io_put_var_int3d(handle, fieldname, array, ierr)

      implicit none

      type (MPAS_IO_Handle_type), intent(inout) :: handle
      character (len=*), intent(in) :: fieldname
      integer, dimension(:,:,:), intent(in) :: array
      integer, intent(out), optional :: ierr

!      write(stderrUnit,*) 'Called MPAS_io_put_var_int3d()'
      if (present(ierr)) ierr = MPAS_IO_NOERR

      call MPAS_io_put_var_generic(handle, fieldname, intArray3d=array, ierr=ierr)

   end subroutine MPAS_io_put_var_int3d


   subroutine MPAS_io_put_var_int4d(handle, fieldname, array, ierr)

      implicit none

      type (MPAS_IO_Handle_type), intent(inout) :: handle
      character (len=*), intent(in) :: fieldname
      integer, dimension(:,:,:,:), intent(in) :: array
      integer, intent(out), optional :: ierr

!      write(stderrUnit,*) 'Called MPAS_io_put_var_int4d()'
      if (present(ierr)) ierr = MPAS_IO_NOERR

      call MPAS_io_put_var_generic(handle, fieldname, intArray4d=array, ierr=ierr)

   end subroutine MPAS_io_put_var_int4d


   subroutine MPAS_io_put_var_real0d(handle, fieldname, val, ierr)

      implicit none

      type (MPAS_IO_Handle_type), intent(inout) :: handle
      character (len=*), intent(in) :: fieldname
      real (kind=RKIND), intent(in) :: val
      integer, intent(out), optional :: ierr

!      write(stderrUnit,*) 'Called MPAS_io_put_var_real0d()'
      if (present(ierr)) ierr = MPAS_IO_NOERR

      call MPAS_io_put_var_generic(handle, fieldname, realVal=val, ierr=ierr)

   end subroutine MPAS_io_put_var_real0d


   subroutine MPAS_io_put_var_real1d(handle, fieldname, array, ierr)

      implicit none

      type (MPAS_IO_Handle_type), intent(inout) :: handle
      character (len=*), intent(in) :: fieldname
      real (kind=RKIND), dimension(:), intent(in) :: array
      integer, intent(out), optional :: ierr

!      write(stderrUnit,*) 'Called MPAS_io_put_var_real1d()'
      if (present(ierr)) ierr = MPAS_IO_NOERR

      call MPAS_io_put_var_generic(handle, fieldname, realArray1d=array, ierr=ierr)

   end subroutine MPAS_io_put_var_real1d


   subroutine MPAS_io_put_var_real2d(handle, fieldname, array, ierr)

      implicit none

      type (MPAS_IO_Handle_type), intent(inout) :: handle
      character (len=*), intent(in) :: fieldname
      real (kind=RKIND), dimension(:,:), intent(in) :: array
      integer, intent(out), optional :: ierr

!      write(stderrUnit,*) 'Called MPAS_io_put_var_real2d()'
      if (present(ierr)) ierr = MPAS_IO_NOERR

      call MPAS_io_put_var_generic(handle, fieldname, realArray2d=array, ierr=ierr)

   end subroutine MPAS_io_put_var_real2d


   subroutine MPAS_io_put_var_real3d(handle, fieldname, array, ierr)

      implicit none

      type (MPAS_IO_Handle_type), intent(inout) :: handle
      character (len=*), intent(in) :: fieldname
      real (kind=RKIND), dimension(:,:,:), intent(in) :: array
      integer, intent(out), optional :: ierr

!      write(stderrUnit,*) 'Called MPAS_io_put_var_real3d()'
      if (present(ierr)) ierr = MPAS_IO_NOERR

      call MPAS_io_put_var_generic(handle, fieldname, realArray3d=array, ierr=ierr)

   end subroutine MPAS_io_put_var_real3d


   subroutine MPAS_io_put_var_real4d(handle, fieldname, array, ierr)

      implicit none

      type (MPAS_IO_Handle_type), intent(inout) :: handle
      character (len=*), intent(in) :: fieldname
      real (kind=RKIND), dimension(:,:,:,:), intent(in) :: array
      integer, intent(out), optional :: ierr

!      write(stderrUnit,*) 'Called MPAS_io_put_var_real4d()'
      if (present(ierr)) ierr = MPAS_IO_NOERR

      call MPAS_io_put_var_generic(handle, fieldname, realArray4d=array, ierr=ierr)

   end subroutine MPAS_io_put_var_real4d


   subroutine MPAS_io_put_var_real5d(handle, fieldname, array, ierr)

      implicit none

      type (MPAS_IO_Handle_type), intent(inout) :: handle
      character (len=*), intent(in) :: fieldname
      real (kind=RKIND), dimension(:,:,:,:,:), intent(in) :: array
      integer, intent(out), optional :: ierr

!      write(stderrUnit,*) 'Called MPAS_io_put_var_real5d()'
      if (present(ierr)) ierr = MPAS_IO_NOERR

      call MPAS_io_put_var_generic(handle, fieldname, realArray5d=array, ierr=ierr)

   end subroutine MPAS_io_put_var_real5d


   subroutine MPAS_io_put_var_char0d(handle, fieldname, val, ierr)

      implicit none

      type (MPAS_IO_Handle_type), intent(inout) :: handle
      character (len=*), intent(in) :: fieldname
      character (len=*), intent(in) :: val
      integer, intent(out), optional :: ierr

!      write(stderrUnit,*) 'Called MPAS_io_put_var_char0d()'
      if (present(ierr)) ierr = MPAS_IO_NOERR

      call MPAS_io_put_var_generic(handle, fieldname, charVal=val, ierr=ierr)

   end subroutine MPAS_io_put_var_char0d


   subroutine MPAS_io_put_var_char1d(handle, fieldname, val, ierr)

      implicit none

      type (MPAS_IO_Handle_type), intent(inout) :: handle
      character (len=*), intent(in) :: fieldname
      character (len=*), dimension(:), intent(in) :: val
      integer, intent(out), optional :: ierr

!      write(stderrUnit,*) 'Called MPAS_io_put_var_char1d()'
      if (present(ierr)) ierr = MPAS_IO_NOERR

      call MPAS_io_put_var_generic(handle, fieldname, charArray1d=val, ierr=ierr)

   end subroutine MPAS_io_put_var_char1d


   subroutine MPAS_io_get_att_int0d(handle, attName, attValue, fieldname, ierr)

      implicit none

      type (MPAS_IO_Handle_type), intent(inout) :: handle
      character (len=*), intent(in) :: attName
      integer, intent(out) :: attValue
      character (len=*), intent(in), optional :: fieldname
      integer, intent(out), optional :: ierr

      integer :: pio_ierr
      integer :: varid
      integer :: xtype, len
      type (fieldlist_type), pointer :: field_cursor
      type (attlist_type), pointer :: att_cursor, new_att_node

!      write(stderrUnit,*) 'Called MPAS_io_get_att_int0d()'
      if (present(ierr)) ierr = MPAS_IO_NOERR

      ! Sanity checks
      if (.not. handle % initialized) then
         if (present(ierr)) ierr = MPAS_IO_ERR_UNINIT_HANDLE
         return 
      end if


      !
      ! For variable attributes, find the structure for fieldname
      !
      if (present(fieldname)) then
         field_cursor => handle % fieldlist_head
         do while (associated(field_cursor))
            if (trim(fieldname) == trim(field_cursor % fieldhandle % fieldname)) then
               varid = field_cursor % fieldhandle % fieldid
               exit
            end if
            field_cursor => field_cursor % next
         end do
         if (.not. associated(field_cursor)) then
            if (present(ierr)) ierr = MPAS_IO_ERR_UNDEFINED_VAR
            return
         end if

         ! Check whether we have this attribute cached
         att_cursor => field_cursor % fieldhandle % attlist_head
         do while (associated(att_cursor))
            if (trim(att_cursor % atthandle % attName) == trim(attName)) then
               if (att_cursor % atthandle % attType == MPAS_ATT_INT) then
!write(stderrUnit,*) 'Using cached attribute'
                  attValue = att_cursor % atthandle % attValueInt
               else
                  if (present(ierr)) ierr=MPAS_IO_ERR_WRONG_ATT_TYPE
               end if
               return
            end if
            att_cursor => att_cursor % next
         end do

      else

         ! Check whether we have this attribute cached
         att_cursor => handle % attlist_head
         do while (associated(att_cursor))
            if (trim(att_cursor % atthandle % attName) == trim(attName)) then
               if (att_cursor % atthandle % attType == MPAS_ATT_INT) then
!write(stderrUnit,*) 'Using cached attribute'
                  attValue = att_cursor % atthandle % attValueInt
               else
                  if (present(ierr)) ierr=MPAS_IO_ERR_WRONG_ATT_TYPE
               end if
               return
            end if
            att_cursor => att_cursor % next
         end do

         varid = PIO_global
      end if

      ! Query attribute value
      pio_ierr = PIO_inq_att(handle % pio_file, varid, attName, xtype, len)
      if (pio_ierr /= PIO_noerr) then
         if (present(ierr)) ierr = MPAS_IO_ERR_PIO
         return
      end if
      if (xtype /= PIO_int) then
         if (present(ierr)) ierr=MPAS_IO_ERR_WRONG_ATT_TYPE
         return
      end if

      pio_ierr = PIO_get_att(handle % pio_file, varid, attName, attValue)
      if (pio_ierr /= PIO_noerr) then
         if (present(ierr)) ierr = MPAS_IO_ERR_PIO
         return
      end if

      ! Keep attribute for future reference
      allocate(new_att_node)
      nullify(new_att_node % next)
      allocate(new_att_node % atthandle)
      new_att_node % atthandle % attName = attName
      new_att_node % atthandle % attType = MPAS_ATT_INT
      new_att_node % atthandle % attValueInt = attValue

      if (present(fieldname)) then
         if (.not. associated(field_cursor % fieldhandle % attlist_head)) then
            field_cursor % fieldhandle % attlist_head => new_att_node
!write(stderrUnit,*) 'Assigning att head for '//trim(attName)
         end if
         if (.not. associated(field_cursor % fieldhandle % attlist_tail)) then
            field_cursor % fieldhandle % attlist_tail => new_att_node
!write(stderrUnit,*) 'Assigning att tail for '//trim(attName)
         else
            field_cursor % fieldhandle % attlist_tail % next => new_att_node
            field_cursor % fieldhandle % attlist_tail => field_cursor % fieldhandle % attlist_tail % next
!write(stderrUnit,*) 'Extending att tail for '//trim(attName)
         end if
      else
         if (.not. associated(handle % attlist_head)) then
            handle % attlist_head => new_att_node
!write(stderrUnit,*) 'Assigning att head for '//trim(attName)
         end if
         if (.not. associated(handle % attlist_tail)) then
            handle % attlist_tail => new_att_node
!write(stderrUnit,*) 'Assigning att tail for '//trim(attName)
         else
            handle % attlist_tail % next => new_att_node
            handle % attlist_tail => handle % attlist_tail % next
!write(stderrUnit,*) 'Extending att tail for '//trim(attName)
         end if
      end if

   end subroutine MPAS_io_get_att_int0d


   subroutine MPAS_io_get_att_int1d(handle, attName, attValue, fieldname, ierr)

      implicit none

      type (MPAS_IO_Handle_type), intent(inout) :: handle
      character (len=*), intent(in) :: attName
      integer, dimension(:), pointer :: attValue
      character (len=*), intent(in), optional :: fieldname
      integer, intent(out), optional :: ierr

      integer :: pio_ierr
      integer :: varid
      integer :: xtype, len, attlen
      type (fieldlist_type), pointer :: field_cursor
      type (attlist_type), pointer :: att_cursor, new_att_node

!      write(stderrUnit,*) 'Called MPAS_io_get_att_int1d()'
      if (present(ierr)) ierr = MPAS_IO_NOERR

      ! Sanity checks
      if (.not. handle % initialized) then
         if (present(ierr)) ierr = MPAS_IO_ERR_UNINIT_HANDLE
         return 
      end if


      !
      ! For variable attributes, find the structure for fieldname
      !
      if (present(fieldname)) then
         field_cursor => handle % fieldlist_head
         do while (associated(field_cursor))
            if (trim(fieldname) == trim(field_cursor % fieldhandle % fieldname)) then
               varid = field_cursor % fieldhandle % fieldid
               exit
            end if
            field_cursor => field_cursor % next
         end do
         if (.not. associated(field_cursor)) then
            if (present(ierr)) ierr = MPAS_IO_ERR_UNDEFINED_VAR
            return
         end if

         ! Check whether we have this attribute cached
         att_cursor => field_cursor % fieldhandle % attlist_head
         do while (associated(att_cursor))
            if (trim(att_cursor % atthandle % attName) == trim(attName)) then
               if (att_cursor % atthandle % attType == MPAS_ATT_INTA) then
!write(stderrUnit,*) 'Using cached attribute'
                  allocate(attValue(size(att_cursor % atthandle % attValueIntA)))
                  attValue = att_cursor % atthandle % attValueIntA
               else
                  if (present(ierr)) ierr=MPAS_IO_ERR_WRONG_ATT_TYPE
               end if
               return
            end if
            att_cursor => att_cursor % next
         end do

      else

         ! Check whether we have this attribute cached
         att_cursor => handle % attlist_head
         do while (associated(att_cursor))
            if (trim(att_cursor % atthandle % attName) == trim(attName)) then
               if (att_cursor % atthandle % attType == MPAS_ATT_INTA) then
!write(stderrUnit,*) 'Using cached attribute'
                  allocate(attValue(size(att_cursor % atthandle % attValueIntA)))
                  attValue = att_cursor % atthandle % attValueIntA
               else
                  if (present(ierr)) ierr=MPAS_IO_ERR_WRONG_ATT_TYPE
               end if
               return
            end if
            att_cursor => att_cursor % next
         end do

         varid = PIO_global
      end if

      ! Query attribute value
      pio_ierr = PIO_inq_att(handle % pio_file, varid, attName, xtype, len)
      if (pio_ierr /= PIO_noerr) then
         if (present(ierr)) ierr = MPAS_IO_ERR_PIO
         return
      end if

      if (xtype /= PIO_int) then
         if (present(ierr)) ierr=MPAS_IO_ERR_WRONG_ATT_TYPE
         return
      end if

      pio_ierr = PIO_inq_attlen(handle % pio_file, varid, attName, attlen)
      if (pio_ierr /= PIO_noerr) then
         if (present(ierr)) ierr = MPAS_IO_ERR_PIO
         return
      end if

      allocate(attValue(attlen))
      pio_ierr = PIO_get_att(handle % pio_file, varid, attName, attValue)
      if (pio_ierr /= PIO_noerr) then
         if (present(ierr)) ierr = MPAS_IO_ERR_PIO
         return
      end if

      ! Keep attribute for future reference
      allocate(new_att_node)
      nullify(new_att_node % next)
      allocate(new_att_node % atthandle)
      new_att_node % atthandle % attName = attName
      new_att_node % atthandle % attType = MPAS_ATT_INTA
      allocate(new_att_node % atthandle % attValueIntA(attlen))
      new_att_node % atthandle % attValueIntA = attValue

      if (present(fieldname)) then
         if (.not. associated(field_cursor % fieldhandle % attlist_head)) then
            field_cursor % fieldhandle % attlist_head => new_att_node
!write(stderrUnit,*) 'Assigning att head for '//trim(attName)
         end if
         if (.not. associated(field_cursor % fieldhandle % attlist_tail)) then
            field_cursor % fieldhandle % attlist_tail => new_att_node
!write(stderrUnit,*) 'Assigning att tail for '//trim(attName)
         else
            field_cursor % fieldhandle % attlist_tail % next => new_att_node
            field_cursor % fieldhandle % attlist_tail => field_cursor % fieldhandle % attlist_tail % next
!write(stderrUnit,*) 'Extending att tail for '//trim(attName)
         end if
      else
         if (.not. associated(handle % attlist_head)) then
            handle % attlist_head => new_att_node
!write(stderrUnit,*) 'Assigning att head for '//trim(attName)
         end if
         if (.not. associated(handle % attlist_tail)) then
            handle % attlist_tail => new_att_node
!write(stderrUnit,*) 'Assigning att tail for '//trim(attName)
         else
            handle % attlist_tail % next => new_att_node
            handle % attlist_tail => handle % attlist_tail % next
!write(stderrUnit,*) 'Extending att tail for '//trim(attName)
         end if
      end if

   end subroutine MPAS_io_get_att_int1d


   subroutine MPAS_io_get_att_real0d(handle, attName, attValue, fieldname, precision, ierr)

      implicit none

      type (MPAS_IO_Handle_type), intent(inout) :: handle
      character (len=*), intent(in) :: attName
      real (kind=RKIND), intent(out) :: attValue
      character (len=*), intent(in), optional :: fieldname
      integer, intent(in), optional :: precision
      integer, intent(out), optional :: ierr

      integer :: pio_ierr
      integer :: varid
      integer :: xtype, len
      integer :: local_precision
      real (kind=R4KIND) :: singleVal
      real (kind=R8KIND) :: doubleVal
      type (fieldlist_type), pointer :: field_cursor
      type (attlist_type), pointer :: att_cursor, new_att_node

!      write(stderrUnit,*) 'Called MPAS_io_get_att_real0d()'
      if (present(ierr)) ierr = MPAS_IO_NOERR

      ! Sanity checks
      if (.not. handle % initialized) then
         if (present(ierr)) ierr = MPAS_IO_ERR_UNINIT_HANDLE
         return 
      end if


      !
      ! For variable attributes, find the structure for fieldname
      !
      if (present(fieldname)) then
         field_cursor => handle % fieldlist_head
         do while (associated(field_cursor))
            if (trim(fieldname) == trim(field_cursor % fieldhandle % fieldname)) then
               varid = field_cursor % fieldhandle % fieldid
               exit
            end if
            field_cursor => field_cursor % next
         end do
         if (.not. associated(field_cursor)) then
            if (present(ierr)) ierr = MPAS_IO_ERR_UNDEFINED_VAR
            return
         end if

         ! Check whether we have this attribute cached
         att_cursor => field_cursor % fieldhandle % attlist_head
         do while (associated(att_cursor))
            if (trim(att_cursor % atthandle % attName) == trim(attName)) then
               if (att_cursor % atthandle % attType == MPAS_ATT_REAL) then
!write(stderrUnit,*) 'Using cached attribute'
                  attValue = att_cursor % atthandle % attValueReal
               else
                  if (present(ierr)) ierr=MPAS_IO_ERR_WRONG_ATT_TYPE
               end if
               return
            end if
            att_cursor => att_cursor % next
         end do

      else

         ! Check whether we have this attribute cached
         att_cursor => handle % attlist_head
         do while (associated(att_cursor))
            if (trim(att_cursor % atthandle % attName) == trim(attName)) then
               if (att_cursor % atthandle % attType == MPAS_ATT_REAL) then
!write(stderrUnit,*) 'Using cached attribute'
                  attValue = att_cursor % atthandle % attValueReal
               else
                  if (present(ierr)) ierr=MPAS_IO_ERR_WRONG_ATT_TYPE
               end if
               return
            end if
            att_cursor => att_cursor % next
         end do

         varid = PIO_global
      end if

      if (present(precision)) then
         local_precision = precision
      else
         local_precision = MPAS_IO_NATIVE_PRECISION
      end if

      ! Query attribute value
      pio_ierr = PIO_inq_att(handle % pio_file, varid, attName, xtype, len)
      if (pio_ierr /= PIO_noerr) then
         if (present(ierr)) ierr = MPAS_IO_ERR_PIO
         return
      end if

      if ((local_precision == MPAS_IO_SINGLE_PRECISION) .and. &
          (MPAS_IO_NATIVE_PRECISION /= MPAS_IO_SINGLE_PRECISION)) then

         if (xtype /= PIO_REAL) then
            if (present(ierr)) ierr=MPAS_IO_ERR_WRONG_ATT_TYPE
            return
         end if
         pio_ierr = PIO_get_att(handle % pio_file, varid, attName, singleVal)
         attValue = real(singleVal,RKIND)

      else if ((local_precision == MPAS_IO_DOUBLE_PRECISION) .and. &
          (MPAS_IO_NATIVE_PRECISION /= MPAS_IO_DOUBLE_PRECISION)) then

         if (xtype /= PIO_DOUBLE) then
            if (present(ierr)) ierr=MPAS_IO_ERR_WRONG_ATT_TYPE
            return
         end if
         pio_ierr = PIO_get_att(handle % pio_file, varid, attName, doubleVal)
         attValue = real(doubleVal,RKIND)

      else

         if (xtype /= PIO_DOUBLE .and. xtype /= PIO_REAL) then
            if (present(ierr)) ierr=MPAS_IO_ERR_WRONG_ATT_TYPE
            return
         end if
         pio_ierr = PIO_get_att(handle % pio_file, varid, attName, attValue)

      end if
      if (pio_ierr /= PIO_noerr) then
         if (present(ierr)) ierr = MPAS_IO_ERR_PIO
         return
      end if

      ! Keep attribute for future reference
      allocate(new_att_node)
      nullify(new_att_node % next)
      allocate(new_att_node % atthandle)
      new_att_node % atthandle % attName = attName
      new_att_node % atthandle % attType = MPAS_ATT_REAL
      new_att_node % atthandle % attValueReal = attValue
      new_att_node % atthandle % precision = local_precision

      if (present(fieldname)) then
         if (.not. associated(field_cursor % fieldhandle % attlist_head)) then
            field_cursor % fieldhandle % attlist_head => new_att_node
!write(stderrUnit,*) 'Assigning att head for '//trim(attName)
         end if
         if (.not. associated(field_cursor % fieldhandle % attlist_tail)) then
            field_cursor % fieldhandle % attlist_tail => new_att_node
!write(stderrUnit,*) 'Assigning att tail for '//trim(attName)
         else
            field_cursor % fieldhandle % attlist_tail % next => new_att_node
            field_cursor % fieldhandle % attlist_tail => field_cursor % fieldhandle % attlist_tail % next
!write(stderrUnit,*) 'Extending att tail for '//trim(attName)
         end if
      else
         if (.not. associated(handle % attlist_head)) then
            handle % attlist_head => new_att_node
!write(stderrUnit,*) 'Assigning att head for '//trim(attName)
         end if
         if (.not. associated(handle % attlist_tail)) then
            handle % attlist_tail => new_att_node
!write(stderrUnit,*) 'Assigning att tail for '//trim(attName)
         else
            handle % attlist_tail % next => new_att_node
            handle % attlist_tail => handle % attlist_tail % next
!write(stderrUnit,*) 'Extending att tail for '//trim(attName)
         end if
      end if

   end subroutine MPAS_io_get_att_real0d


   subroutine MPAS_io_get_att_real1d(handle, attName, attValue, fieldname, precision, ierr)

      implicit none

      type (MPAS_IO_Handle_type), intent(inout) :: handle
      character (len=*), intent(in) :: attName
      real (kind=RKIND), dimension(:), pointer :: attValue
      character (len=*), intent(in), optional :: fieldname
      integer, intent(in), optional :: precision
      integer, intent(out), optional :: ierr

      integer :: pio_ierr
      integer :: varid
      integer :: xtype, len, attlen
      integer :: local_precision
      real (kind=R4KIND), dimension(:), allocatable :: singleVal
      real (kind=R8KIND), dimension(:), allocatable :: doubleVal
      type (fieldlist_type), pointer :: field_cursor
      type (attlist_type), pointer :: att_cursor, new_att_node

!      write(stderrUnit,*) 'Called MPAS_io_get_att_real1d()'
      if (present(ierr)) ierr = MPAS_IO_NOERR

      ! Sanity checks
      if (.not. handle % initialized) then
         if (present(ierr)) ierr = MPAS_IO_ERR_UNINIT_HANDLE
         return 
      end if


      !
      ! For variable attributes, find the structure for fieldname
      !
      if (present(fieldname)) then
         field_cursor => handle % fieldlist_head
         do while (associated(field_cursor))
            if (trim(fieldname) == trim(field_cursor % fieldhandle % fieldname)) then
               varid = field_cursor % fieldhandle % fieldid
               exit
            end if
            field_cursor => field_cursor % next
         end do
         if (.not. associated(field_cursor)) then
            if (present(ierr)) ierr = MPAS_IO_ERR_UNDEFINED_VAR
            return
         end if

         ! Check whether we have this attribute cached
         att_cursor => field_cursor % fieldhandle % attlist_head
         do while (associated(att_cursor))
            if (trim(att_cursor % atthandle % attName) == trim(attName)) then
               if (att_cursor % atthandle % attType == MPAS_ATT_REALA) then
!write(stderrUnit,*) 'Using cached attribute'
                  allocate(attValue(size(att_cursor % atthandle % attValueRealA)))
                  attValue = att_cursor % atthandle % attValueRealA
               else
                  if (present(ierr)) ierr=MPAS_IO_ERR_WRONG_ATT_TYPE
               end if
               return
            end if
            att_cursor => att_cursor % next
         end do

      else

         ! Check whether we have this attribute cached
         att_cursor => handle % attlist_head
         do while (associated(att_cursor))
            if (trim(att_cursor % atthandle % attName) == trim(attName)) then
               if (att_cursor % atthandle % attType == MPAS_ATT_REALA) then
!write(stderrUnit,*) 'Using cached attribute'
                  allocate(attValue(size(att_cursor % atthandle % attValueRealA)))
                  attValue = att_cursor % atthandle % attValueRealA
               else
                  if (present(ierr)) ierr=MPAS_IO_ERR_WRONG_ATT_TYPE
               end if
               return
            end if
            att_cursor => att_cursor % next
         end do

         varid = PIO_global
      end if

      if (present(precision)) then
         local_precision = precision
      else
         local_precision = MPAS_IO_NATIVE_PRECISION
      end if

      ! Query attribute value
      pio_ierr = PIO_inq_att(handle % pio_file, varid, attName, xtype, len)
      if (pio_ierr /= PIO_noerr) then
         if (present(ierr)) ierr = MPAS_IO_ERR_PIO
         return
      end if

      pio_ierr = PIO_inq_attlen(handle % pio_file, varid, attName, attlen)
      if (pio_ierr /= PIO_noerr) then
         if (present(ierr)) ierr = MPAS_IO_ERR_PIO
         return
      end if

      if ((local_precision == MPAS_IO_SINGLE_PRECISION) .and. &
          (MPAS_IO_NATIVE_PRECISION /= MPAS_IO_SINGLE_PRECISION)) then

         if (xtype /= PIO_REAL) then
            if (present(ierr)) ierr=MPAS_IO_ERR_WRONG_ATT_TYPE
            return
         end if
         allocate(attValue(attlen))
         allocate(singleVal(attlen))
         pio_ierr = PIO_get_att(handle % pio_file, varid, attName, singleVal)
         attValue(:) = real(singleVal(:),RKIND)
         deallocate(singleVal)

      else if ((local_precision == MPAS_IO_DOUBLE_PRECISION) .and. &
          (MPAS_IO_NATIVE_PRECISION /= MPAS_IO_DOUBLE_PRECISION)) then

         if (xtype /= PIO_DOUBLE) then
            if (present(ierr)) ierr=MPAS_IO_ERR_WRONG_ATT_TYPE
            return
         end if
         allocate(attValue(attlen))
         allocate(doubleVal(attlen))
         pio_ierr = PIO_get_att(handle % pio_file, varid, attName, doubleVal)
         attValue(:) = real(doubleVal(:),RKIND)
         deallocate(doubleVal)

      else

         if (xtype /= PIO_DOUBLE .and. xtype /= PIO_REAL) then
            if (present(ierr)) ierr=MPAS_IO_ERR_WRONG_ATT_TYPE
            return
         end if
         allocate(attValue(attlen))
         pio_ierr = PIO_get_att(handle % pio_file, varid, attName, attValue)

      end if
      if (pio_ierr /= PIO_noerr) then
         if (present(ierr)) ierr = MPAS_IO_ERR_PIO
         return
      end if

      ! Keep attribute for future reference
      allocate(new_att_node)
      nullify(new_att_node % next)
      allocate(new_att_node % atthandle)
      new_att_node % atthandle % attName = attName
      new_att_node % atthandle % attType = MPAS_ATT_REALA
      allocate(new_att_node % atthandle % attValueRealA(attlen))
      new_att_node % atthandle % attValueRealA = attValue
      new_att_node % atthandle % precision = local_precision

      if (present(fieldname)) then
         if (.not. associated(field_cursor % fieldhandle % attlist_head)) then
            field_cursor % fieldhandle % attlist_head => new_att_node
!write(stderrUnit,*) 'Assigning att head for '//trim(attName)
         end if
         if (.not. associated(field_cursor % fieldhandle % attlist_tail)) then
            field_cursor % fieldhandle % attlist_tail => new_att_node
!write(stderrUnit,*) 'Assigning att tail for '//trim(attName)
         else
            field_cursor % fieldhandle % attlist_tail % next => new_att_node
            field_cursor % fieldhandle % attlist_tail => field_cursor % fieldhandle % attlist_tail % next
!write(stderrUnit,*) 'Extending att tail for '//trim(attName)
         end if
      else
         if (.not. associated(handle % attlist_head)) then
            handle % attlist_head => new_att_node
!write(stderrUnit,*) 'Assigning att head for '//trim(attName)
         end if
         if (.not. associated(handle % attlist_tail)) then
            handle % attlist_tail => new_att_node
!write(stderrUnit,*) 'Assigning att tail for '//trim(attName)
         else
            handle % attlist_tail % next => new_att_node
            handle % attlist_tail => handle % attlist_tail % next
!write(stderrUnit,*) 'Extending att tail for '//trim(attName)
         end if
      end if

   end subroutine MPAS_io_get_att_real1d


   subroutine MPAS_io_get_att_text(handle, attName, attValue, fieldname, ierr)

      implicit none

      type (MPAS_IO_Handle_type), intent(inout) :: handle
      character (len=*), intent(in) :: attName
      character (len=*), intent(out) :: attValue
      character (len=*), intent(in), optional :: fieldname
      integer, intent(out), optional :: ierr

      integer :: pio_ierr
      integer :: varid
      integer :: xtype, len
      type (fieldlist_type), pointer :: field_cursor
      type (attlist_type), pointer :: att_cursor, new_att_node

!      write(stderrUnit,*) 'Called MPAS_io_get_att_text()'
      if (present(ierr)) ierr = MPAS_IO_NOERR

      ! Sanity checks
      if (.not. handle % initialized) then
         if (present(ierr)) ierr = MPAS_IO_ERR_UNINIT_HANDLE
         return 
      end if


      !
      ! For variable attributes, find the structure for fieldname
      !
      if (present(fieldname)) then
         field_cursor => handle % fieldlist_head
         do while (associated(field_cursor))
            if (trim(fieldname) == trim(field_cursor % fieldhandle % fieldname)) then
               varid = field_cursor % fieldhandle % fieldid
               exit
            end if
            field_cursor => field_cursor % next
         end do
         if (.not. associated(field_cursor)) then
            if (present(ierr)) ierr = MPAS_IO_ERR_UNDEFINED_VAR
            return
         end if

         ! Check whether we have this attribute cached
         att_cursor => field_cursor % fieldhandle % attlist_head
         do while (associated(att_cursor))
            if (trim(att_cursor % atthandle % attName) == trim(attName)) then
               if (att_cursor % atthandle % attType == MPAS_ATT_TEXT) then
!write(stderrUnit,*) 'Using cached attribute'
                  attValue = att_cursor % atthandle % attValueText
               else
                  if (present(ierr)) ierr=MPAS_IO_ERR_WRONG_ATT_TYPE
               end if
               return
            end if
            att_cursor => att_cursor % next
         end do

      else

         ! Check whether we have this attribute cached
         att_cursor => handle % attlist_head
         do while (associated(att_cursor))
            if (trim(att_cursor % atthandle % attName) == trim(attName)) then
               if (att_cursor % atthandle % attType == MPAS_ATT_TEXT) then
!write(stderrUnit,*) 'Using cached attribute'
                  attValue = att_cursor % atthandle % attValueText
               else
                  if (present(ierr)) ierr=MPAS_IO_ERR_WRONG_ATT_TYPE
               end if
               return
            end if
            att_cursor => att_cursor % next
         end do

         varid = PIO_global
      end if

      ! Query attribute value
      pio_ierr = PIO_inq_att(handle % pio_file, varid, attName, xtype, len)
      if (pio_ierr /= PIO_noerr) then
         if (present(ierr)) ierr = MPAS_IO_ERR_PIO
         return
      end if
      if (xtype /= PIO_char) then
         if (present(ierr)) ierr=MPAS_IO_ERR_WRONG_ATT_TYPE
         return
      end if

      pio_ierr = PIO_get_att(handle % pio_file, varid, attName, attValue)
      if (pio_ierr /= PIO_noerr) then
         if (present(ierr)) ierr = MPAS_IO_ERR_PIO
         return
      end if

      ! Keep attribute for future reference
      allocate(new_att_node)
      nullify(new_att_node % next)
      allocate(new_att_node % atthandle)
      new_att_node % atthandle % attName = attName
      new_att_node % atthandle % attType = MPAS_ATT_TEXT
      new_att_node % atthandle % attValueText = attValue

      if (present(fieldname)) then
         if (.not. associated(field_cursor % fieldhandle % attlist_head)) then
            field_cursor % fieldhandle % attlist_head => new_att_node
!write(stderrUnit,*) 'Assigning att head for '//trim(attName)
         end if
         if (.not. associated(field_cursor % fieldhandle % attlist_tail)) then
            field_cursor % fieldhandle % attlist_tail => new_att_node
!write(stderrUnit,*) 'Assigning att tail for '//trim(attName)
         else
            field_cursor % fieldhandle % attlist_tail % next => new_att_node
            field_cursor % fieldhandle % attlist_tail => field_cursor % fieldhandle % attlist_tail % next
!write(stderrUnit,*) 'Extending att tail for '//trim(attName)
         end if
      else
         if (.not. associated(handle % attlist_head)) then
            handle % attlist_head => new_att_node
!write(stderrUnit,*) 'Assigning att head for '//trim(attName)
         end if
         if (.not. associated(handle % attlist_tail)) then
            handle % attlist_tail => new_att_node
!write(stderrUnit,*) 'Assigning att tail for '//trim(attName)
         else
            handle % attlist_tail % next => new_att_node
            handle % attlist_tail => handle % attlist_tail % next
!write(stderrUnit,*) 'Extending att tail for '//trim(attName)
         end if
      end if

   end subroutine MPAS_io_get_att_text


   subroutine MPAS_io_put_att_int0d(handle, attName, attValue, fieldname, syncVal, ierr)

      implicit none

      type (MPAS_IO_Handle_type), intent(inout) :: handle
      character (len=*), intent(in) :: attName
      integer, intent(in) :: attValue
      character (len=*), intent(in), optional :: fieldname
      logical, intent(in), optional :: syncVal
      integer, intent(out), optional :: ierr

      integer :: pio_ierr
      integer :: varid
      integer :: attValueLocal
      type (fieldlist_type), pointer :: field_cursor
      type (attlist_type), pointer :: attlist_cursor, new_attlist_node

      attValueLocal = attValue

!      write(stderrUnit,*) 'Called MPAS_io_put_att_int0d()'
      if (present(ierr)) ierr = MPAS_IO_NOERR

      ! Sanity checks
      if (.not. handle % initialized) then
         if (present(ierr)) ierr = MPAS_IO_ERR_UNINIT_HANDLE
         return 
      end if
      if (handle % data_mode) then
         if (present(ierr)) ierr = MPAS_IO_ERR_DATA_MODE
         return 
      end if
      if (handle % iomode /= MPAS_IO_WRITE) then
         if (present(ierr)) ierr = MPAS_IO_ERR_NOWRITE
         return 
      end if


      allocate(new_attlist_node) 
      nullify(new_attlist_node % next)
      allocate(new_attlist_node % attHandle)
      new_attlist_node % attHandle % attName = attName
      new_attlist_node % attHandle % attType = MPAS_ATT_INT
      new_attlist_node % attHandle % attValueInt = attValue


      !
      ! For variable attributes, find the structure for fieldname
      !
      if (present(fieldname)) then
         field_cursor => handle % fieldlist_head
         do while (associated(field_cursor))
            if (trim(fieldname) == trim(field_cursor % fieldhandle % fieldname)) then

               ! Check whether attribute was already defined
               attlist_cursor => field_cursor % fieldhandle % attlist_head
               do while (associated(attlist_cursor))
                  if (trim(attName) == trim(attlist_cursor % atthandle % attName)) then
!write(stderrUnit,*) 'Attribute already defined'
                     if (attlist_cursor % atthandle % attType /= MPAS_ATT_INT .or. &
                         attlist_cursor % atthandle % attValueInt /= attValue) then
                        if (present(ierr)) ierr = MPAS_IO_ERR_REDEF_ATT
                        deallocate(new_attlist_node % attHandle)
                        deallocate(new_attlist_node) 
                     end if
                     return
                  end if
                  attlist_cursor => attlist_cursor % next
               end do

               varid = field_cursor % fieldhandle % fieldid
               exit
            end if
            field_cursor => field_cursor % next
         end do
         if (.not. associated(field_cursor)) then
            if (present(ierr)) ierr = MPAS_IO_ERR_UNDEFINED_VAR
            deallocate(new_attlist_node % attHandle)
            deallocate(new_attlist_node) 
            return
         end if

         ! Add attribute to field attribute list
         if (.not. associated(field_cursor % fieldhandle % attlist_head)) then
            field_cursor % fieldhandle % attlist_head => new_attlist_node
!write(stderrUnit,*) 'Assigning att head for '//trim(attname)
         end if
         if (.not. associated(field_cursor % fieldhandle % attlist_tail)) then
            field_cursor % fieldhandle % attlist_tail => new_attlist_node
!write(stderrUnit,*) 'Assigning att tail for '//trim(attname)
         else
            field_cursor % fieldhandle % attlist_tail % next => new_attlist_node
            field_cursor % fieldhandle % attlist_tail => field_cursor % fieldhandle % attlist_tail % next
!write(stderrUnit,*) 'Extending att tail for '//trim(attname)
         end if

      else

         ! Check whether attribute was already defined
         attlist_cursor => handle % attlist_head
         do while (associated(attlist_cursor))
            if (trim(attName) == trim(attlist_cursor % atthandle % attName)) then
!write(stderrUnit,*) 'Attribute already defined'
               if (attlist_cursor % atthandle % attType /= MPAS_ATT_INT .or. &
                   attlist_cursor % atthandle % attValueInt /= attValue) then
                  if (present(ierr)) ierr = MPAS_IO_ERR_REDEF_ATT
                  deallocate(new_attlist_node % attHandle)
                  deallocate(new_attlist_node) 
               end if
               return
            end if
            attlist_cursor => attlist_cursor % next
         end do

         varid = PIO_global

         ! Add attribute to global attribute list
         if (.not. associated(handle % attlist_head)) then
            handle % attlist_head => new_attlist_node
!write(stderrUnit,*) 'Assigning att head for '//trim(attname)
         end if
         if (.not. associated(handle % attlist_tail)) then
            handle % attlist_tail => new_attlist_node
!write(stderrUnit,*) 'Assigning att tail for '//trim(attname)
         else
            handle % attlist_tail % next => new_attlist_node
            handle % attlist_tail => handle % attlist_tail % next
!write(stderrUnit,*) 'Extending att tail for '//trim(attname)
         end if
      end if

      if ( present(syncVal) ) then
         if ( syncVal ) then
            call mpas_dmpar_bcast_int(handle % iocontext % dminfo, attValueLocal, IO_NODE)
         end if
      end if

      pio_ierr = PIO_put_att(handle % pio_file, varid, attName, attValueLocal) 
      if (pio_ierr /= PIO_noerr) then
         if (present(ierr)) ierr = MPAS_IO_ERR_PIO
         return
      end if

      ! Maybe we should add attribute to list only after a successfull call to PIO?

   end subroutine MPAS_io_put_att_int0d


   subroutine MPAS_io_put_att_int1d(handle, attName, attValue, fieldname, syncVal, ierr)

      implicit none

      type (MPAS_IO_Handle_type), intent(inout) :: handle
      character (len=*), intent(in) :: attName
      integer, dimension(:), intent(in) :: attValue
      character (len=*), intent(in), optional :: fieldname
      logical, intent(in), optional :: syncVal
      integer, intent(out), optional :: ierr

      integer :: pio_ierr
      integer :: varid
      integer, dimension(:), pointer :: attValueLocal
      type (fieldlist_type), pointer :: field_cursor
      type (attlist_type), pointer :: attlist_cursor, new_attlist_node

      allocate(attValueLocal(size(attValue, dim=1)))
      attValueLocal(:) = attValue(:)

!      write(stderrUnit,*) 'Called MPAS_io_put_att_int1d()'
      if (present(ierr)) ierr = MPAS_IO_NOERR

      ! Sanity checks
      if (.not. handle % initialized) then
         if (present(ierr)) ierr = MPAS_IO_ERR_UNINIT_HANDLE
         return 
      end if
      if (handle % data_mode) then
         if (present(ierr)) ierr = MPAS_IO_ERR_DATA_MODE
         return 
      end if
      if (handle % iomode /= MPAS_IO_WRITE) then
         if (present(ierr)) ierr = MPAS_IO_ERR_NOWRITE
         return 
      end if


      allocate(new_attlist_node) 
      nullify(new_attlist_node % next)
      allocate(new_attlist_node % attHandle)
      new_attlist_node % attHandle % attName = attName
      new_attlist_node % attHandle % attType = MPAS_ATT_INTA
      allocate(new_attlist_node % attHandle % attValueIntA(size(attValue)))
      new_attlist_node % attHandle % attValueIntA = attValue


      !
      ! For variable attributes, find the structure for fieldname
      !
      if (present(fieldname)) then
         field_cursor => handle % fieldlist_head
         do while (associated(field_cursor))
            if (trim(fieldname) == trim(field_cursor % fieldhandle % fieldname)) then

               ! Check whether attribute was already defined
               attlist_cursor => field_cursor % fieldhandle % attlist_head
               do while (associated(attlist_cursor))
                  if (trim(attName) == trim(attlist_cursor % atthandle % attName)) then
!write(stderrUnit,*) 'Attribute already defined'
                     if (attlist_cursor % atthandle % attType /= MPAS_ATT_INTA .or. &
                         size(attlist_cursor % atthandle % attValueIntA) /= size(attValue)) then
                        if (present(ierr)) ierr = MPAS_IO_ERR_REDEF_ATT
                        deallocate(new_attlist_node % attHandle)
                        deallocate(new_attlist_node) 
!                     else if (attlist_cursor % atthandle % attValueIntA(:) /= attValue(:)) then   ! array sizes should match based on previous if-test
!                        if (present(ierr)) ierr = MPAS_IO_ERR_REDEF_ATT
!                        deallocate(new_attlist_node % attHandle)
!                        deallocate(new_attlist_node) 
                     end if
                     return
                  end if
                  attlist_cursor => attlist_cursor % next
               end do

               varid = field_cursor % fieldhandle % fieldid
               exit
            end if
            field_cursor => field_cursor % next
         end do
         if (.not. associated(field_cursor)) then
            if (present(ierr)) ierr = MPAS_IO_ERR_UNDEFINED_VAR
            deallocate(new_attlist_node % attHandle)
            deallocate(new_attlist_node) 
            return
         end if

         ! Add attribute to field attribute list
         if (.not. associated(field_cursor % fieldhandle % attlist_head)) then
            field_cursor % fieldhandle % attlist_head => new_attlist_node
!write(stderrUnit,*) 'Assigning att head for '//trim(attname)
         end if
         if (.not. associated(field_cursor % fieldhandle % attlist_tail)) then
            field_cursor % fieldhandle % attlist_tail => new_attlist_node
!write(stderrUnit,*) 'Assigning att tail for '//trim(attname)
         else
            field_cursor % fieldhandle % attlist_tail % next => new_attlist_node
            field_cursor % fieldhandle % attlist_tail => field_cursor % fieldhandle % attlist_tail % next
!write(stderrUnit,*) 'Extending att tail for '//trim(attname)
         end if

      else

         ! Check whether attribute was already defined
         attlist_cursor => handle % attlist_head
         do while (associated(attlist_cursor))
            if (trim(attName) == trim(attlist_cursor % atthandle % attName)) then
!write(stderrUnit,*) 'Attribute already defined'
               if (attlist_cursor % atthandle % attType /= MPAS_ATT_INTA .or. &
                   size(attlist_cursor % atthandle % attValueIntA) /= size(attValue)) then
                  if (present(ierr)) ierr = MPAS_IO_ERR_REDEF_ATT
                  deallocate(new_attlist_node % attHandle)
                  deallocate(new_attlist_node) 
!               else if (attlist_cursor % atthandle % attValueIntA /= attValue) then
!               else if (attlist_cursor % atthandle % attValueIntA /= attValue) then
!               else if (attlist_cursor % atthandle % attValueIntA /= attValue) then
!               else if (attlist_cursor % atthandle % attValueIntA /= attValue) then
               end if
               return
            end if
            attlist_cursor => attlist_cursor % next
         end do

         varid = PIO_global

         ! Add attribute to global attribute list
         if (.not. associated(handle % attlist_head)) then
            handle % attlist_head => new_attlist_node
!write(stderrUnit,*) 'Assigning att head for '//trim(attname)
         end if
         if (.not. associated(handle % attlist_tail)) then
            handle % attlist_tail => new_attlist_node
!write(stderrUnit,*) 'Assigning att tail for '//trim(attname)
         else
            handle % attlist_tail % next => new_attlist_node
            handle % attlist_tail => handle % attlist_tail % next
!write(stderrUnit,*) 'Extending att tail for '//trim(attname)
         end if
      end if

      if ( present(syncVal) ) then
         if ( syncVal ) then
            call mpas_dmpar_bcast_ints(handle % iocontext % dminfo, size(attValueLocal, dim=1), attValueLocal, IO_NODE)
         end if
      end if

      pio_ierr = PIO_put_att(handle % pio_file, varid, attName, attValueLocal) 
      if (pio_ierr /= PIO_noerr) then
         if (present(ierr)) ierr = MPAS_IO_ERR_PIO
         return
      end if

      deallocate(attValueLocal)

      ! Maybe we should add attribute to list only after a successfull call to PIO?

   end subroutine MPAS_io_put_att_int1d


   subroutine MPAS_io_put_att_real0d(handle, attName, attValue, fieldname, syncVal, precision, ierr)

      implicit none

      type (MPAS_IO_Handle_type), intent(inout) :: handle
      character (len=*), intent(in) :: attName
      real (kind=RKIND), intent(in) :: attValue
      character (len=*), intent(in), optional :: fieldname
      logical, intent(in), optional :: syncVal
      integer, intent(in), optional :: precision
      integer, intent(out), optional :: ierr

      integer :: pio_ierr
      integer :: varid
      real (kind=RKIND) :: attValueLocal
      real (kind=R4KIND) :: singleVal
      real (kind=R8KIND) :: doubleVal
      type (fieldlist_type), pointer :: field_cursor
      type (attlist_type), pointer :: attlist_cursor, new_attlist_node

      attValueLocal = attValue

!      write(stderrUnit,*) 'Called MPAS_io_put_att_real0d()'
      if (present(ierr)) ierr = MPAS_IO_NOERR

      ! Sanity checks
      if (.not. handle % initialized) then
         if (present(ierr)) ierr = MPAS_IO_ERR_UNINIT_HANDLE
         return 
      end if
      if (handle % data_mode) then
         if (present(ierr)) ierr = MPAS_IO_ERR_DATA_MODE
         return 
      end if
      if (handle % iomode /= MPAS_IO_WRITE) then
         if (present(ierr)) ierr = MPAS_IO_ERR_NOWRITE
         return 
      end if


      allocate(new_attlist_node) 
      nullify(new_attlist_node % next)
      allocate(new_attlist_node % attHandle)
      new_attlist_node % attHandle % attName = attName
      new_attlist_node % attHandle % attType = MPAS_ATT_REAL
      new_attlist_node % attHandle % attValueReal = attValue

      if (present(precision)) then
         new_attlist_node % attHandle % precision = precision
      else
         new_attlist_node % attHandle % precision = MPAS_IO_NATIVE_PRECISION
      end if

      !
      ! For variable attributes, find the structure for fieldname
      !
      if (present(fieldname)) then
         field_cursor => handle % fieldlist_head
         do while (associated(field_cursor))
            if (trim(fieldname) == trim(field_cursor % fieldhandle % fieldname)) then

               ! Check whether attribute was already defined
               attlist_cursor => field_cursor % fieldhandle % attlist_head
               do while (associated(attlist_cursor))
                  if (trim(attName) == trim(attlist_cursor % atthandle % attName)) then
!write(stderrUnit,*) 'Attribute already defined'
                     if (attlist_cursor % atthandle % attType /= MPAS_ATT_REAL .or. &
                         attlist_cursor % atthandle % attValueReal /= attValue) then
                        if (present(ierr)) ierr = MPAS_IO_ERR_REDEF_ATT
                        deallocate(new_attlist_node % attHandle)
                        deallocate(new_attlist_node) 
                     end if
                     return
                  end if
                  attlist_cursor => attlist_cursor % next
               end do

               varid = field_cursor % fieldhandle % fieldid
               exit
            end if
            field_cursor => field_cursor % next
         end do
         if (.not. associated(field_cursor)) then
            if (present(ierr)) ierr = MPAS_IO_ERR_UNDEFINED_VAR
            deallocate(new_attlist_node % attHandle)
            deallocate(new_attlist_node) 
            return
         end if

         ! Add attribute to field attribute list
         if (.not. associated(field_cursor % fieldhandle % attlist_head)) then
            field_cursor % fieldhandle % attlist_head => new_attlist_node
!write(stderrUnit,*) 'Assigning att head for '//trim(attname)
         end if
         if (.not. associated(field_cursor % fieldhandle % attlist_tail)) then
            field_cursor % fieldhandle % attlist_tail => new_attlist_node
!write(stderrUnit,*) 'Assigning att tail for '//trim(attname)
         else
            field_cursor % fieldhandle % attlist_tail % next => new_attlist_node
            field_cursor % fieldhandle % attlist_tail => field_cursor % fieldhandle % attlist_tail % next
!write(stderrUnit,*) 'Extending att tail for '//trim(attname)
         end if

      else

         ! Check whether attribute was already defined
         attlist_cursor => handle % attlist_head
         do while (associated(attlist_cursor))
            if (trim(attName) == trim(attlist_cursor % atthandle % attName)) then
!write(stderrUnit,*) 'Attribute already defined'
               if (attlist_cursor % atthandle % attType /= MPAS_ATT_REAL .or. &
                   attlist_cursor % atthandle % attValueReal /= attValue) then
                  if (present(ierr)) ierr = MPAS_IO_ERR_REDEF_ATT
                  deallocate(new_attlist_node % attHandle)
                  deallocate(new_attlist_node) 
               end if
               return
            end if
            attlist_cursor => attlist_cursor % next
         end do

         varid = PIO_global

         ! Add attribute to global attribute list
         if (.not. associated(handle % attlist_head)) then
            handle % attlist_head => new_attlist_node
!write(stderrUnit,*) 'Assigning att head for '//trim(attname)
         end if
         if (.not. associated(handle % attlist_tail)) then
            handle % attlist_tail => new_attlist_node
!write(stderrUnit,*) 'Assigning att tail for '//trim(attname)
         else
            handle % attlist_tail % next => new_attlist_node
            handle % attlist_tail => handle % attlist_tail % next
!write(stderrUnit,*) 'Extending att tail for '//trim(attname)
         end if
      end if

      if ( present(syncVal) ) then
         if ( syncVal ) then
            call mpas_dmpar_bcast_real(handle % iocontext % dminfo, attValueLocal, IO_NODE)
         end if
      end if

      if ((new_attlist_node % attHandle % precision == MPAS_IO_SINGLE_PRECISION) .and. &
          (MPAS_IO_NATIVE_PRECISION /= MPAS_IO_SINGLE_PRECISION)) then
         singleVal = real(attValueLocal,R4KIND)
         pio_ierr = PIO_put_att(handle % pio_file, varid, attName, singleVal) 
      else if ((new_attlist_node % attHandle % precision == MPAS_IO_DOUBLE_PRECISION) .and. &
          (MPAS_IO_NATIVE_PRECISION /= MPAS_IO_DOUBLE_PRECISION)) then
         doubleVal = real(attValueLocal,R8KIND)
         pio_ierr = PIO_put_att(handle % pio_file, varid, attName, doubleVal) 
      else
         pio_ierr = PIO_put_att(handle % pio_file, varid, attName, attValueLocal) 
      end if

      if (pio_ierr /= PIO_noerr) then
         if (present(ierr)) ierr = MPAS_IO_ERR_PIO
         return
      end if

      ! Maybe we should add attribute to list only after a successfull call to PIO?

   end subroutine MPAS_io_put_att_real0d


   subroutine MPAS_io_put_att_real1d(handle, attName, attValue, fieldname, syncVal, precision, ierr)

      implicit none

      type (MPAS_IO_Handle_type), intent(inout) :: handle
      character (len=*), intent(in) :: attName
      real (kind=RKIND), dimension(:), intent(in) :: attValue
      character (len=*), intent(in), optional :: fieldname
      logical, intent(in), optional :: syncVal
      integer, intent(in), optional :: precision
      integer, intent(out), optional :: ierr

      integer :: pio_ierr
      integer :: varid
      real (kind=RKIND), dimension(:), allocatable :: attValueLocal
      real (kind=R4KIND), dimension(:), allocatable :: singleVal
      real (kind=R8KIND), dimension(:), allocatable :: doubleVal
      type (fieldlist_type), pointer :: field_cursor
      type (attlist_type), pointer :: attlist_cursor, new_attlist_node

      allocate(attValueLocal( size(attValue, dim=1) ) )

      attValueLocal(:) = attValue(:)

!      write(stderrUnit,*) 'Called MPAS_io_put_att_real1d()'
      if (present(ierr)) ierr = MPAS_IO_NOERR

      ! Sanity checks
      if (.not. handle % initialized) then
         if (present(ierr)) ierr = MPAS_IO_ERR_UNINIT_HANDLE
         return 
      end if
      if (handle % data_mode) then
         if (present(ierr)) ierr = MPAS_IO_ERR_DATA_MODE
         return 
      end if
      if (handle % iomode /= MPAS_IO_WRITE) then
         if (present(ierr)) ierr = MPAS_IO_ERR_NOWRITE
         return 
      end if


      allocate(new_attlist_node) 
      nullify(new_attlist_node % next)
      allocate(new_attlist_node % attHandle)
      new_attlist_node % attHandle % attName = attName
      new_attlist_node % attHandle % attType = MPAS_ATT_REALA
      allocate(new_attlist_node % attHandle % attValueRealA(size(attValue)))
      new_attlist_node % attHandle % attValueRealA = attValue

      if (present(precision)) then
         new_attlist_node % attHandle % precision = precision
      else
         new_attlist_node % attHandle % precision = MPAS_IO_NATIVE_PRECISION
      end if

      !
      ! For variable attributes, find the structure for fieldname
      !
      if (present(fieldname)) then
         field_cursor => handle % fieldlist_head
         do while (associated(field_cursor))
            if (trim(fieldname) == trim(field_cursor % fieldhandle % fieldname)) then

               ! Check whether attribute was already defined
               attlist_cursor => field_cursor % fieldhandle % attlist_head
               do while (associated(attlist_cursor))
                  if (trim(attName) == trim(attlist_cursor % atthandle % attName)) then
!write(stderrUnit,*) 'Attribute already defined'
                     if (attlist_cursor % atthandle % attType /= MPAS_ATT_REALA .or. &
                         size(attlist_cursor % atthandle % attValueRealA) /= size(attValue)) then
                        if (present(ierr)) ierr = MPAS_IO_ERR_REDEF_ATT
                        deallocate(new_attlist_node % attHandle)
                        deallocate(new_attlist_node) 
!                     else if (attlist_cursor % atthandle % attValueIntA(:) /= attValue(:)) then   ! array sizes should match based on previous if-test
!                        if (present(ierr)) ierr = MPAS_IO_ERR_REDEF_ATT
!                        deallocate(new_attlist_node % attHandle)
!                        deallocate(new_attlist_node) 
                     end if
                     return
                  end if
                  attlist_cursor => attlist_cursor % next
               end do

               varid = field_cursor % fieldhandle % fieldid
               exit
            end if
            field_cursor => field_cursor % next
         end do
         if (.not. associated(field_cursor)) then
            if (present(ierr)) ierr = MPAS_IO_ERR_UNDEFINED_VAR
            deallocate(new_attlist_node % attHandle)
            deallocate(new_attlist_node) 
            return
         end if

         ! Add attribute to field attribute list
         if (.not. associated(field_cursor % fieldhandle % attlist_head)) then
            field_cursor % fieldhandle % attlist_head => new_attlist_node
!write(stderrUnit,*) 'Assigning att head for '//trim(attname)
         end if
         if (.not. associated(field_cursor % fieldhandle % attlist_tail)) then
            field_cursor % fieldhandle % attlist_tail => new_attlist_node
!write(stderrUnit,*) 'Assigning att tail for '//trim(attname)
         else
            field_cursor % fieldhandle % attlist_tail % next => new_attlist_node
            field_cursor % fieldhandle % attlist_tail => field_cursor % fieldhandle % attlist_tail % next
!write(stderrUnit,*) 'Extending att tail for '//trim(attname)
         end if

      else

         ! Check whether attribute was already defined
         attlist_cursor => handle % attlist_head
         do while (associated(attlist_cursor))
            if (trim(attName) == trim(attlist_cursor % atthandle % attName)) then
!write(stderrUnit,*) 'Attribute already defined'
               if (attlist_cursor % atthandle % attType /= MPAS_ATT_REALA .or. &
                   size(attlist_cursor % atthandle % attValueRealA) /= size(attValue)) then
                  if (present(ierr)) ierr = MPAS_IO_ERR_REDEF_ATT
                  deallocate(new_attlist_node % attHandle)
                  deallocate(new_attlist_node) 
!               else if (attlist_cursor % atthandle % attValueIntA /= attValue) then
!               else if (attlist_cursor % atthandle % attValueIntA /= attValue) then
!               else if (attlist_cursor % atthandle % attValueIntA /= attValue) then
!               else if (attlist_cursor % atthandle % attValueIntA /= attValue) then
               end if
               return
            end if
            attlist_cursor => attlist_cursor % next
         end do

         varid = PIO_global

         ! Add attribute to global attribute list
         if (.not. associated(handle % attlist_head)) then
            handle % attlist_head => new_attlist_node
!write(stderrUnit,*) 'Assigning att head for '//trim(attname)
         end if
         if (.not. associated(handle % attlist_tail)) then
            handle % attlist_tail => new_attlist_node
!write(stderrUnit,*) 'Assigning att tail for '//trim(attname)
         else
            handle % attlist_tail % next => new_attlist_node
            handle % attlist_tail => handle % attlist_tail % next
!write(stderrUnit,*) 'Extending att tail for '//trim(attname)
         end if
      end if

      if ( present(syncVal) ) then
         if ( syncVal ) then
            call mpas_dmpar_bcast_reals(handle % iocontext % dminfo, size(attValueLocal, dim=1), attValueLocal, IO_NODE)
         end if
      end if

      if ((new_attlist_node % attHandle % precision == MPAS_IO_SINGLE_PRECISION) .and. &
          (MPAS_IO_NATIVE_PRECISION /= MPAS_IO_SINGLE_PRECISION)) then
         allocate(singleVal(size(attValueLocal)))
         singleVal(:) = real(attValueLocal(:),R4KIND)
         pio_ierr = PIO_put_att(handle % pio_file, varid, attName, singleVal) 
         deallocate(singleVal)
      else if ((new_attlist_node % attHandle % precision == MPAS_IO_DOUBLE_PRECISION) .and. &
          (MPAS_IO_NATIVE_PRECISION /= MPAS_IO_DOUBLE_PRECISION)) then
         allocate(doubleVal(size(attValueLocal)))
         doubleVal(:) = real(attValueLocal(:),R8KIND)
         pio_ierr = PIO_put_att(handle % pio_file, varid, attName, doubleVal) 
         deallocate(doubleVal)
      else
         pio_ierr = PIO_put_att(handle % pio_file, varid, attName, attValueLocal) 
      end if
      if (pio_ierr /= PIO_noerr) then
         if (present(ierr)) ierr = MPAS_IO_ERR_PIO
         return
      end if

      deallocate(attValueLocal)

      ! Maybe we should add attribute to list only after a successfull call to PIO?

   end subroutine MPAS_io_put_att_real1d


   subroutine MPAS_io_put_att_text(handle, attName, attValue, fieldname, syncVal, ierr)

      implicit none

      type (MPAS_IO_Handle_type), intent(inout) :: handle
      character (len=*), intent(in) :: attName
      character (len=*), intent(in) :: attValue
      character (len=*), intent(in), optional :: fieldname
      logical, intent(in), optional :: syncVal
      integer, intent(out), optional :: ierr

      integer :: pio_ierr
      integer :: varid
      integer :: valLen
      character (len=StrKind) :: attValueLocal, trimmedVal
      type (fieldlist_type), pointer :: field_cursor
      type (attlist_type), pointer :: attlist_cursor, new_attlist_node

      valLen = len_trim(attValue)
      trimmedVal = trim(attValue)

      if ( valLen > StrKind ) then
         write(stderrUnit, *) ' WARNING: Attribute ''' // trim(attName) // ''' has a value longer than StrKIND. It will be cut to a length of ', StrKIND
         attValueLocal = trimmedVal(1:StrKIND)
      else
         attValueLocal = trimmedVal
      end if

!      write(stderrUnit,*) 'Called MPAS_io_put_att_text()'
      if (present(ierr)) ierr = MPAS_IO_NOERR

      ! Sanity checks
      if (.not. handle % initialized) then
         if (present(ierr)) ierr = MPAS_IO_ERR_UNINIT_HANDLE
         return 
      end if
      if (handle % data_mode) then
         if (present(ierr)) ierr = MPAS_IO_ERR_DATA_MODE
         return 
      end if
      if (handle % iomode /= MPAS_IO_WRITE) then
         if (present(ierr)) ierr = MPAS_IO_ERR_NOWRITE
         return 
      end if


      allocate(new_attlist_node) 
      nullify(new_attlist_node % next)
      allocate(new_attlist_node % attHandle)
      new_attlist_node % attHandle % attName = attName
      new_attlist_node % attHandle % attType = MPAS_ATT_TEXT
      new_attlist_node % attHandle % attValueText = attValue


      !
      ! For variable attributes, find the structure for fieldname
      !
      if (present(fieldname)) then
         field_cursor => handle % fieldlist_head
         do while (associated(field_cursor))
            if (trim(fieldname) == trim(field_cursor % fieldhandle % fieldname)) then

               ! Check whether attribute was already defined
               attlist_cursor => field_cursor % fieldhandle % attlist_head
               do while (associated(attlist_cursor))
                  if (trim(attName) == trim(attlist_cursor % atthandle % attName)) then
!write(stderrUnit,*) 'Attribute already defined'
                     if (attlist_cursor % atthandle % attType /= MPAS_ATT_TEXT .or. &
                         trim(attlist_cursor % atthandle % attValueText) /= trim(attValue)) then
                        if (present(ierr)) ierr = MPAS_IO_ERR_REDEF_ATT
                        deallocate(new_attlist_node % attHandle)
                        deallocate(new_attlist_node) 
                     end if
                     return
                  end if
                  attlist_cursor => attlist_cursor % next
               end do

               varid = field_cursor % fieldhandle % fieldid
               exit
            end if
            field_cursor => field_cursor % next
         end do
         if (.not. associated(field_cursor)) then
            if (present(ierr)) ierr = MPAS_IO_ERR_UNDEFINED_VAR
            deallocate(new_attlist_node % attHandle)
            deallocate(new_attlist_node) 
            return
         end if

         ! Add attribute to field attribute list
         if (.not. associated(field_cursor % fieldhandle % attlist_head)) then
            field_cursor % fieldhandle % attlist_head => new_attlist_node
!write(stderrUnit,*) 'Assigning att head for '//trim(attname)
         end if
         if (.not. associated(field_cursor % fieldhandle % attlist_tail)) then
            field_cursor % fieldhandle % attlist_tail => new_attlist_node
!write(stderrUnit,*) 'Assigning att tail for '//trim(attname)
         else
            field_cursor % fieldhandle % attlist_tail % next => new_attlist_node
            field_cursor % fieldhandle % attlist_tail => field_cursor % fieldhandle % attlist_tail % next
!write(stderrUnit,*) 'Extending att tail for '//trim(attname)
         end if

      else

         ! Check whether attribute was already defined
         attlist_cursor => handle % attlist_head
         do while (associated(attlist_cursor))
            if (trim(attName) == trim(attlist_cursor % atthandle % attName)) then
!write(stderrUnit,*) 'Attribute already defined'
               if (attlist_cursor % atthandle % attType /= MPAS_ATT_TEXT .or. &
                   trim(attlist_cursor % atthandle % attValueText) /= trim(attValue)) then
                  if (present(ierr)) ierr = MPAS_IO_ERR_REDEF_ATT
                  deallocate(new_attlist_node % attHandle)
                  deallocate(new_attlist_node) 
               end if
               return
            end if
            attlist_cursor => attlist_cursor % next
         end do

         varid = PIO_global

         ! Add attribute to global attribute list
         if (.not. associated(handle % attlist_head)) then
            handle % attlist_head => new_attlist_node
!write(stderrUnit,*) 'Assigning att head for '//trim(attname)
         end if
         if (.not. associated(handle % attlist_tail)) then
            handle % attlist_tail => new_attlist_node
!write(stderrUnit,*) 'Assigning att tail for '//trim(attname)
         else
            handle % attlist_tail % next => new_attlist_node
            handle % attlist_tail => handle % attlist_tail % next
!write(stderrUnit,*) 'Extending att tail for '//trim(attname)
         end if
      end if

      if ( present(syncVal) ) then
         if ( syncVal ) then
            call mpas_dmpar_bcast_char(handle % iocontext % dminfo, attValueLocal, IO_NODE)
         end if
      end if

      pio_ierr = PIO_put_att(handle % pio_file, varid, attName, trim(attValueLocal)) 
      if (pio_ierr /= PIO_noerr) then

         if (present(ierr)) ierr = MPAS_IO_ERR_PIO

         !
         ! If we are working with a pre-existing file and the text attribute is larger than in the file, we need 
         ! to enter define mode before writing the attribute. Note the PIO_redef documentation:
         !     'Entering and leaving netcdf define mode causes a file sync operation to occur, 
         !      these operations can be very expensive in parallel systems.'
         !
         if (handle % preexisting_file .and. .not. handle % data_mode) then
            pio_ierr = PIO_redef(handle % pio_file)
            if (pio_ierr /= PIO_noerr) then
               return
            end if

            pio_ierr = PIO_put_att(handle % pio_file, varid, attName, trim(attValueLocal)) 
            if (pio_ierr /= PIO_noerr) then
               return
            end if

            pio_ierr = PIO_enddef(handle % pio_file)
            if (pio_ierr /= PIO_noerr) then
               return
            end if

            if (present(ierr)) ierr = MPAS_IO_NOERR

         end if

         return
      end if

      ! Maybe we should add attribute to list only after a successfull call to PIO?

   end subroutine MPAS_io_put_att_text


   subroutine MPAS_io_set_frame(handle, frame, ierr)

      implicit none

      type (MPAS_IO_Handle_type), intent(inout) :: handle
      integer, intent(in) :: frame
      integer, intent(out), optional :: ierr

!      write(stderrUnit,*) 'Called MPAS_io_set_frame()'
      if (present(ierr)) ierr = MPAS_IO_NOERR

      handle % frame_number = frame

   end subroutine MPAS_io_set_frame


   subroutine MPAS_io_advance_frame(handle, ierr)

      implicit none

      type (MPAS_IO_Handle_type), intent(inout) :: handle
      integer, intent(out), optional :: ierr

!      write(stderrUnit,*) 'Called MPAS_io_advance_frame()'
      if (present(ierr)) ierr = MPAS_IO_NOERR

      handle % frame_number = handle % frame_number + 1

   end subroutine MPAS_io_advance_frame


   subroutine MPAS_io_sync(handle, ierr)

      implicit none

      type (MPAS_IO_Handle_type), intent(inout) :: handle
      integer, intent(out), optional :: ierr

!      write(stderrUnit,*) 'Called MPAS_io_sync()'
      if (present(ierr)) ierr = MPAS_IO_NOERR

      ! Sanity checks
      if (.not. handle % initialized) then
         if (present(ierr)) ierr = MPAS_IO_ERR_UNINIT_HANDLE
         return 
      end if

      call PIO_syncfile(handle % pio_file)

   end subroutine MPAS_io_sync


   subroutine MPAS_io_close(handle, ierr)

      implicit none

      type (MPAS_IO_Handle_type), intent(inout) :: handle
      integer, intent(out), optional :: ierr

      type (dimlist_type), pointer :: dimlist_ptr, dimlist_del
      type (fieldlist_type), pointer :: fieldlist_ptr, fieldlist_del
      type (attlist_type), pointer :: attlist_ptr, attlist_del

!      write(stderrUnit,*) 'Called MPAS_io_close()'
      if (present(ierr)) ierr = MPAS_IO_NOERR

      ! Sanity checks
      if (.not. handle % initialized) then
         if (present(ierr)) ierr = MPAS_IO_ERR_UNINIT_HANDLE
         return 
      end if

      ! Deallocate memory associated with the file
      fieldlist_ptr => handle % fieldlist_head
      do while (associated(fieldlist_ptr))
         fieldlist_del => fieldlist_ptr 
         fieldlist_ptr => fieldlist_ptr % next

         attlist_ptr => fieldlist_del % fieldhandle % attlist_head
         do while (associated(attlist_ptr))
            attlist_del => attlist_ptr 
            attlist_ptr => attlist_ptr % next
            if (attlist_del % atthandle % attType == MPAS_ATT_INTA) deallocate(attlist_del % atthandle % attValueIntA)
            if (attlist_del % atthandle % attType == MPAS_ATT_REALA) deallocate(attlist_del % atthandle % attValueRealA)
            deallocate(attlist_del % atthandle)
         end do
         nullify(fieldlist_del % fieldhandle % attlist_head)
         nullify(fieldlist_del % fieldhandle % attlist_tail)

         deallocate(fieldlist_del % fieldhandle % dims)

         deallocate(fieldlist_del % fieldhandle)
      end do
      nullify(handle % fieldlist_head)
      nullify(handle % fieldlist_tail)

      dimlist_ptr => handle % dimlist_head
      do while (associated(dimlist_ptr))
         dimlist_del => dimlist_ptr 
         dimlist_ptr => dimlist_ptr % next
         deallocate(dimlist_del % dimhandle)
      end do
      nullify(handle % dimlist_head)
      nullify(handle % dimlist_tail)

      attlist_ptr => handle % attlist_head
      do while (associated(attlist_ptr))
         attlist_del => attlist_ptr 
         attlist_ptr => attlist_ptr % next
         if (attlist_del % atthandle % attType == MPAS_ATT_INTA) deallocate(attlist_del % atthandle % attValueIntA)
         if (attlist_del % atthandle % attType == MPAS_ATT_REALA) deallocate(attlist_del % atthandle % attValueRealA)
         deallocate(attlist_del % atthandle)
      end do
      nullify(handle % attlist_head)
      nullify(handle % attlist_tail)

      handle % initialized = .false.

!write(stderrUnit,*) 'MGD PIO_closefile'
      call PIO_closefile(handle % pio_file)

   end subroutine MPAS_io_close


   subroutine MPAS_io_finalize(ioContext, finalize_iosystem, ierr)

      implicit none

      type (mpas_io_context_type), pointer :: ioContext
      logical, optional :: finalize_iosystem
      integer, intent(out), optional :: ierr

      integer :: pio_ierr
      type (decomplist_type), pointer :: decomp_cursor, decomp_del

!      write(stderrUnit,*) 'Called MPAS_io_finalize()'
      if (present(ierr)) ierr = MPAS_IO_NOERR

      decomp_cursor => ioContext % decomp_list
      do while (associated(decomp_cursor))
         decomp_del => decomp_cursor
         decomp_cursor => decomp_cursor % next
!write(stderrUnit,*) 'Deallocating a decomposition...'
!if (.not. associated(decomp_del % decomphandle)) write(stderrUnit,*) 'OOPS... do not have decomphandle'
         deallocate(decomp_del % decomphandle % dims)
         deallocate(decomp_del % decomphandle % indices)
         call PIO_freedecomp(ioContext % pio_iosystem, decomp_del % decomphandle % pio_iodesc)
         deallocate(decomp_del % decomphandle)
         deallocate(decomp_del)
      end do

!write(stderrUnit,*) 'MGD PIO_finalize'
      if (present(finalize_iosystem)) then
         if ( finalize_iosystem ) then
           call PIO_finalize(ioContext % pio_iosystem, pio_ierr)
           if (pio_ierr /= PIO_noerr) then
              if (present(ierr)) ierr = MPAS_IO_ERR_PIO
              return
           end if
           deallocate(ioContext % pio_iosystem)
         end if
      end if

   end subroutine MPAS_io_finalize


   subroutine MPAS_io_err_mesg(ierr, fatal)

      implicit none

      integer, intent(in) :: ierr
      logical, intent(in) :: fatal

      select case (ierr)
         case (MPAS_IO_NOERR)
            ! ... do nothing ...
         case (MPAS_IO_ERR_INVALID_MODE)
            write(stderrUnit,*) 'MPAS IO Error: Invalid file access mode'
         case (MPAS_IO_ERR_INVALID_FORMAT)
            write(stderrUnit,*) 'MPAS IO Error: Invalid I/O format'
         case (MPAS_IO_ERR_LONG_FILENAME)
            write(stderrUnit,*) 'MPAS IO Error: Filename too long'
         case (MPAS_IO_ERR_UNINIT_HANDLE)
            write(stderrUnit,*) 'MPAS IO Error: Uninitialized I/O handle'
         case (MPAS_IO_ERR_PIO)
            write(stderrUnit,*) 'MPAS IO Error: Bad return value from PIO'
         case (MPAS_IO_ERR_DATA_MODE)
            write(stderrUnit,*) 'MPAS IO Error: Cannot define in data mode'
         case (MPAS_IO_ERR_NOWRITE)
            write(stderrUnit,*) 'MPAS IO Error: File not opened for writing'
         case (MPAS_IO_ERR_REDEF_DIM)
            write(stderrUnit,*) 'MPAS IO Error: Inconsistent redefinition of dimension'
         case (MPAS_IO_ERR_REDEF_VAR)
            write(stderrUnit,*) 'MPAS IO Error: Inconsistent redefinition of field'
         case (MPAS_IO_ERR_UNDEFINED_DIM)
            write(stderrUnit,*) 'MPAS IO Error: Field uses undefined dimension'
         case (MPAS_IO_ERR_UNDEFINED_VAR)
            write(stderrUnit,*) 'MPAS IO Error: Undefined field'
         case (MPAS_IO_ERR_REDEF_ATT)
            write(stderrUnit,*) 'MPAS IO Error: Inconsistent redefinition of attribute'
         case (MPAS_IO_ERR_WRONG_ATT_TYPE)
            write(stderrUnit,*) 'MPAS IO Error: Wrong type for requested attribute'
         case (MPAS_IO_ERR_NO_DECOMP)
            write(stderrUnit,*) 'MPAS IO Error: Decomposition indices not set for field'
         case (MPAS_IO_ERR_TWO_UNLIMITED_DIMS)
            write(stderrUnit,*) 'MPAS IO Error: Defining more than one unlimited dimension'
         case (MPAS_IO_ERR_WRONG_MODE)
            write(stderrUnit,*) 'MPAS IO Error: Operation not permitted in this file mode'
         case (MPAS_IO_ERR_NO_UNLIMITED_DIM)
            write(stderrUnit,*) 'MPAS IO Error: No unlimited dimension found in dataset'
         case (MPAS_IO_ERR_UNIMPLEMENTED)
            write(stderrUnit,*) 'MPAS IO Error: Unimplemented functionality'
         case (MPAS_IO_ERR_WOULD_CLOBBER)
            write(stderrUnit,*) 'MPAS IO Error: Would clobber existing file'
         case (MPAS_IO_ERR_NOEXIST_READ)
            write(stderrUnit,*) 'MPAS IO Error: Attempting to read a file which does not exist.'
         case default
            write(stderrUnit,*) 'MPAS IO Error: Unrecognized error code...'
      end select

      if (fatal .and. (ierr /= MPAS_IO_NOERR)) call mpas_dmpar_global_abort('ERROR In MPAS_IO')

   end subroutine MPAS_io_err_mesg
 
end module mpas_io<|MERGE_RESOLUTION|>--- conflicted
+++ resolved
@@ -1357,6 +1357,8 @@
       character (len=StrKIND), dimension(1) :: tempchar
       type (fieldlist_type), pointer :: field_cursor
 
+      integer i, j
+
       real (kind=R4KIND) :: singleVal
       real (kind=R4KIND), dimension(:), allocatable :: singleArray1d
       real (kind=R4KIND), dimension(:,:), allocatable :: singleArray2d
@@ -1364,16 +1366,12 @@
       real (kind=R4KIND), dimension(:,:,:,:), allocatable :: singleArray4d
       real (kind=R4KIND), dimension(:,:,:,:,:), allocatable :: singleArray5d
 
-<<<<<<< HEAD
-      integer i, j
-=======
       real (kind=R8KIND) :: doubleVal
       real (kind=R8KIND), dimension(:), allocatable :: doubleArray1d
       real (kind=R8KIND), dimension(:,:), allocatable :: doubleArray2d
       real (kind=R8KIND), dimension(:,:,:), allocatable :: doubleArray3d
       real (kind=R8KIND), dimension(:,:,:,:), allocatable :: doubleArray4d
       real (kind=R8KIND), dimension(:,:,:,:,:), allocatable :: doubleArray5d
->>>>>>> 9a5cc678
 
       ! Sanity checks
       if (.not. handle % initialized) then
@@ -2252,6 +2250,8 @@
       integer, dimension(6) :: count6
       type (fieldlist_type), pointer :: field_cursor
 
+      integer :: i
+
       real (kind=R4KIND) :: singleVal
       real (kind=R4KIND), dimension(:), allocatable :: singleArray1d
       real (kind=R4KIND), dimension(:,:), allocatable :: singleArray2d
@@ -2259,16 +2259,12 @@
       real (kind=R4KIND), dimension(:,:,:,:), allocatable :: singleArray4d
       real (kind=R4KIND), dimension(:,:,:,:,:), allocatable :: singleArray5d
 
-<<<<<<< HEAD
-      integer :: i
-=======
       real (kind=R8KIND) :: doubleVal
       real (kind=R8KIND), dimension(:), allocatable :: doubleArray1d
       real (kind=R8KIND), dimension(:,:), allocatable :: doubleArray2d
       real (kind=R8KIND), dimension(:,:,:), allocatable :: doubleArray3d
       real (kind=R8KIND), dimension(:,:,:,:), allocatable :: doubleArray4d
       real (kind=R8KIND), dimension(:,:,:,:,:), allocatable :: doubleArray5d
->>>>>>> 9a5cc678
 
       ! Sanity checks
       if (.not. handle % initialized) then
