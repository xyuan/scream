--- conflicted
+++ resolved
@@ -8181,13 +8181,8 @@
                         do k = 1, fieldCursor % dimSizes(1)
                            iBuffer = (exchListPtr % destList(iExch) - 1) * fieldCursor % dimSizes(1) * fieldCursor % dimSizes(2) &
                                    + (j - 1) * fieldCursor % dimSizes(1) + k + bufferOffset
-<<<<<<< HEAD
-                           commListPtr % rbuffer(iBuffer) = real(fieldCursor % array(k, j, exchListPtr % srcList(iExch)), &
-                                                                kind=RKIND)
-=======
                            commListPtr % rbuffer(iBuffer) = transfer(fieldCursor % array(k, j, exchListPtr % srcList(iExch)), &
                                                                      commListPtr % rbuffer(1))
->>>>>>> 419117ce
                         end do
                      end do
                   end do
