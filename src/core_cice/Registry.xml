<?xml version="1.0"?>
<registry model="mpas" core="cice" core_abbrev="cice" version="0.0.0">
	<dims>
		<dim name="nCells"/>
		<dim name="nEdges"/>
		<dim name="maxEdges"/>
		<dim name="maxEdges2"/>
		<dim name="nVertices"/>
		<dim name="ONE"                definition="1"/>
		<dim name="TWO"                definition="2"/>
		<dim name="R3"                 definition="3"/>
		<dim name="FIFTEEN"            definition="15"/>
		<dim name="TWENTYONE"          definition="21"/>
		<dim name="vertexDegree"/>
		<dim name="nCategories"        definition="5"/>
		<dim name="nIceLayers"         definition="7"/>
		<dim name="nSnowLayers"        definition="1"/>
		<dim name="nHemispheres"       definition="3"/>
		<dim name="nIceLayersP1"       definition="nIceLayers+1"/>
		<dim name="nCategoriesP1"      definition="nCategories+1"/>
		<dim name="nAerosols"          definition="1"/>
		<dim name="nSpectralIntervals" definition="3"/>
		<dim name="nZBGCTracers"       definition="0"/>
	</dims>
	<nml_record name="cice_model" in_defaults="true">
		<nml_option name="config_dt"                         type="real"          default_value="3600.0"/>
		<nml_option name="config_calendar_type"              type="character"     default_value="gregorian_noleap"/>
		<nml_option name="config_start_time"                 type="character"     default_value="2000-01-01_00:00:00"/>
		<nml_option name="config_stop_time"                  type="character"     default_value="none"/>
		<nml_option name="config_run_duration"               type="character"     default_value="0000_24:00:00"/>
		<nml_option name="config_num_halos"                  type="integer"       default_value="2"/>
	</nml_record>
	<nml_record name="io" in_defaults="true">
		<nml_option name="config_pio_num_iotasks"            type="integer"       default_value="0"/>
		<nml_option name="config_pio_stride"                 type="integer"       default_value="1"/>
		<nml_option name="config_test_case_diag"             type="logical"       default_value="false"/>
		<nml_option name="config_test_case_diag_type"        type="character"     default_value="none"/>
	</nml_record>
	<nml_record name="decomposition" in_defaults="true">
		<nml_option name="config_block_decomp_file_prefix"   type="character"     default_value="graph.info.part."/>
		<nml_option name="config_number_of_blocks"           type="integer"       default_value="0"/>
		<nml_option name="config_explicit_proc_decomp"       type="logical"       default_value=".false."/>
		<nml_option name="config_proc_decomp_file_prefix"    type="character"     default_value="graph.info.part."/>
	</nml_record>
	<nml_record name="restart" in_defaults="true">
		<nml_option name="config_do_restart"                 type="logical"       default_value="false"/>
		<nml_option name="config_restart_timestamp_name"     type="character"     default_value="restart_timestamp"/>
	</nml_record>
	<nml_record name="initialize" in_defaults="true">
		<nml_option name="config_initial_condition_type"     type="character"     default_value="cice_default"    possible_values="'uniform', 'circle', 'square' or 'uniform_interior'"/>
		<nml_option name="config_initial_ice_area"           type="real"          default_value="1.0"/>
		<nml_option name="config_initial_ice_volume"         type="real"          default_value="1.0"/>
		<nml_option name="config_initial_snow_volume"        type="real"          default_value="0.0"/>
		<nml_option name="config_initial_latitude_north"     type="real"          default_value="70.0"/>
		<nml_option name="config_initial_latitude_south"     type="real"          default_value="-60.0"/>
		<nml_option name="config_initial_velocity_type"      type="character"     default_value="uniform"/>
		<nml_option name="config_initial_uvelocity"          type="real"          default_value="0.0"/>
		<nml_option name="config_initial_vvelocity"          type="real"          default_value="0.0"/>
	</nml_record>
	<nml_record name="use_sections" in_defaults="true">
		<nml_option name="config_use_velocity_solver"         type="logical"       default_value="true"/>
		<nml_option name="config_use_advection"               type="logical"       default_value="false"/>
		<nml_option name="config_use_forcing"                 type="logical"       default_value="false"/>
		<nml_option name="config_use_vertical_thermodynamics" type="logical"       default_value="false"/>
		<nml_option name="config_use_column_package"          type="logical"       default_value="true"/>
	</nml_record>
	<nml_record name="forcing" in_defaults="true">
		<nml_option name="config_atmospheric_forcing_type"    type="character"     default_value="CORE"/>
		<nml_option name="config_forcing_start_time"          type="character"     default_value="2000-01-01_00:00:00"/>
		<nml_option name="config_forcing_cycle_start"         type="character"     default_value="2000-01-01_00:00:00"/>
		<nml_option name="config_forcing_cycle_duration"      type="character"     default_value="2-00-00_00:00:00"/>
		<nml_option name="config_forcing_restart_file"        type="character"     default_value="restart_forcing_timestamps"/>
		<nml_option name="config_forcing_precipitation_units" type="character"     default_value="mm_per_sec"/>
		<nml_option name="config_forcing_sst_type"            type="character"     default_value="ncar"/>
		<nml_option name="config_update_ocean_fluxes"         type="logical"       default_value="false"/>
		<nml_option name="config_include_pond_freshwater_feedback" type="logical"       default_value="false"/>
	</nml_record>
	<nml_record name="unit_test" in_defaults="true">
		<nml_option name="config_perform_unit_test"           type="logical"       default_value="false"/>
		<nml_option name="config_unit_test_type"              type="character"     default_value=""/>
		<nml_option name="config_unit_test_subtype"           type="character"     default_value=""/>
	</nml_record>
	<nml_record name="velocity_solver" in_defaults="true">
		<nml_option name="config_dynamics_subcycle_number"    type="integer"       default_value="1"           possible_values="any positive integer"/> 
		<nml_option name="config_rotate_cartesian_grid"       type="logical"       default_value="true"        possible_values="true or false"/>	
		<nml_option name="config_include_metric_terms"        type="logical"       default_value="true"        possible_values="true or false"/>	
		<nml_option name="config_elastic_subcycle_number"     type="integer"       default_value="120"         possible_values="any positive integer"/> 
		<nml_option name="config_stress_divergence_scheme"    type="character"     default_value="variational" possible_values="'weak' or 'variational'"/>
		<nml_option name="config_variational_basis"           type="character"     default_value="wachspress"  possible_values="'wachspress' or 'pwl'"/>
		<nml_option name="config_revised_evp"                 type="logical"	   default_value="false"       possible_values="true or false"/>		
	</nml_record>

	<nml_record name="advection" in_defaults="true">
	  	<nml_option name="config_convert_volume_to_thickness"           type="logical"       default_value="true"/>
	  	<nml_option name="config_limit_ice_concentration"               type="logical"       default_value="true"/>
	  	<nml_option name="config_conservation_check"                    type="logical"       default_value="true"/>
	  	<nml_option name="config_clean_tracers"                         type="logical"       default_value="true"/>
		<nml_option name="config_vert_tracer_adv" type="character" default_value="stencil" units="unitless"
					description="Method for interpolating tracer values from layer centers to layer edges"
					possible_values="'spline' and 'stencil'"
		/>
		<nml_option name="config_vert_tracer_adv_order" type="integer" default_value="2" units="unitless"
					description="Order of polynomial used for tracer reconstruction at layer edges"
					possible_values="2, 3 and 4"
		/>
		<nml_option name="config_horiz_tracer_adv_order" type="integer" default_value="2" units="unitless"
					description="Order of polynomial used for tracer reconstruction at cell edges"
					possible_values="2, 3 and 4"
		/>
		<nml_option name="config_coef_3rd_order" type="real" default_value="0.25" units="non-dimensional"
					description="Reconstruction of 3rd-order reconstruction to blend with 4th-order reconstuction"
					possible_values="any real between 0 and 1"
		/>
		<nml_option name="config_monotonic" type="logical" default_value=".true." units="unitless"
					description="If .true. then fluxes are limited to produce a monotonic advection scheme"
					possible_values=".true. and .false."
		/>
	</nml_record>

	<!-- column physics -->
	<nml_record name="column_package" in_defaults="true">
		<nml_option name="config_use_column_shortwave"                   type="logical"       default_value="true"/>
		<nml_option name="config_use_column_vertical_thermodynamics"     type="logical"       default_value="true"/>
		<!--<nml_option name="config_use_column_biogeochemistry"             type="logical"       default_value="true"/>-->
		<nml_option name="config_use_column_itd_thermodynamics"          type="logical"       default_value="true"/>
		<nml_option name="config_use_column_ridging"                     type="logical"       default_value="true"/>
	</nml_record>

	<nml_record name="column_tracers" in_defaults="true">
        	<nml_option name="config_use_ice_age"                            type="logical"       default_value="true"/>
        	<nml_option name="config_use_first_year_ice"                     type="logical"       default_value="true"/>
       		<nml_option name="config_use_level_ice"                          type="logical"       default_value="true"/>
       		<nml_option name="config_use_meltponds"                          type="logical"       default_value="true"/>
        	<nml_option name="config_use_cesm_meltponds"                     type="logical"       default_value="false"/>
        	<nml_option name="config_use_level_meltponds"                    type="logical"       default_value="true"/>
        	<nml_option name="config_use_topo_meltponds"                     type="logical"       default_value="false"/>
        	<nml_option name="config_use_aerosols"                           type="logical"       default_value="false"/>
        	<nml_option name="config_use_brine"                              type="logical"       default_value="false"/>
	</nml_record>

	<nml_record name="shortwave" in_defaults="true">
		<nml_option name="config_shortwave_type"                         type="character"     default_value="dEdd"/>
		<nml_option name="config_albedo_type"                            type="character"     default_value="ccsm3"/>
		<nml_option name="config_visible_ice_albedo"                     type="real"          default_value="0.78"/>
		<nml_option name="config_infrared_ice_albedo"                    type="real"          default_value="0.36"/>
		<nml_option name="config_visible_snow_albedo"                    type="real"          default_value="0.98"/>
		<nml_option name="config_infrared_snow_albedo"                   type="real"          default_value="0.70"/>
		<nml_option name="config_variable_albedo_thickness_limit"        type="real"          default_value="0.3"/>
		<nml_option name="config_ice_shortwave_tuning_parameter"         type="real"          default_value="0.0"/>
		<nml_option name="config_pond_shortwave_tuning_parameter"        type="real"          default_value="0.0"/>
		<nml_option name="config_snow_shortwave_tuning_parameter"        type="real"          default_value="1.5"/>
		<nml_option name="config_temp_change_snow_grain_radius_change"   type="real"          default_value="1.5"/>
		<nml_option name="config_max_melting_snow_grain_radius"          type="real"          default_value="1500.0"/>
		<nml_option name="config_algae_absorption_coefficient"           type="real"          default_value="0.6"/>
	</nml_record>

	<nml_record name="meltponds" in_defaults="true">
		<nml_option name="config_snow_to_ice_transition_depth"            type="real"          default_value="0.0"/>
		<nml_option name="config_pond_refreezing_type"                    type="character"     default_value="hlid"/>
		<nml_option name="config_pond_flushing_timescale"                 type="real"          default_value="1.0e-3"/>
		<nml_option name="config_min_meltwater_retained_fraction"         type="real"          default_value="0.15"/>
		<nml_option name="config_max_meltwater_retained_fraction"         type="real"          default_value="1.0"/>
		<nml_option name="config_pond_depth_to_fraction_ratio"            type="real"          default_value="0.8"/>
		<nml_option name="config_snow_on_pond_ice_tapering_parameter"     type="real"          default_value="0.03"/>
		<nml_option name="config_critical_pond_ice_thickness"             type="real"          default_value="0.01"/>
	</nml_record>

	<nml_record name="thermodynamics" in_defaults="true">
		<nml_option name="config_thermodynamics_type"                     type="character"     default_value="mushy"/>
		<nml_option name="config_heat_conductivity_type"                  type="character"     default_value="bubbly"/>
		<nml_option name="config_rapid_mode_channel_radius"               type="real"          default_value="0.5e-3"/>
		<nml_option name="config_rapid_model_critical_Ra"                 type="real"          default_value="10.0"/>
		<nml_option name="config_rapid_mode_aspect_ratio"                 type="real"          default_value="1.0"/>
		<nml_option name="config_slow_mode_drainage_strength"             type="real"          default_value="-5.0e-8"/>
		<nml_option name="config_slow_mode_critical_porosity"             type="real"          default_value="0.05"/>
		<nml_option name="config_congelation_ice_porosity"                type="real"          default_value="0.85"/>
	</nml_record>

	<nml_record name="itd" in_defaults="true">
		<nml_option name="config_itd_conversion_type"                     type="character"     default_value="linear remap"/>
		<nml_option name="config_category_bounds_type"                    type="character"     default_value="original"/>
	</nml_record>

	<nml_record name="ridging" in_defaults="true">
		<nml_option name="config_ice_strength_formulation"                type="character"     default_value="Rothrock75"/>
		<nml_option name="config_ridging_participation_function"          type="character"     default_value="exponential"/>
		<nml_option name="config_ridging_redistribution_function"         type="character"     default_value="exponential"/>
    		<nml_option name="config_ridiging_efolding_scale"                 type="real"          default_value="3.0"/>
    		<nml_option name="config_ratio_ridging_work_to_PE"                type="real"          default_value="17.0"/>
	</nml_record>

	<nml_record name="atmosphere" in_defaults="true">
    		<nml_option name="config_atmos_boundary_method"                   type="character"     default_value="ccsm3"/>
    		<nml_option name="config_calc_surface_stresses"                   type="logical"       default_value="true"/>
    		<nml_option name="config_calc_surface_temperature"                type="logical"       default_value="true"/>
    		<nml_option name="config_use_form_drag"                           type="logical"       default_value="false"/>
    		<nml_option name="config_use_high_frequency_coupling"             type="logical"       default_value="false"/>
    		<nml_option name="config_boundary_layer_iteration_number"         type="integer"       default_value="5"/>
	</nml_record>

	<nml_record name="ocean" in_defaults="true">
    		<nml_option name="config_use_ocean_mixed_layer"                   type="logical"       default_value="true"/>
    		<nml_option name="config_min_friction_velocity"                   type="real"          default_value="0.0005"/>
    		<nml_option name="config_ocean_heat_transfer_type"                type="character"     default_value="constant"/>
    		<nml_option name="config_sea_freezing_temperature_type"           type="character"     default_value="mushy"/>
	</nml_record>



	<streams>
	  <stream name="mesh" 
		  type="none"
		  filename_template="mesh_variables.nc"
		  immutable="true">
	    <var name="latCell"/>
	    <var name="lonCell"/>
	    <var name="xCell"/>
	    <var name="yCell"/>
	    <var name="zCell"/>
	    <var name="indexToCellID"/>
	    <var name="latEdge"/>
	    <var name="lonEdge"/>
	    <var name="xEdge"/>
	    <var name="yEdge"/>
	    <var name="zEdge"/>
	    <var name="indexToEdgeID"/>
	    <var name="latVertex"/>
	    <var name="lonVertex"/>
	    <var name="xVertex"/>
	    <var name="yVertex"/>
	    <var name="zVertex"/>
	    <var name="indexToVertexID"/>
	    <var name="cellsOnEdge"/>
	    <var name="nEdgesOnCell"/>
	    <var name="nEdgesOnEdge"/>
	    <var name="edgesOnCell"/>
	    <var name="edgesOnEdge"/>
	    <var name="dvEdge"/>
	    <var name="dcEdge"/>
	    <var name="areaCell"/>
	    <var name="areaTriangle"/>
	    <var name="cellsOnCell"/>
	    <var name="verticesOnCell"/>
	    <var name="verticesOnEdge"/>
	    <var name="edgesOnVertex"/>
	    <var name="cellsOnVertex"/>
	    <var name="kiteAreasOnVertex"/>
<<<<<<< HEAD
	  </stream>

	  <stream name="input" 
		  type="input"
		  filename_template="grid.nc"
		  filename_interval="none"
		  input_interval="initial_only"
		  immutable="true">
	    <stream name="mesh"/>
	    <var name="fVertex"/>
	    <var name="POPindxi"/>
	    <var name="POPindxj"/>
=======
>>>>>>> afe40e98
	  </stream>

	  <stream name="restart" 
		  type="input;output"
		  filename_template="restart.$Y-$M-$D_$h.$m.$s.nc"
		  filename_interval="00_00:00:01"
		  input_interval="initial_only"
		  output_interval="none"
		  immutable="true">    
	    <stream name="mesh"/>
	    <var name="xtime"/>
<<<<<<< HEAD
	    <var name="fVertex"/>
	    <var name="POPindxi"/>
	    <var name="POPindxj"/>
=======
	    <var name="latCell"/>
	    <var name="lonCell"/>
	    <var name="xCell"/>
	    <var name="yCell"/>
	    <var name="zCell"/>
	    <var name="indexToCellID"/>
	    <var name="latEdge"/>
	    <var name="lonEdge"/>
	    <var name="xEdge"/>
	    <var name="yEdge"/>
	    <var name="zEdge"/>
	    <var name="indexToEdgeID"/>
	    <var name="latVertex"/>
	    <var name="lonVertex"/>
	    <var name="xVertex"/>
	    <var name="yVertex"/>
	    <var name="zVertex"/>
	    <var name="indexToVertexID"/>
	    <var name="cellsOnEdge"/>
	    <var name="nEdgesOnCell"/>
	    <var name="nEdgesOnEdge"/>
	    <var name="edgesOnCell"/>
	    <var name="edgesOnEdge"/>
	    <var name="dvEdge"/>
	    <var name="dcEdge"/>
	    <var name="areaCell"/>
	    <var name="areaTriangle"/>
	    <var name="cellsOnCell"/>
	    <var name="verticesOnCell"/>
	    <var name="verticesOnEdge"/>
	    <var name="edgesOnVertex"/>
	    <var name="cellsOnVertex"/>
	    <var name="kiteAreasOnVertex"/>
>>>>>>> afe40e98
	    <var name="iceAreaCategory"/>
	    <var name="iceVolumeCategory"/>
	    <var name="snowVolumeCategory"/>
	    <var name="surfaceTemperature"/>
	    <var name="iceEnthalpy"/>
	    <var name="iceSalinity"/>
	    <var name="snowEnthalpy"/>
	    <var name="uVelocity"/>
	    <var name="vVelocity"/>
	    <var name="stress11weak"/>
	    <var name="stress22weak"/>
	    <var name="stress12weak"/>
	    <var name="stress11var"/>
	    <var name="stress22var"/>
	    <var name="stress12var"/>
	    <var name="solveStress"/>
	    <var name="solveVelocity"/>
	    <var name="airStressVertexU"/>
	    <var name="airStressVertexV"/>
	    <var name="airStressCellU"/>
	    <var name="airStressCellV"/>
	    <var name="blockIDout"/>
	  </stream>

	  <stream name="output" 				
		  type="output"
		  filename_template="output.nc"
		  filename_interval="none"
		  output_interval="1:00:00"
		  clobber_mode="replace_files"
		  runtime_format="single_file">
<<<<<<< HEAD
	    <stream name="mesh"/>
	    <var name="fVertex"/>
	    <var name="POPindxi"/>
	    <var name="POPindxj"/>
=======
	    <var name="latCell"/>
	    <var name="lonCell"/>
	    <var name="xCell"/>
	    <var name="yCell"/>
	    <var name="zCell"/>
	    <var name="latEdge"/>
	    <var name="lonEdge"/>
	    <var name="xEdge"/>
	    <var name="yEdge"/>
	    <var name="zEdge"/>
	    <var name="latVertex"/>
	    <var name="lonVertex"/>
	    <var name="xVertex"/>
	    <var name="yVertex"/>
	    <var name="zVertex"/>
	    <var name="cellsOnEdge"/>
	    <var name="nEdgesOnCell"/>
	    <var name="nEdgesOnEdge"/>
	    <var name="edgesOnCell"/>
	    <var name="edgesOnEdge"/>
	    <var name="cellsOnCell"/>
	    <var name="verticesOnCell"/>
	    <var name="verticesOnEdge"/>
	    <var name="edgesOnVertex"/>
	    <var name="cellsOnVertex"/>
	    <var name="kiteAreasOnVertex"/>
>>>>>>> afe40e98
	    <var name="uVelocity"/>
	    <var name="vVelocity"/>
	    <var name="stressDivergenceU"/>
	    <var name="stressDivergenceV"/>
	    <var name="uAirVelocity"/>
	    <var name="vAirVelocity"/>
	    <var name="uOceanVelocity"/>
	    <var name="vOceanVelocity"/>
	    <var name="oceanStressU"/>
	    <var name="oceanStressV"/>
	    <var name="oceanStressCoeff"/>
	    <var name="iceAreaCategory"/>
	    <var name="iceVolumeCategory"/>
	    <var name="snowVolumeCategory"/>
	    <var name="surfaceTemperature"/>
	    <var name="iceThickness"/>
	    <var name="snowThickness"/>
	    <var name="iceAreaCell"/>
	    <var name="iceAreaVertex"/>
	    <var name="iceVolumeCell"/>
	    <var name="totalMassCell"/>
	    <var name="totalMassVertex"/>
	    <var name="airStressCellU"/>
	    <var name="airStressCellV"/>
	    <var name="airStressVertexU"/>
	    <var name="airStressVertexV"/>
	    <var name="airTemperature"/>
	    <var name="airPotentialTemperature"/>
	    <var name="windSpeed"/>
	    <var name="uAirStress"/>
	    <var name="vAirStress"/>
	    <var name="airDensity"/>
	    <var name="airSpecificHumidity"/>
	    <var name="shortwaveDown"/>
	    <var name="longwaveDown"/>
	    <var name="cloudFraction"/>
	    <var name="rainfallRate"/>
	    <var name="snowfallRate"/>
	    <var name="sensibleTransferCoefficient"/>
	    <var name="latentTransferCoefficient"/>
	  </stream>

        <!-- forcing streams -->
	<stream name="LYqSixHourlyForcing"
	    type="input"
	    filename_template="/Users/akt/Work/MPAS-CICE/forcing/forcing_creation/atmosphere/perform_remap/120km/LYq_six_hourly.$Y.nc"
	    filename_interval="0001-00-00_00:00:00"
	    input_interval="none"
	    immutable="true">
	    <var name="airTemperature"/>
	    <var name="airSpecificHumidity"/>
	    <var name="uAirVelocity"/>
	    <var name="vAirVelocity"/>
	</stream>
	<stream name="LYqMonthlyForcing"
	    type="input"
	    filename_template="/Users/akt/Work/MPAS-CICE/forcing/forcing_creation/atmosphere/perform_remap/120km/LYq_monthly.nc"
	    filename_interval="none"
	    input_interval="none"
	    immutable="true">
	    <var name="cloudFraction"/>
	    <var name="rainfallRate"/>
	</stream>
	<stream name="NCARMonthlySSTForcing"
	    type="input"
	    filename_template="/Users/akt/Work/MPAS-CICE/forcing/forcing_creation/atmosphere/perform_remap/120km/LYq_monthly.nc"
	    filename_interval="none"
	    input_interval="none"
	    immutable="true">
	    <var name="seaSurfaceTemperature"/>
	</stream>
	<stream name="NCARMonthlyForcing"
	    type="input"
	    filename_template="/Users/akt/Work/MPAS-CICE/forcing/forcing_creation/atmosphere/perform_remap/120km/LYq_monthly.nc"
	    filename_interval="none"
	    input_interval="none"
	    immutable="true">
	    <var name="seaSurfaceSalinity"/>
	    <var name="uOceanVelocity"/>
	    <var name="vOceanVelocity"/>
	    <var name="seaSurfaceTiltU"/>
	    <var name="seaSurfaceTiltV"/>
	    <var name="oceanMixedLayerDepth"/>
	    <var name="oceanHeatFluxConvergence"/>
	</stream>

	</streams>
	
	<var_struct name="mesh" time_levs="1">
		<var name="latCell"                           type="real"     dimensions="nCells"/>
		<var name="lonCell"                           type="real"     dimensions="nCells"/>
		<var name="xCell"                             type="real"     dimensions="nCells"/>
		<var name="yCell"                             type="real"     dimensions="nCells"/>
		<var name="zCell"                             type="real"     dimensions="nCells"/>
		<var name="indexToCellID"                     type="integer"  dimensions="nCells"/>
		<var name="latEdge"                           type="real"     dimensions="nEdges"/>
		<var name="lonEdge"                           type="real"     dimensions="nEdges"/>
		<var name="xEdge"                             type="real"     dimensions="nEdges"/>
		<var name="yEdge"                             type="real"     dimensions="nEdges"/>
		<var name="zEdge"                             type="real"     dimensions="nEdges"/>
		<var name="indexToEdgeID"                     type="integer"  dimensions="nEdges"/>
		<var name="latVertex"                         type="real"     dimensions="nVertices"/>
		<var name="lonVertex"                         type="real"     dimensions="nVertices"/>
		<var name="xVertex"                           type="real"     dimensions="nVertices"/>
		<var name="yVertex"                           type="real"     dimensions="nVertices"/>
		<var name="zVertex"                           type="real"     dimensions="nVertices"/>
		<var name="indexToVertexID"                   type="integer"  dimensions="nVertices"/>
<<<<<<< HEAD
		<var name="meshDensity"                       type="real"     dimensions="nCells"/>
=======
>>>>>>> afe40e98
		<var name="cellsOnEdge"                       type="integer"  dimensions="TWO nEdges"/>
		<var name="nEdgesOnCell"                      type="integer"  dimensions="nCells"/>
		<var name="nEdgesOnEdge"                      type="integer"  dimensions="nEdges"/>
		<var name="edgesOnCell"                       type="integer"  dimensions="maxEdges nCells"/>
		<var name="edgesOnEdge"                       type="integer"  dimensions="maxEdges2 nEdges"/>
		<var name="weightsOnEdge"                     type="real"     dimensions="maxEdges2 nEdges"/>
		<var name="dvEdge"                            type="real"     dimensions="nEdges"/>
		<var name="dcEdge"                            type="real"     dimensions="nEdges"/>
		<var name="areaCell"                          type="real"     dimensions="nCells"/>
		<var name="areaTriangle"                      type="real"     dimensions="nVertices"/>
		<var name="cellsOnCell"                       type="integer"  dimensions="maxEdges nCells"/>
		<var name="verticesOnCell"                    type="integer"  dimensions="maxEdges nCells"/>
		<var name="verticesOnEdge"                    type="integer"  dimensions="TWO nEdges"/>
		<var name="edgesOnVertex"                     type="integer"  dimensions="vertexDegree nVertices"/>
		<var name="cellsOnVertex"                     type="integer"  dimensions="vertexDegree nVertices"/>
		<var name="kiteAreasOnVertex"                 type="real"     dimensions="vertexDegree nVertices"/>
		<var name="fVertex"                           type="real"     dimensions="nVertices"/>
<<<<<<< HEAD
		<var name="POPindxi"                          type="integer"  dimensions="nCells"/>
		<var name="POPindxj"                          type="integer"  dimensions="nCells"/>
		<var name="POPindxiv"                         type="integer"  dimensions="nVertices"/>
		<var name="POPindxjv"                         type="integer"  dimensions="nVertices"/>
=======
>>>>>>> afe40e98
		<var name="itimestep"                         type="integer"  dimensions="ONE"/>
	</var_struct>

	<packages>

		<!-- dynamics packages -->
		<package name="pkgWeak" description=""/>
		<package name="pkgVariational" description=""/>
		<package name="pkgWachspress" description=""/>
		<package name="pkgPieceWiseLinear" description=""/>

		<!-- column package packages -->
		<package name="pkgColumnShortwave" description=""/>
		<package name="pkgColumnVerticalThermodynamics" description=""/>
		<!--<package name="pkgColumnBiogeochemistry" description=""/>-->
		<package name="pkgColumnITDThermodynamics" description=""/>
		<package name="pkgColumnRidging" description=""/>
		<package name="pkgColumnAerosols" description=""/>

		<!-- column tracer packages -->
     		<package name="pkgColumnTracerIceAge" description=""/>
     		<package name="pkgColumnTracerFirstYearIce" description=""/>
    		<package name="pkgColumnTracerLevelIce" description=""/>
    		<package name="pkgColumnTracerPonds" description=""/>
     		<package name="pkgColumnTracerLidThickness" description=""/>
     		<package name="pkgColumnTracerAerosols" description=""/>

		<!-- other column packages -->
     		<package name="pkgColumnFormDrag" description=""/>

		<!-- stand in arrays needed -->
		<package name="pkgColumnTracerArrayStandIn" description=""/>

	</packages>

	<!-- ice state -->
	<var_struct name="tracers" time_levs="2">
		<var name="iceAreaCategory"                   type="real"     dimensions="ONE nCategories nCells Time"          name_in_code="iceAreaCategory"/>
		<var name="iceVolumeCategory"                 type="real"     dimensions="ONE nCategories nCells Time"          name_in_code="iceVolumeCategory"/>
		<var name="snowVolumeCategory"                type="real"     dimensions="ONE nCategories nCells Time"          name_in_code="snowVolumeCategory"/>
		<var name="surfaceTemperature"                type="real"     dimensions="ONE nCategories nCells Time"          name_in_code="surfaceTemperature"/>
		<var name="iceEnthalpy"                       type="real"     dimensions="nIceLayers nCategories nCells Time"   name_in_code="iceEnthalpy"/>
		<var name="iceSalinity"                       type="real"     dimensions="nIceLayers nCategories nCells Time"   name_in_code="iceSalinity"/>
		<var name="snowEnthalpy"                      type="real"     dimensions="nSnowLayers nCategories nCells Time"  name_in_code="snowEnthalpy"/>
		<var name="iceAge"                            type="real"     dimensions="ONE nCategories nCells Time"          name_in_code="iceAge"                packages="pkgColumnTracerIceAge"/>
		<var name="firstYearIceArea"                  type="real"     dimensions="ONE nCategories nCells Time"          name_in_code="firstYearIceArea"      packages="pkgColumnTracerFirstYearIce"/>
		<var name="levelIceArea"                      type="real"     dimensions="ONE nCategories nCells Time"          name_in_code="levelIceArea"          packages="pkgColumnTracerLevelIce"/>
		<var name="levelIceVolume"                    type="real"     dimensions="ONE nCategories nCells Time"          name_in_code="levelIceVolume"        packages="pkgColumnTracerLevelIce"/>
		<var name="pondArea"                          type="real"     dimensions="ONE nCategories nCells Time"          name_in_code="pondArea"              packages="pkgColumnTracerPonds"/>
		<var name="pondDepth"                         type="real"     dimensions="ONE nCategories nCells Time"          name_in_code="pondDepth"             packages="pkgColumnTracerPonds"/>
		<var name="pondLidThickness"                  type="real"     dimensions="ONE nCategories nCells Time"          name_in_code="pondLidThickness"      packages="pkgColumnTracerLidThickness"/>
		<var name="snowScatteringAerosol"             type="real"     dimensions="nAerosols nCategories nCells Time"    name_in_code="snowScatteringAerosol" packages="pkgColumnTracerAerosols"/>
		<var name="snowBodyAerosol"                   type="real"     dimensions="nAerosols nCategories nCells Time"    name_in_code="snowBodyAerosol"       packages="pkgColumnTracerAerosols"/>
		<var name="iceScatteringAerosol"              type="real"     dimensions="nAerosols nCategories nCells Time"    name_in_code="iceScatteringAerosol"  packages="pkgColumnTracerAerosols"/>
		<var name="iceBodyAerosol"                    type="real"     dimensions="nAerosols nCategories nCells Time"    name_in_code="iceBodyAerosol"        packages="pkgColumnTracerAerosols"/>
	</var_struct>
	<var_struct name="tracer_tendencies" time_levs="1">
		<var name="iceAreaCategoryTend"               type="real"     dimensions="ONE nCategories nCells"          name_in_code="iceAreaCategory"/>
		<var name="iceVolumeCategoryTend"             type="real"     dimensions="ONE nCategories nCells"          name_in_code="iceVolumeCategory"/>
		<var name="snowVolumeCategoryTend"            type="real"     dimensions="ONE nCategories nCells"          name_in_code="snowVolumeCategory"/>
		<var name="surfaceTemperatureTend"            type="real"     dimensions="ONE nCategories nCells"          name_in_code="surfaceTemperature"/>
		<var name="iceEnthalpyTend"                   type="real"     dimensions="nIceLayers nCategories nCells"   name_in_code="iceEnthalpy"/>
		<var name="iceSalinityTend"                   type="real"     dimensions="nIceLayers nCategories nCells"   name_in_code="iceSalinity"/>
		<var name="snowEnthalpyTend"                  type="real"     dimensions="nSnowLayers nCategories nCells"  name_in_code="snowEnthalpy"/>
	</var_struct>
	<var_struct name="tracer_edge_fluxes" time_levs="1">
		<var name="iceAreaCategoryEdgeFlux"           type="real"     dimensions="ONE nCategories nEdges"          name_in_code="iceAreaCategory"/>
		<var name="iceVolumeCategoryEdgeFlux"         type="real"     dimensions="ONE nCategories nEdges"          name_in_code="iceVolumeCategory"/>
		<var name="snowVolumeCategoryEdgeFlux"        type="real"     dimensions="ONE nCategories nEdges"          name_in_code="snowVolumeCategory"/>
		<var name="surfaceTemperatureEdgeFlux"        type="real"     dimensions="ONE nCategories nEdges"          name_in_code="surfaceTemperature"/>
		<var name="iceEnthalpyEdgeFlux"               type="real"     dimensions="nIceLayers nCategories nEdges"   name_in_code="iceEnthalpy"/>
		<var name="iceSalinityEdgeFlux"               type="real"     dimensions="nIceLayers nCategories nEdges"   name_in_code="iceSalinity"/>
		<var name="snowEnthalpyEdgeFlux"              type="real"     dimensions="nSnowLayers nCategories nEdges"  name_in_code="snowEnthalpy"/>
	</var_struct>
	<var_struct name="tracers_aggregate" time_levs="1">
		<var name="iceAreaCell"                       type="real"     dimensions="nCells Time"          name_in_code="iceAreaCell"/>
		<var name="iceVolumeCell"                     type="real"     dimensions="nCells Time"          name_in_code="iceVolumeCell"/>
		<var name="snowVolumeCell"                    type="real"     dimensions="nCells Time"          name_in_code="snowVolumeCell"/>
		<var name="surfaceTemperatureCell"            type="real"     dimensions="nCells Time"          name_in_code="surfaceTemperatureCell"/>
		<var name="iceEnthalpyCell"                   type="real"     dimensions="nIceLayers nCells Time"   name_in_code="iceEnthalpyCell"/>
		<var name="iceSalinityCell"                   type="real"     dimensions="nIceLayers nCells Time"   name_in_code="iceSalinityCell"/>
		<var name="snowEnthalpyCell"                  type="real"     dimensions="nSnowLayers nCells Time"  name_in_code="snowEnthalpyCell"/>
		<var name="iceAgeCell"                        type="real"     dimensions="nCells Time"          name_in_code="iceAgeCell"                packages="pkgColumnTracerIceAge"/>
		<var name="firstYearIceAreaCell"              type="real"     dimensions="nCells Time"          name_in_code="firstYearIceAreaCell"      packages="pkgColumnTracerFirstYearIce"/>
		<var name="levelIceAreaCell"                  type="real"     dimensions="nCells Time"          name_in_code="levelIceAreaCell"          packages="pkgColumnTracerLevelIce"/>
		<var name="levelIceVolumeCell"                type="real"     dimensions="nCells Time"          name_in_code="levelIceVolumeCell"        packages="pkgColumnTracerLevelIce"/>
		<var name="pondAreaCell"                      type="real"     dimensions="nCells Time"          name_in_code="pondAreaCell"              packages="pkgColumnTracerPonds"/>
		<var name="pondDepthCell"                     type="real"     dimensions="nCells Time"          name_in_code="pondDepthCell"             packages="pkgColumnTracerPonds"/>
		<var name="pondLidThicknessCell"              type="real"     dimensions="nCells Time"          name_in_code="pondLidThicknessCell"      packages="pkgColumnTracerLidThickness"/>
		<var name="snowScatteringAerosolCell"         type="real"     dimensions="nAerosols nCells Time"    name_in_code="snowScatteringAerosolCell" packages="pkgColumnTracerAerosols"/>
		<var name="snowBodyAerosolCell"               type="real"     dimensions="nAerosols nCells Time"    name_in_code="snowBodyAerosolCell"       packages="pkgColumnTracerAerosols"/>
		<var name="iceScatteringAerosolCell"          type="real"     dimensions="nAerosols nCells Time"    name_in_code="iceScatteringAerosolCell"  packages="pkgColumnTracerAerosols"/>
		<var name="iceBodyAerosolCell"                type="real"     dimensions="nAerosols nCells Time"    name_in_code="iceBodyAerosolCell"        packages="pkgColumnTracerAerosols"/>
	</var_struct>
	<var_struct name="icestate" time_levs="1">
		<var name="iceAreaCellInitial"                type="real"     dimensions="nCells Time"              name_in_code="iceAreaCellInitial"/>
		<var name="iceAreaCategoryInitial"            type="real"     dimensions="nCategories nCells Time"  name_in_code="iceAreaCategoryInitial"/>
		<var name="iceVolumeCategoryInitial"          type="real"     dimensions="nCategories nCells Time"  name_in_code="iceVolumeCategoryInitial"/>
		<var name="snowVolumeCategoryInitial"         type="real"     dimensions="nCategories nCells Time"  name_in_code="snowVolumeCategoryInitial"/>
		<var name="openWaterArea"                     type="real"     dimensions="nCells Time"              name_in_code="openWaterArea"/>
		<var name="iceAreaVertex"                     type="real"     dimensions="nVertices Time"           name_in_code="iceAreaVertex"/>
		<var name="totalMassCell"                     type="real"     dimensions="nCells Time"              name_in_code="totalMassCell"/>
		<var name="totalMassVertex"                   type="real"     dimensions="nVertices Time"           name_in_code="totalMassVertex"/>
	</var_struct>
	<var_struct name="tracer_conservation" time_levs="2">
		<var name="iceAreaCategoryCons"               type="real"     dimensions="ONE nCategories"          name_in_code="iceAreaCategory"/>
		<var name="iceVolumeCategoryCons"             type="real"     dimensions="ONE nCategories"          name_in_code="iceVolumeCategory"/>
		<var name="snowVolumeCategoryCons"            type="real"     dimensions="ONE nCategories"          name_in_code="snowVolumeCategory"/>
		<var name="surfaceTemperatureCons"            type="real"     dimensions="ONE nCategories"          name_in_code="surfaceTemperature"/>
		<var name="iceEnthalpyCons"                   type="real"     dimensions="nIceLayers nCategories"   name_in_code="iceEnthalpy"/>
		<var name="iceSalinityCons"                   type="real"     dimensions="nIceLayers nCategories"   name_in_code="iceSalinity"/>
		<var name="snowEnthalpyCons"                  type="real"     dimensions="nSnowLayers nCategories"  name_in_code="snowEnthalpy"/>
	</var_struct>

	<!--atmos coupling -->
	<var_struct name="atmos_coupling" time_levs="1">
	        <var name="airLevelHeight"                    type="real"     dimensions="nCells"                   name_in_code="airLevelHeight"/>
	        <var name="airPotentialTemperature"           type="real"     dimensions="nCells"                   name_in_code="airPotentialTemperature"/>
	        <var name="airTemperature"                    type="real"     dimensions="nCells Time"              name_in_code="airTemperature"/>
	        <var name="airSpecificHumidity"               type="real"     dimensions="nCells Time"              name_in_code="airSpecificHumidity"/>
	        <var name="airDensity"                        type="real"     dimensions="nCells"                   name_in_code="airDensity"/>
	        <var name="shortwaveVisibleDirectDown"        type="real"     dimensions="nCells"                   name_in_code="shortwaveVisibleDirectDown"/>
	        <var name="shortwaveVisibleDiffuseDown"       type="real"     dimensions="nCells"                   name_in_code="shortwaveVisibleDiffuseDown"/>
	        <var name="shortwaveIRDirectDown"             type="real"     dimensions="nCells"                   name_in_code="shortwaveIRDirectDown"/>
	        <var name="shortwaveIRDiffuseDown"            type="real"     dimensions="nCells"                   name_in_code="shortwaveIRDiffuseDown"/>
	        <var name="longwaveDown"                      type="real"     dimensions="nCells"                   name_in_code="longwaveDown"/>
	        <var name="rainfallRate"                      type="real"     dimensions="nCells Time"              name_in_code="rainfallRate"/>
	        <var name="snowfallRate"                      type="real"     dimensions="nCells"                   name_in_code="snowfallRate"/>
	        <var name="uAirVelocity"                      type="real"     dimensions="nCells Time"              name_in_code="uAirVelocity"/>
	        <var name="vAirVelocity"                      type="real"     dimensions="nCells Time"              name_in_code="vAirVelocity"/>
	        <var name="atmosReferenceSpeed10m"            type="real"     dimensions="nCells"                   name_in_code="atmosReferenceSpeed10m"/>
	        <var name="atmosReferenceTemperature2m"       type="real"     dimensions="nCells"                   name_in_code="atmosReferenceTemperature2m"/>
	        <var name="atmosReferenceHumidity2m"          type="real"     dimensions="nCells"                   name_in_code="atmosReferenceHumidity2m"/>
	</var_struct>

	<!--atmos forcing -->
	<var_struct name="atmos_forcing" time_levs="1">
		<var name="uAirVelocityPOP"                   type="real"     dimensions="nCells Time"              name_in_code="uAirVelocityPOP"/>
		<var name="vAirVelocityPOP"                   type="real"     dimensions="nCells Time"              name_in_code="vAirVelocityPOP"/>
		<var name="windSpeed"                         type="real"     dimensions="nCells"                   name_in_code="windSpeed"/>
		<var name="uAirStress"                        type="real"     dimensions="nCells"                   name_in_code="uAirStress"/>
		<var name="vAirStress"                        type="real"     dimensions="nCells"                   name_in_code="vAirStress"/>
		<var name="shortwaveDown"                     type="real"     dimensions="nCells Time"              name_in_code="shortwaveDown"/>
		<var name="cloudFraction"                     type="real"     dimensions="nCells Time"              name_in_code="cloudFraction"/>
		<var name="sensibleTransferCoefficient"       type="real"     dimensions="nCells"                   name_in_code="sensibleTransferCoefficient"/>
		<var name="latentTransferCoefficient"         type="real"     dimensions="nCells"                   name_in_code="latentTransferCoefficient"/>
		<var name="uPOPAlongGridVector"               type="real"     dimensions="TWO nCells"               name_in_code="uPOPAlongGridVector"/>
		<var name="vPOPAlongGridVector"               type="real"     dimensions="TWO nCells"               name_in_code="vPOPAlongGridVector"/>
		<var name="airReferenceTemperature2m"         type="real"     dimensions="nCells"                   name_in_code="airReferenceTemperature2m"/>
		<var name="airReferenceHumidity2m"            type="real"     dimensions="nCells"                   name_in_code="airReferenceHumidity2m"/>
		<var name="airReferenceSpeed10m"              type="real"     dimensions="nCells"                   name_in_code="airReferenceSpeed10m"/>
	</var_struct>

	<!--alternative atmos forcing -->
	<var_struct name="alternative_atmos_forcing" time_levs="1">
		<var name="latentHeatFluxCouple"              type="real"     dimensions="nCategories nCells"       name_in_code="latentHeatFluxCouple"/>
		<var name="sensibleHeatFluxCouple"            type="real"     dimensions="nCategories nCells"       name_in_code="sensibleHeatFluxCouple"/>
		<var name="surfaceHeatFluxCouple"             type="real"     dimensions="nCategories nCells"       name_in_code="surfaceHeatFluxCouple"/>
		<var name="surfaceConductiveFluxCouple"       type="real"     dimensions="nCategories nCells"       name_in_code="surfaceConductiveFluxCouple"/>
		<var name="airStressForcingU"                 type="real"     dimensions="nCells"                   name_in_code="airStressForcingU"/>
		<var name="airStressForcingV"                 type="real"     dimensions="nCells"                   name_in_code="airStressForcingV"/>
	</var_struct>

	<!--ocean coupling -->	
	<var_struct name="ocean_coupling" time_levs="1">
		<var name="seaSurfaceTemperature"             type="real"     dimensions="nCells Time"              name_in_code="seaSurfaceTemperature"/>
		<var name="seaSurfaceSalinity"                type="real"     dimensions="nCells Time"              name_in_code="seaSurfaceSalinity"/>
		<var name="seaFreezingTemperature"            type="real"     dimensions="nCells Time"              name_in_code="seaFreezingTemperature"/>
		<var name="freezingMeltingPotential"	      type="real"     dimensions="nCells Time"              name_in_code="freezingMeltingPotential"/>
		<var name="uOceanVelocity"                    type="real"     dimensions="nCells Time"              name_in_code="uOceanVelocity"/>
		<var name="vOceanVelocity"                    type="real"     dimensions="nCells Time"              name_in_code="vOceanVelocity"/>
		<var name="seaSurfaceTiltU"                   type="real"     dimensions="nCells Time"              name_in_code="seaSurfaceTiltU"/>	
		<var name="seaSurfaceTiltV"                   type="real"     dimensions="nCells Time"              name_in_code="seaSurfaceTiltV"/>
		<var name="oceanMixedLayerDepth"              type="real"     dimensions="nCells Time"              name_in_code="oceanMixedLayerDepth"/>
		<var name="oceanHeatFluxConvergence"          type="real"     dimensions="nCells Time"              name_in_code="oceanHeatFluxConvergence"/>
	</var_struct>

	<!-- boundary variables -->
	<var_struct name="boundary" time_levs="1">
		<var name="interiorVertex"                    type="integer"  dimensions="nVertices"                name_in_code="interiorVertex"/>
		<var name="interiorCell"                      type="integer"  dimensions="nCells"                   name_in_code="interiorCell"/>
		<var name="interiorEdge"                      type="integer"  dimensions="nEdges"                   name_in_code="interiorEdge"/>
		<var name="blockIDout"                        type="integer"  dimensions="nCells"                   name_in_code="blockIDout"/>
	</var_struct>

	<!-- velocity solver -->
	<var_struct name="velocity_solver" time_levs="1">
		<var name="dynamicsTimeStep"                  type="real"     dimensions=""                              name_in_code="dynamicsTimeStep"/>
		<var name="elasticTimeStep"                   type="real"     dimensions=""                              name_in_code="elasticTimeStep"/>
		<var name="uVelocity"                         type="real"     dimensions="nVertices Time"                name_in_code="uVelocity"/>
		<var name="vVelocity"                         type="real"     dimensions="nVertices Time"                name_in_code="vVelocity"/>
		<var name="uVelocityInitial"                         type="real"     dimensions="nVertices Time"                name_in_code="uVelocityInitial"/>
		<var name="vVelocityInitial"                         type="real"     dimensions="nVertices Time"                name_in_code="vVelocityInitial"/>
		<var name="edgeVelocity"                      type="real"     dimensions="nEdges"                   name_in_code="edgeVelocity"/>
		<var name="normalVectorEdge"                  type="real"     dimensions="TWO maxEdges nCells"      name_in_code="normalVectorEdge"/>
		<var name="solveStress"                       type="integer"  dimensions="nCells"                   name_in_code="solveStress"/>
		<var name="solveVelocity"                     type="integer"  dimensions="nVertices"                name_in_code="solveVelocity"/>
		<var name="solveVelocityPrevious"             type="integer"  dimensions="nVertices"                name_in_code="solveVelocityPrevious"/>		    
		<var name="icePressure"                       type="real"     dimensions="nCells Time"                   name_in_code="icePressure"/>
		<var name="stressDivergenceU"                 type="real"     dimensions="nVertices Time"                name_in_code="stressDivergenceU"/>
		<var name="stressDivergenceV"                 type="real"     dimensions="nVertices Time"                name_in_code="stressDivergenceV"/>
		<var name="airStressCellU"                    type="real"     dimensions="nCells Time"                   name_in_code="airStressCellU"/>
		<var name="airStressCellV"                    type="real"     dimensions="nCells Time"                   name_in_code="airStressCellV"/>
		<var name="airStressVertexU"                  type="real"     dimensions="nVertices Time"                name_in_code="airStressVertexU"/>
		<var name="airStressVertexV"                  type="real"     dimensions="nVertices Time"                name_in_code="airStressVertexV"/>
		<var name="uOceanVelocityVertex"              type="real"     dimensions="nVertices Time"                name_in_code="uOceanVelocityVertex"/>
		<var name="vOceanVelocityVertex"              type="real"     dimensions="nVertices Time"                name_in_code="vOceanVelocityVertex"/>
		<var name="oceanStressU"                      type="real"     dimensions="nVertices Time"                name_in_code="oceanStressU"/>
		<var name="oceanStressV"                      type="real"     dimensions="nVertices Time"                name_in_code="oceanStressV"/>
		<var name="oceanStressCoeff"                  type="real"     dimensions="nVertices Time"                name_in_code="oceanStressCoeff"/>
                <var name="oceanStressCellU"                  type="real"     dimensions="nCells Time"                   name_in_code="oceanStressCellU"/>
                <var name="oceanStressCellV"                  type="real"     dimensions="nCells Time"                   name_in_code="oceanStressCellV"/>
                <var name="surfaceTiltForceU"                 type="real"     dimensions="nVertices Time"                name_in_code="surfaceTiltForceU"/>
		<var name="surfaceTiltForceV"                 type="real"     dimensions="nVertices Time"                name_in_code="surfaceTiltForceV"/>
		<var name="totalMassVertexfVertex"            type="real"     dimensions="nVertices Time"                name_in_code="totalMassVertexfVertex"/>
		<var name="principalStress1"                  type="real"     dimensions="nCells"                   name_in_code="principalStress1"/>
		<var name="principalStress2"                  type="real"     dimensions="nCells"                   name_in_code="principalStress2"/>
		<var name="replacementPressure"               type="real"     dimensions="nCells"                   name_in_code="replacementPressure"/>
		<var name="divergence"               type="real"     dimensions="nCells Time"                   name_in_code="divergence"/>
		<var name="shear"               type="real"     dimensions="nCells Time"                   name_in_code="shear"/>
	</var_struct>

	<!-- weak formulation -->
	<var_struct name="velocity_weak" time_levs="1" packages="pkgWeak">
		<var name="normalVectorPolygon"               type="real"     dimensions="TWO maxEdges nCells"            name_in_code="normalVectorPolygon"/>
		<var name="normalVectorTriangle"              type="real"     dimensions="TWO vertexDegree nVertices"     name_in_code="normalVectorTriangle"/>
		<var name="latCellRotated"                    type="real"     dimensions="nCells"                         name_in_code="latCellRotated"/>
		<var name="latVertexRotated"                  type="real"     dimensions="nVertices"                      name_in_code="latVertexRotated"/>
		<var name="strain11weak"                      type="real"     dimensions="nCells"                         name_in_code="strain11"/>
		<var name="strain22weak"                      type="real"     dimensions="nCells"                         name_in_code="strain22"/>
		<var name="strain12weak"                      type="real"     dimensions="nCells"                         name_in_code="strain12"/>
		<var name="stress11weak"                      type="real"     dimensions="nCells"                         name_in_code="stress11"/>
		<var name="stress22weak"                      type="real"     dimensions="nCells"                         name_in_code="stress22"/>
		<var name="stress12weak"                      type="real"     dimensions="nCells"                         name_in_code="stress12"/>
	</var_struct>

	<!-- variational formulation -->
	<var_struct name="velocity_variational" time_levs="1" packages="pkgVariational">
		<var name="strain11var"                       type="real"     dimensions="maxEdges nCells"          name_in_code="strain11"/>
		<var name="strain22var"                       type="real"     dimensions="maxEdges nCells"          name_in_code="strain22"/>
		<var name="strain12var"                       type="real"     dimensions="maxEdges nCells"          name_in_code="strain12"/>
		<var name="stress11var"                       type="real"     dimensions="maxEdges nCells"          name_in_code="stress11"/>
		<var name="stress22var"                       type="real"     dimensions="maxEdges nCells"          name_in_code="stress22"/>
		<var name="stress12var"                       type="real"     dimensions="maxEdges nCells"          name_in_code="stress12"/>
		<var name="tanLatVertexRotatedOverRadius"     type="real"     dimensions="nVertices"                name_in_code="tanLatVertexRotatedOverRadius"/>
		<var name="cellVerticesAtVertex"              type="integer"  dimensions="vertexDegree nVertices"   name_in_code="cellVerticesAtVertex"/>
		<var name="basisIntegralsU"                   type="real"     dimensions="maxEdges maxEdges nCells Time" name_in_code="basisIntegralsU"/>
		<var name="basisIntegralsV"                   type="real"     dimensions="maxEdges maxEdges nCells Time" name_in_code="basisIntegralsV"/>
		<var name="basisIntegralsMetric"              type="real"     dimensions="maxEdges maxEdges nCells Time" name_in_code="basisIntegralsMetric"/>
		<var name="basisGradientU"                    type="real"     dimensions="maxEdges maxEdges nCells Time" name_in_code="basisGradientU"/>
		<var name="basisGradientV"                    type="real"     dimensions="maxEdges maxEdges nCells Time" name_in_code="basisGradientV"/>
	</var_struct>

	<!-- geographical output -->
	<var_struct name="velocity_geographical" time_levs="1">
		<var name="uVelocityGeo"                      type="real"     dimensions="nVertices Time"                name_in_code="uVelocityGeo"/>
		<var name="vVelocityGeo"                      type="real"     dimensions="nVertices Time"                name_in_code="vVelocityGeo"/>
		<var name="stressDivergenceUGeo"              type="real"     dimensions="nVertices Time"                name_in_code="stressDivergenceUGeo"/>
		<var name="stressDivergenceVGeo"              type="real"     dimensions="nVertices Time"                name_in_code="stressDivergenceVGeo"/>
		<var name="airStressVertexUGeo"               type="real"     dimensions="nVertices Time"                name_in_code="airStressVertexUGeo"/>
		<var name="airStressVertexVGeo"               type="real"     dimensions="nVertices Time"                name_in_code="airStressVertexVGeo"/>
		<var name="oceanStressUGeo"                   type="real"     dimensions="nVertices Time"                name_in_code="oceanStressUGeo"/>
		<var name="oceanStressVGeo"                   type="real"     dimensions="nVertices Time"                name_in_code="oceanStressVGeo"/>
		<var name="surfaceTiltForceUGeo"              type="real"     dimensions="nVertices Time"                name_in_code="surfaceTiltForceUGeo"/>
		<var name="surfaceTiltForceVGeo"              type="real"     dimensions="nVertices Time"                name_in_code="surfaceTiltForceVGeo"/>
		<var name="uOceanVelocityVertexGeo"           type="real"     dimensions="nVertices Time"                name_in_code="uOceanVelocityVertexGeo"/>
		<var name="vOceanVelocityVertexGeo"           type="real"     dimensions="nVertices Time"                name_in_code="vOceanVelocityVertexGeo"/>
	</var_struct>
<!--
	<var_struct name="mesh_test" time_levs="1">
		<var name="vectorCellU"                          type="real"     dimensions="nCells Time"  name_in_code="vectorCellU"/>
		<var name="vectorCellV"                          type="real"     dimensions="nCells Time"  name_in_code="vectorCellV"/>
		<var name="vectorVertexU"                        type="real"     dimensions="nVertices Time"  name_in_code="vectorVertexU"/>
		<var name="vectorVertexV"                        type="real"     dimensions="nVertices Time"  name_in_code="vectorVertexV"/>
		<var name="vectorCellURotate"                    type="real"     dimensions="nCells Time"  name_in_code="vectorCellURotate"/>
		<var name="vectorCellVRotate"                    type="real"     dimensions="nCells Time"  name_in_code="vectorCellVRotate"/>
		<var name="vectorVertexURotate"                  type="real"     dimensions="nVertices Time"  name_in_code="vectorVertexURotate"/>
		<var name="vectorVertexVRotate"                  type="real"     dimensions="nVertices Time"  name_in_code="vectorVertexVRotate"/>
		<var name="vectorVertexUInterpolate"             type="real"     dimensions="nVertices Time"  name_in_code="vectorVertexUInterpolate"/>
		<var name="vectorVertexVInterpolate"             type="real"     dimensions="nVertices Time"  name_in_code="vectorVertexVInterpolate"/>
		<var name="vectorVertexURotateInterpolate"       type="real"     dimensions="nVertices Time"  name_in_code="vectorVertexURotateInterpolate"/>
		<var name="vectorVertexVRotateInterpolate"       type="real"     dimensions="nVertices Time"  name_in_code="vectorVertexVRotateInterpolate"/>
		<var name="vectorCellURotateRotate"              type="real"     dimensions="nCells Time"  name_in_code="vectorCellURotateRotate"/>
		<var name="vectorCellVRotateRotate"              type="real"     dimensions="nCells Time"  name_in_code="vectorCellVRotateRotate"/>
		<var name="vectorVertexURotateRotate"            type="real"     dimensions="nVertices Time"  name_in_code="vectorVertexURotateRotate"/>
		<var name="vectorVertexVRotateRotate"            type="real"     dimensions="nVertices Time"  name_in_code="vectorVertexVRotateRotate"/>
		<var name="vectorVertexURotateInterpolateRotate" type="real"     dimensions="nVertices Time"  name_in_code="vectorVertexURotateInterpolateRotate"/>
		<var name="vectorVertexVRotateInterpolateRotate" type="real"     dimensions="nVertices Time"  name_in_code="vectorVertexVRotateInterpolateRotate"/>
		<var name="vectorCellUDiff"                      type="real"     dimensions="nCells Time"  name_in_code="vectorCellUDiff"/>
		<var name="vectorCellVDiff"                      type="real"     dimensions="nCells Time"  name_in_code="vectorCellVDiff"/>
		<var name="vectorVertexUDiff"                    type="real"     dimensions="nVertices Time"  name_in_code="vectorVertexUDiff"/>
		<var name="vectorVertexVDiff"                    type="real"     dimensions="nVertices Time"  name_in_code="vectorVertexVDiff"/>
		<var name="vectorVertexUInterpolateDiff"         type="real"     dimensions="nVertices Time"  name_in_code="vectorVertexUInterpolateDiff"/>
		<var name="vectorVertexVInterpolateDiff"         type="real"     dimensions="nVertices Time"  name_in_code="vectorVertexVInterpolateDiff"/>
		<var name="vectorVertexUDiffRotate"              type="real"     dimensions="nVertices Time"  name_in_code="vectorVertexUDiffRotate"/>
                <var name="vectorVertexVDiffRotate"              type="real"     dimensions="nVertices Time"  name_in_code="vectorVertexVDiffRotate"/>
                <var name="vectorVertexUDiffNoRotate"            type="real"     dimensions="nVertices Time"  name_in_code="vectorVertexUDiffNoRotate"/>
                <var name="vectorVertexVDiffNoRotate"	         type="real"     dimensions="nVertices Time"  name_in_code="vectorVertexVDiffNoRotate"/>
        </var_struct>
-->
	<!-- column physics -->

	<!-- ridging -->
	<var_struct name="ridging" time_levs="1" packages="pkgColumnRidging">
		<var name="ridgeConvergence"                  type="real"     dimensions="nCells"              name_in_code="ridgeConvergence"/>
		<var name="ridgeShear"                        type="real"     dimensions="nCells"              name_in_code="ridgeShear"/>
		<var name="areaLossRidge"                     type="real"     dimensions="nCells"              name_in_code="areaLossRidge"/>
		<var name="areaGainRidge"                     type="real"     dimensions="nCells"              name_in_code="areaGainRidge"/>
		<var name="iceVolumeRidged"                   type="real"     dimensions="nCells"              name_in_code="iceVolumeRidged"/>
		<var name="openingRateRidge"                  type="real"     dimensions="nCells"              name_in_code="openingRateRidge"/>
		<var name="ridgeParticipationFunction"        type="real"     dimensions="nCategories nCells"  name_in_code="ridgeParticipationFunction"/>
		<var name="ratioRidgeThicknessToIce"          type="real"     dimensions="nCategories nCells"  name_in_code="ratioRidgeThicknessToIce"/>
		<var name="fractionNewRidgeArea"              type="real"     dimensions="nCategories nCells"  name_in_code="fractionNewRidgeArea"/>
		<var name="fractionNewRidgeVolume"            type="real"     dimensions="nCategories nCells"  name_in_code="fractionNewRidgeVolume"/>
		<var name="areaLossRidgeCategory"             type="real"     dimensions="nCategories nCells"  name_in_code="areaLossRidgeCategory"/>
		<var name="areaGainRidgeCategory"             type="real"     dimensions="nCategories nCells"  name_in_code="areaGainRidgeCategory"/>
		<var name="iceVolumeRidgedCategory"           type="real"     dimensions="nCategories nCells"  name_in_code="iceVolumeRidgedCategory"/>
		<var name="raftingIceArea"                    type="real"     dimensions="nCategories nCells"  name_in_code="raftingIceArea"/>
		<var name="raftingIceVolume"                  type="real"     dimensions="nCategories nCells"  name_in_code="raftingIceVolume"/>
	</var_struct>

	<!-- melt and growth rates -->
	<var_struct name="melt_growth_rates" time_levs="1" packages="pkgColumnVerticalThermodynamics">
		<var name="lateralIceMeltFraction"            type="real"     dimensions="nCells"              name_in_code="lateralIceMeltFraction" packages="pkgColumnVerticalThermodynamics;pkgColumnITDThermodynamics"/>
		<var name="surfaceIceMelt"                    type="real"     dimensions="nCells"              name_in_code="surfaceIceMelt"/>
		<var name="surfaceIceMeltCategory"            type="real"     dimensions="nCategories nCells"  name_in_code="surfaceIceMeltCategory"/>
		<var name="basalIceMelt"                      type="real"     dimensions="nCells"              name_in_code="basalIceMelt"/>
		<var name="basalIceMeltCategory"              type="real"     dimensions="nCategories nCells"  name_in_code="basalIceMeltCategory"/>
		<var name="lateralIceMelt"                    type="real"     dimensions="nCells"              name_in_code="lateralIceMelt" packages="pkgColumnVerticalThermodynamics;pkgColumnITDThermodynamics"/>
		<var name="snowMelt"                          type="real"     dimensions="nCells"              name_in_code="snowMelt"/>
		<var name="snowMeltCategory"                  type="real"     dimensions="nCategories nCells"  name_in_code="snowMeltCategory"/>
		<var name="congelation"                       type="real"     dimensions="nCells"              name_in_code="congelation"/>
		<var name="congelationCategory"               type="real"     dimensions="nCategories nCells"  name_in_code="congelationCategory"/>
		<var name="snowiceFormation"                  type="real"     dimensions="nCells"              name_in_code="snowiceFormation"/>
		<var name="snowiceFormationCategory"          type="real"     dimensions="nCategories nCells"  name_in_code="snowiceFormationCategory"/>
		<var name="snowThicknessChange"               type="real"     dimensions="nCells"              name_in_code="snowThicknessChange"/>
                <var name="snowThicknessChangeCategory"       type="real"     dimensions="nCategories nCells"  name_in_code="snowThicknessChangeCategory"/>		
		<var name="frazilFormation"                   type="real"     dimensions="nCells"              name_in_code="frazilFormation" packages="pkgColumnVerticalThermodynamics;pkgColumnITDThermodynamics"/>
	</var_struct>

	<!-- fluxes with the atmosphere -->
	<var_struct name="atmos_fluxes" time_levs="1" packages="pkgColumnVerticalThermodynamics">
		<var name="surfaceHeatFlux"                   type="real"     dimensions="nCells"              name_in_code="surfaceHeatFlux"/>
		<var name="surfaceHeatFluxCategory"           type="real"     dimensions="nCategories nCells"  name_in_code="surfaceHeatFluxCategory"/>
		<var name="surfaceConductiveFlux"             type="real"     dimensions="nCells"              name_in_code="surfaceConductiveFlux"/>
		<var name="surfaceConductiveFluxCategory"     type="real"     dimensions="nCategories nCells"  name_in_code="surfaceConductiveFluxCategory"/>
		<var name="longwaveUp"                        type="real"     dimensions="nCells"              name_in_code="longwaveUp"/>
		<var name="sensibleHeatFlux"                  type="real"     dimensions="nCells"              name_in_code="sensibleHeatFlux"/>
		<var name="sensibleHeatFluxCategory"          type="real"     dimensions="nCategories nCells"  name_in_code="sensibleHeatFluxCategory"/>
		<var name="latentHeatFlux"                    type="real"     dimensions="nCells"              name_in_code="latentHeatFlux"/>
		<var name="latentHeatFluxCategory"            type="real"     dimensions="nCategories nCells"  name_in_code="latentHeatFluxCategory"/>
		<var name="evaporativeHeatFlux"               type="real"     dimensions="nCells"              name_in_code="evaporativeHeatFlux"/>
	</var_struct>

	<!-- fluxes with the ocean -->
	<var_struct name="ocean_fluxes" time_levs="1" packages="pkgColumnVerticalThermodynamics;pkgColumnITDThermodynamics;pkgColumnRidging">
		<var name="oceanFreshWaterFlux"               type="real"     dimensions="nCells"              name_in_code="oceanFreshWaterFlux"/>
		<var name="oceanSaltFlux"                     type="real"     dimensions="nCells"              name_in_code="oceanSaltFlux"/>
		<var name="oceanHeatFlux"                     type="real"     dimensions="nCells"              name_in_code="oceanHeatFlux"/>
		<var name="oceanShortwaveFlux"                type="real"     dimensions="nCells"              name_in_code="oceanShortwaveFlux"/>
	</var_struct>

	<!-- ocean atmosphere interaction -->
	<var_struct name="ocean_atmosphere" time_levs="1">
		<var name="airStressOceanU"                   type="real"     dimensions="nCells"              name_in_code="airStressOceanU"/>
		<var name="airStressOceanV"                   type="real"     dimensions="nCells"              name_in_code="airStressOceanV"/>
		<var name="airReferenceTemperature2mOcean"    type="real"     dimensions="nCells"              name_in_code="airReferenceTemperature2mOcean"/>
		<var name="airReferenceHumidity2mOcean"       type="real"     dimensions="nCells"              name_in_code="airReferenceHumidity2mOcean"/>
		<var name="albedoVisibleDirectOcean"          type="real"     dimensions="nCells"              name_in_code="albedoVisibleDirectOcean"/>
		<var name="albedoVisibleDiffuseOcean"         type="real"     dimensions="nCells"              name_in_code="albedoVisibleDiffuseOcean"/>
		<var name="albedoIRDirectOcean"               type="real"     dimensions="nCells"              name_in_code="albedoIRDirectOcean"/>
		<var name="albedoIRDiffuseOcean"              type="real"     dimensions="nCells"              name_in_code="albedoIRDiffuseOcean"/>
		<var name="longwaveUpOcean"                   type="real"     dimensions="nCells"              name_in_code="longwaveUpOcean"/>
		<var name="sensibleHeatFluxOcean"             type="real"     dimensions="nCells"              name_in_code="sensibleHeatFluxOcean"/>
		<var name="latentHeatFluxOcean"               type="real"     dimensions="nCells"              name_in_code="latentHeatFluxOcean"/>
		<var name="evaporativeHeatFluxOcean"          type="real"     dimensions="nCells"              name_in_code="evaporativeHeatFluxOcean"/>
	</var_struct>

	<!-- shortwave radiation -->
	<var_struct name="shortwave" time_levs="1" packages="pkgColumnShortwave">
		<var name="solarZenithAngleCosine"            type="real"     dimensions="nCells"                           name_in_code="solarZenithAngleCosine" packages="pkgColumnShortwave;pkgColumnVerticalThermodynamics"/>
		<var name="albedoVisibleDirectCategory"       type="real"     dimensions="nCategories nCells"               name_in_code="albedoVisibleDirectCategory"/>
		<var name="albedoVisibleDiffuseCategory"      type="real"     dimensions="nCategories nCells"               name_in_code="albedoVisibleDiffuseCategory"/>
		<var name="albedoIRDirectCategory"            type="real"     dimensions="nCategories nCells"               name_in_code="albedoIRDirectCategory"/>
		<var name="albedoIRDiffuseCategory"           type="real"     dimensions="nCategories nCells"               name_in_code="albedoIRDiffuseCategory"/>
		<var name="albedoVisibleDirectCell"           type="real"     dimensions="nCells"                           name_in_code="albedoVisibleDirectCell"/>
		<var name="albedoVisibleDiffuseCell"          type="real"     dimensions="nCells"                           name_in_code="albedoVisibleDiffuseCell"/>
		<var name="albedoIRDirectCell"                type="real"     dimensions="nCells"                           name_in_code="albedoIRDirectCell"/>
		<var name="albedoIRDiffuseCell"               type="real"     dimensions="nCells"                           name_in_code="albedoIRDiffuseCell"/>
		<var name="albedoVisibleDirectArea"           type="real"     dimensions="nCells"                           name_in_code="albedoVisibleDirectArea"/>
		<var name="albedoVisibleDiffuseArea"          type="real"     dimensions="nCells"                           name_in_code="albedoVisibleDiffuseArea"/>
		<var name="albedoIRDirectArea"                type="real"     dimensions="nCells"                           name_in_code="albedoIRDirectArea"/>
		<var name="albedoIRDiffuseArea"               type="real"     dimensions="nCells"                           name_in_code="albedoIRDiffuseArea"/>
		<var name="shortwaveScalingFactor"            type="real"     dimensions="nCells"                           name_in_code="shortwaveScalingFactor"/>
		<var name="surfaceShortwaveFlux"              type="real"     dimensions="nCategories nCells"               name_in_code="surfaceShortwaveFlux" packages="pkgColumnShortwave;pkgColumnVerticalThermodynamics"/>
		<var name="interiorShortwaveFlux"             type="real"     dimensions="nCategories nCells"               name_in_code="interiorShortwaveFlux" packages="pkgColumnShortwave;pkgColumnVerticalThermodynamics"/>
		<var name="penetratingShortwaveFlux"          type="real"     dimensions="nCategories nCells"               name_in_code="penetratingShortwaveFlux" packages="pkgColumnShortwave;pkgColumnVerticalThermodynamics"/>
		<var name="shortwaveLayerPenetration"         type="real"     dimensions="nIceLayersP1 nCategories nCells"  name_in_code="shortwaveLayerPenetration"/>
		<var name="absorbedShortwaveFlux"             type="real"     dimensions="nCells"                           name_in_code="absorbedShortwaveFlux" packages="pkgColumnShortwave;pkgColumnVerticalThermodynamics"/>
		<var name="absorbedShortwaveSnowLayer"        type="real"     dimensions="nSnowLayers nCategories nCells"   name_in_code="absorbedShortwaveSnowLayer" packages="pkgColumnShortwave;pkgColumnVerticalThermodynamics"/>
		<var name="absorbedShortwaveIceLayer"         type="real"     dimensions="nIceLayers nCategories nCells"    name_in_code="absorbedShortwaveIceLayer" packages="pkgColumnShortwave;pkgColumnVerticalThermodynamics"/>
		<var name="bareIceAlbedoCategory"             type="real"     dimensions="nCategories nCells"               name_in_code="bareIceAlbedoCategory"/>
		<var name="snowAlbedoCategory"                type="real"     dimensions="nCategories nCells"               name_in_code="snowAlbedoCategory"/>
		<var name="pondAlbedoCategory"                type="real"     dimensions="nCategories nCells"               name_in_code="pondAlbedoCategory"/>
		<var name="bareIceAlbedoCell"                 type="real"     dimensions="nCells"                           name_in_code="bareIceAlbedoCell"/>
		<var name="snowAlbedoCell"                    type="real"     dimensions="nCells"                           name_in_code="snowAlbedoCell"/>
		<var name="pondAlbedoCell"                    type="real"     dimensions="nCells"                           name_in_code="pondAlbedoCell"/>
		<var name="effectivePondAreaCategory"         type="real"     dimensions="nCategories nCells"               name_in_code="effectivePondAreaCategory"/>
		<var name="effectivePondAreaCell"             type="real"     dimensions="nCells"                           name_in_code="effectivePondAreaCell"/>
	</var_struct>

	<!-- form drag formulation -->
	<var_struct name="drag" time_levs="1">
		<var name="airOceanDragCoefficientRatio"      type="real"     dimensions="nCells"              name_in_code="airOceanDragCoefficientRatio" packages="pkgColumnFormDrag"/>
		<var name="oceanDragCoefficient"              type="real"     dimensions="nCells"              name_in_code="oceanDragCoefficient" packages="pkgColumnFormDrag"/>
		<var name="oceanDragCoefficientSkin"          type="real"     dimensions="nCells"              name_in_code="oceanDragCoefficientSkin" packages="pkgColumnFormDrag"/>
		<var name="oceanDragCoefficientFloe"          type="real"     dimensions="nCells"              name_in_code="oceanDragCoefficientFloe" packages="pkgColumnFormDrag"/>
		<var name="oceanDragCoefficientKeel"          type="real"     dimensions="nCells"              name_in_code="oceanDragCoefficientKeel" packages="pkgColumnFormDrag"/>
		<var name="airDragCoefficient"                type="real"     dimensions="nCells"              name_in_code="airDragCoefficient" packages="pkgColumnFormDrag"/>
		<var name="airDragCoefficientSkin"            type="real"     dimensions="nCells"              name_in_code="airDragCoefficientSkin" packages="pkgColumnFormDrag"/>
		<var name="airDragCoefficientFloe"            type="real"     dimensions="nCells"              name_in_code="airDragCoefficientFloe" packages="pkgColumnFormDrag"/>
		<var name="airDragCoefficientPond"            type="real"     dimensions="nCells"              name_in_code="airDragCoefficientPond" packages="pkgColumnFormDrag"/>
		<var name="airDragCoefficientRidge"           type="real"     dimensions="nCells"              name_in_code="airDragCoefficientRidge" packages="pkgColumnFormDrag"/>
		<var name="dragFreeboard"                     type="real"     dimensions="nCells"              name_in_code="dragFreeboard" packages="pkgColumnFormDrag"/>
		<var name="dragIceSnowDraft"                  type="real"     dimensions="nCells"              name_in_code="dragIceSnowDraft" packages="pkgColumnFormDrag"/>
		<var name="dragRidgeHeight"                   type="real"     dimensions="nCells"              name_in_code="dragRidgeHeight" packages="pkgColumnFormDrag"/>
		<var name="dragRidgeSeparation"               type="real"     dimensions="nCells"              name_in_code="dragRidgeSeparation" packages="pkgColumnFormDrag"/>
		<var name="dragKeelDepth"                     type="real"     dimensions="nCells"              name_in_code="dragKeelDepth" packages="pkgColumnFormDrag"/>
		<var name="dragKeelSeparation"                type="real"     dimensions="nCells"              name_in_code="dragKeelSeparation" packages="pkgColumnFormDrag"/>
		<var name="dragFloeLength"                    type="real"     dimensions="nCells"              name_in_code="dragFloeLength" packages="pkgColumnFormDrag"/>
		<var name="dragFloeSeparation"                type="real"     dimensions="nCells"              name_in_code="dragFloeSeparation" packages="pkgColumnFormDrag"/>
	</var_struct>

	<!-- meltponds -->
	<var_struct name="ponds" time_levs="1">
		<var name="pondFreshWaterFlux"                type="real"     dimensions="nCells"                           name_in_code="pondFreshWaterFlux" packages="pkgColumnVerticalThermodynamics;pkgColumnITDThermodynamics;pkgColumnRidging"/>
		<var name="pondSnowDepthDifference"           type="real"     dimensions="nCategories nCells"               name_in_code="pondSnowDepthDifference" packages="pkgColumnVerticalThermodynamics;pkgColumnShortwave"/>
		<var name="pondLidMeltFluxFraction"           type="real"     dimensions="nCategories nCells"               name_in_code="pondLidMeltFluxFraction" packages="pkgColumnVerticalThermodynamics;pkgColumnShortwave"/>
	</var_struct>

	<!-- aerosols -->
	<var_struct name="aerosols" time_levs="1">
		<var name="atmosAerosolFlux"                  type="real"     dimensions="nAerosols nCells"                 name_in_code="atmosAerosolFlux" packages="pkgColumnVerticalThermodynamics"/>
		<var name="oceanAerosolFlux"                  type="real"     dimensions="nAerosols nCells"                 name_in_code="oceanAerosolFlux" packages="pkgColumnVerticalThermodynamics;pkgColumnITDThermodynamics;pkgColumnRidging"/>
		<var name="aerosolMassExtinctionCrossSection" type="real"     dimensions="nSpectralIntervals nAerosols"     name_in_code="aerosolMassExtinctionCrossSection" packages="pkgColumnShortwave"/>
		<var name="aerosolSingleScatterAlbedo"        type="real"     dimensions="nSpectralIntervals nAerosols"     name_in_code="aerosolSingleScatterAlbedo" packages="pkgColumnShortwave"/>
		<var name="aerosolAsymmetryParameter"         type="real"     dimensions="nSpectralIntervals nAerosols"     name_in_code="aerosolAsymmetryParameter" packages="pkgColumnShortwave"/>
	</var_struct>

	<!-- biogeochemistry -->
	<var_struct name="biogeochemistry" time_levs="1">
		<var name="newlyFormedIce"                    type="integer"  dimensions="nCategories nCells"               name_in_code="newlyFormedIce" packages="pkgColumnITDThermodynamics;pkgColumnRidging"/>
		<var name="oceanBioFluxes"                    type="real"     dimensions="nZBGCTracers nCells"              name_in_code="oceanBioFluxes" packages="pkgColumnITDThermodynamics;pkgColumnRidging"/>
		<var name="oceanBioConcentrations"            type="real"     dimensions="nZBGCTracers nCells"              name_in_code="oceanBioConcentrations" packages="pkgColumnITDThermodynamics"/>
	</var_struct>

	<!-- initial profiles -->
	<var_struct name="initial" time_levs="1">
		<var name="initialSalinityProfile"            type="real"     dimensions="nIceLayersP1 nCells"              name_in_code="initialSalinityProfile" packages="pkgColumnVerticalThermodynamics;pkgColumnITDThermodynamics"/>
		<var name="initialMeltingTemperatureProfile"  type="real"     dimensions="nIceLayersP1 nCells"              name_in_code="initialMeltingTemperatureProfile" packages="pkgColumnVerticalThermodynamics;pkgColumnITDThermodynamics"/>
		<var name="categoryThicknessLimits"           type="real"     dimensions="nCategoriesP1"                    name_in_code="categoryThicknessLimits"/>
	</var_struct>

	<!-- Plotting -->
	<var_struct name="plotting" time_levs="1">
		<var name="iceAreaCategoryPlot"               type="real"     dimensions="nCells Time"          name_in_code="iceAreaCategoryPlot"/>
		<var name="iceVolumeCategoryPlot"             type="real"     dimensions="nCells Time"          name_in_code="iceVolumeCategoryPlot"/>
		<var name="snowVolumeCategoryPlot"            type="real"     dimensions="nCells Time"          name_in_code="snowVolumeCategoryPlot"/>
		<var name="surfaceTemperaturePlot"            type="real"     dimensions="nCells Time"          name_in_code="surfaceTemperaturePlot"/>
		<var name="iceThickness"                      type="real"     dimensions="nCells Time"          name_in_code="iceThickness"/>
		<var name="snowThickness"                     type="real"     dimensions="nCells Time"          name_in_code="snowThickness"/>
	</var_struct>

	<!-- Diagnostics -->
	<var_struct name="diagnostics" time_levs="1">
	        <var name="meltOnset"                         type="real"     dimensions="nCells"              name_in_code="meltOnset"/>
	        <var name="freezeOnset"                       type="real"     dimensions="nCells"              name_in_code="freezeOnset"/>
	        <var name="iceAreaTendencyTransport"          type="real"     dimensions="nCells"              name_in_code="iceAreaTendencyTransport"/>
	        <var name="iceVolumeTendencyTransport"        type="real"     dimensions="nCells"              name_in_code="iceVolumeTendencyTransport"/>
	        <var name="iceAgeTendencyTransport"           type="real"     dimensions="nCells"              name_in_code="iceAgeTendencyTransport"/>
	</var_struct>

	<!-- Global diagnostics -->
	<var_struct name="global_diagnostics" time_levs="1">
	        <var name="xtime"                             type="text"     dimensions="Time"/>
		<var name="iceAreaCategoryMin"                type="real"     dimensions="nCategories Time"  name_in_code="iceAreaCategoryMin"/>
		<var name="iceAreaCategoryMax"                type="real"     dimensions="nCategories Time"  name_in_code="iceAreaCategoryMax"/>
		<var name="iceVolumeCategoryMin"              type="real"     dimensions="nCategories Time"  name_in_code="iceVolumeCategoryMin"/>
		<var name="iceVolumeCategoryMax"              type="real"     dimensions="nCategories Time"  name_in_code="iceVolumeCategoryMax"/>
		<var name="snowVolumeCategoryMin"             type="real"     dimensions="nCategories Time"  name_in_code="snowVolumeCategoryMin"/>
		<var name="snowVolumeCategoryMax"             type="real"     dimensions="nCategories Time"  name_in_code="snowVolumeCategoryMax"/>
		<var name="surfaceTemperatureMin"             type="real"     dimensions="nCategories Time"  name_in_code="surfaceTemperatureMin"/>
		<var name="surfaceTemperatureMax"             type="real"     dimensions="nCategories Time"  name_in_code="surfaceTemperatureMax"/>
		<var name="iceThicknessCategoryMin"           type="real"     dimensions="nCategories Time"  name_in_code="iceThicknessCategoryMin"/>
		<var name="iceThicknessCategoryMax"           type="real"     dimensions="nCategories Time"  name_in_code="iceThicknessCategoryMax"/>
		<var name="snowThicknessCategoryMin"          type="real"     dimensions="nCategories Time"  name_in_code="snowThicknessCategoryMin"/>
		<var name="snowThicknessCategoryMax"          type="real"     dimensions="nCategories Time"  name_in_code="snowThicknessCategoryMax"/>
		<var name="snowThicknessCategoryLocMax"       type="integer"  dimensions="nCategories Time"  name_in_code="snowThicknessCategoryLocMax"/>
		<var name="globalIceArea"                     type="real"     dimensions="nHemispheres Time" name_in_code="globalIceArea"/>
		<var name="globalIceExtent"                   type="real"     dimensions="nHemispheres Time" name_in_code="globalIceExtent"/>
		<var name="globalIceVolume"                   type="real"     dimensions="nHemispheres Time" name_in_code="globalIceVolume"/>
		<var name="globalIceThickness"                type="real"     dimensions="nHemispheres Time" name_in_code="globalIceThickness"/>
		<var name="globalSnowVolume"                  type="real"     dimensions="nHemispheres Time" name_in_code="globalSnowVolume"/>
		<var name="globalSnowThickness"               type="real"     dimensions="nHemispheres Time" name_in_code="globalSnowThickness"/>
	</var_struct>

#include "analysis_members/Registry_cice_analysis_members.xml"
</registry><|MERGE_RESOLUTION|>--- conflicted
+++ resolved
@@ -245,7 +245,6 @@
 	    <var name="edgesOnVertex"/>
 	    <var name="cellsOnVertex"/>
 	    <var name="kiteAreasOnVertex"/>
-<<<<<<< HEAD
 	  </stream>
 
 	  <stream name="input" 
@@ -258,8 +257,6 @@
 	    <var name="fVertex"/>
 	    <var name="POPindxi"/>
 	    <var name="POPindxj"/>
-=======
->>>>>>> afe40e98
 	  </stream>
 
 	  <stream name="restart" 
@@ -271,45 +268,9 @@
 		  immutable="true">    
 	    <stream name="mesh"/>
 	    <var name="xtime"/>
-<<<<<<< HEAD
 	    <var name="fVertex"/>
 	    <var name="POPindxi"/>
 	    <var name="POPindxj"/>
-=======
-	    <var name="latCell"/>
-	    <var name="lonCell"/>
-	    <var name="xCell"/>
-	    <var name="yCell"/>
-	    <var name="zCell"/>
-	    <var name="indexToCellID"/>
-	    <var name="latEdge"/>
-	    <var name="lonEdge"/>
-	    <var name="xEdge"/>
-	    <var name="yEdge"/>
-	    <var name="zEdge"/>
-	    <var name="indexToEdgeID"/>
-	    <var name="latVertex"/>
-	    <var name="lonVertex"/>
-	    <var name="xVertex"/>
-	    <var name="yVertex"/>
-	    <var name="zVertex"/>
-	    <var name="indexToVertexID"/>
-	    <var name="cellsOnEdge"/>
-	    <var name="nEdgesOnCell"/>
-	    <var name="nEdgesOnEdge"/>
-	    <var name="edgesOnCell"/>
-	    <var name="edgesOnEdge"/>
-	    <var name="dvEdge"/>
-	    <var name="dcEdge"/>
-	    <var name="areaCell"/>
-	    <var name="areaTriangle"/>
-	    <var name="cellsOnCell"/>
-	    <var name="verticesOnCell"/>
-	    <var name="verticesOnEdge"/>
-	    <var name="edgesOnVertex"/>
-	    <var name="cellsOnVertex"/>
-	    <var name="kiteAreasOnVertex"/>
->>>>>>> afe40e98
 	    <var name="iceAreaCategory"/>
 	    <var name="iceVolumeCategory"/>
 	    <var name="snowVolumeCategory"/>
@@ -341,39 +302,10 @@
 		  output_interval="1:00:00"
 		  clobber_mode="replace_files"
 		  runtime_format="single_file">
-<<<<<<< HEAD
 	    <stream name="mesh"/>
 	    <var name="fVertex"/>
 	    <var name="POPindxi"/>
 	    <var name="POPindxj"/>
-=======
-	    <var name="latCell"/>
-	    <var name="lonCell"/>
-	    <var name="xCell"/>
-	    <var name="yCell"/>
-	    <var name="zCell"/>
-	    <var name="latEdge"/>
-	    <var name="lonEdge"/>
-	    <var name="xEdge"/>
-	    <var name="yEdge"/>
-	    <var name="zEdge"/>
-	    <var name="latVertex"/>
-	    <var name="lonVertex"/>
-	    <var name="xVertex"/>
-	    <var name="yVertex"/>
-	    <var name="zVertex"/>
-	    <var name="cellsOnEdge"/>
-	    <var name="nEdgesOnCell"/>
-	    <var name="nEdgesOnEdge"/>
-	    <var name="edgesOnCell"/>
-	    <var name="edgesOnEdge"/>
-	    <var name="cellsOnCell"/>
-	    <var name="verticesOnCell"/>
-	    <var name="verticesOnEdge"/>
-	    <var name="edgesOnVertex"/>
-	    <var name="cellsOnVertex"/>
-	    <var name="kiteAreasOnVertex"/>
->>>>>>> afe40e98
 	    <var name="uVelocity"/>
 	    <var name="vVelocity"/>
 	    <var name="stressDivergenceU"/>
@@ -481,10 +413,6 @@
 		<var name="yVertex"                           type="real"     dimensions="nVertices"/>
 		<var name="zVertex"                           type="real"     dimensions="nVertices"/>
 		<var name="indexToVertexID"                   type="integer"  dimensions="nVertices"/>
-<<<<<<< HEAD
-		<var name="meshDensity"                       type="real"     dimensions="nCells"/>
-=======
->>>>>>> afe40e98
 		<var name="cellsOnEdge"                       type="integer"  dimensions="TWO nEdges"/>
 		<var name="nEdgesOnCell"                      type="integer"  dimensions="nCells"/>
 		<var name="nEdgesOnEdge"                      type="integer"  dimensions="nEdges"/>
@@ -502,13 +430,10 @@
 		<var name="cellsOnVertex"                     type="integer"  dimensions="vertexDegree nVertices"/>
 		<var name="kiteAreasOnVertex"                 type="real"     dimensions="vertexDegree nVertices"/>
 		<var name="fVertex"                           type="real"     dimensions="nVertices"/>
-<<<<<<< HEAD
 		<var name="POPindxi"                          type="integer"  dimensions="nCells"/>
 		<var name="POPindxj"                          type="integer"  dimensions="nCells"/>
 		<var name="POPindxiv"                         type="integer"  dimensions="nVertices"/>
 		<var name="POPindxjv"                         type="integer"  dimensions="nVertices"/>
-=======
->>>>>>> afe40e98
 		<var name="itimestep"                         type="integer"  dimensions="ONE"/>
 	</var_struct>
 
