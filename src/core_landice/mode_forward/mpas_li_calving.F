! Copyright (c) 2013-2018,  Los Alamos National Security, LLC (LANS)
! and the University Corporation for Atmospheric Research (UCAR).
!
! Unless noted otherwise source code is licensed under the BSD license.
! Additional copyright and license information can be found in the LICENSE file
! distributed with this code, or at http://mpas-dev.github.com/license.html
!


!|||||||||||||||||||||||||||||||||||||||||||||||||||||||||||||||||||||||
!
!  li_calving
!
!> \brief MPAS land ice calving scheme
!> \author William Lipscomb
!> \date   September 2015
!> \details
!>  This module contains several options for calving ice.
!
!-----------------------------------------------------------------------

module li_calving

   use mpas_derived_types
   use mpas_pool_routines
   use mpas_dmpar
   use mpas_log

   use li_setup
   use li_mask
   use li_constants


   implicit none
   private

   !--------------------------------------------------------------------
   !
   ! Public parameters
   !
   !--------------------------------------------------------------------

   !--------------------------------------------------------------------
   !
   ! Public member functions
   !
   !--------------------------------------------------------------------

   public :: li_calve_ice, li_restore_calving_front

   !--------------------------------------------------------------------
   !
   ! Private module variables
   !
   !--------------------------------------------------------------------


!***********************************************************************
   contains
!***********************************************************************


!|||||||||||||||||||||||||||||||||||||||||||||||||||||||||||||||||||||||
!
!  !  routine li_calve_ice
!
!> \brief MPAS land ice calving scheme
!> \author William Lipscomb
!> \date   September 2015
!> \details
!>  This routine contains several options for calving ice:
!> (0) Do nothing
!> (1) Calve all floating ice
!> (2) Calve ice based on a topographic threshold
!> (3) Calve ice based on an ice thickness threshold
!-----------------------------------------------------------------------

   subroutine li_calve_ice(domain, err)

      use li_advection

      !-----------------------------------------------------------------
      ! input variables
      !-----------------------------------------------------------------

      !-----------------------------------------------------------------
      ! input/output variables
      !-----------------------------------------------------------------
      type (domain_type), intent(inout) :: &
         domain          !< Input/Output: domain object

      !-----------------------------------------------------------------
      ! output variables
      !-----------------------------------------------------------------
      integer, intent(out) :: err !< Output: error flag

      !-----------------------------------------------------------------
      ! local variables
      !-----------------------------------------------------------------

      type (block_type), pointer :: block

      type (mpas_pool_type), pointer :: meshPool
      type (mpas_pool_type), pointer :: geometryPool
      type (mpas_pool_type), pointer :: velocityPool
      type (mpas_pool_type), pointer :: scratchPool

      ! calving-relevant config options
      character (len=StrKIND), pointer :: config_calving 
      logical, pointer :: config_print_calving_info, config_data_calving
      real(kind=RKIND), pointer :: config_calving_timescale

      integer, pointer :: nCells

      real (kind=RKIND), pointer :: deltat  !< time step (s)

      integer, dimension(:), pointer :: &
           indexToCellID       ! list of global cell IDs

      real (kind=RKIND) ::  &
           calvingFraction ! fraction of ice that calves in each column; depends on calving_timescale

      real (kind=RKIND), dimension(:), pointer :: &
           thickness,        & ! ice thickness
           bedTopography       ! bed topography (negative below sea level)

      real (kind=RKIND), dimension(:), pointer :: &
           calvingThickness    ! thickness of ice that calves (computed in this subroutine)
                               ! typically the entire ice thickness, but will be a fraction of the thickness
                               ! if calving_timescale > dt

      type (field1dReal), pointer :: originalThicknessField

      real (kind=RKIND), dimension(:), pointer :: originalThickness

      integer :: iCell

      integer :: err_tmp

      err = 0

      call mpas_pool_get_config(liConfigs, 'config_calving', config_calving)
      call mpas_pool_get_config(liConfigs, 'config_calving_timescale', config_calving_timescale)
      call mpas_pool_get_config(liConfigs, 'config_print_calving_info', config_print_calving_info)
      call mpas_pool_get_config(liConfigs, 'config_data_calving', config_data_calving)

      if (trim(config_calving) == 'none') then
         return ! do nothing
      endif

      ! Get deltat from first block (same on all blocks)
      block => domain % blocklist
      call mpas_pool_get_subpool(block % structs, 'mesh', meshPool)
      call mpas_pool_get_array(meshPool, 'deltat', deltat)

      ! based on the calving timescale, set the fraction of ice that calves
      if (config_calving_timescale > 0.0_RKIND) then
         calvingFraction = min(deltat/config_calving_timescale, 1.0_RKIND)
         !WHL - debug
         if (config_print_calving_info) then
            call mpas_log_write('Calving a fraction of the ice thickness at each timestep')
            call mpas_log_write('deltat (yr) = $r, calvingFraction = $r', realArgs=(/deltat/scyr, calvingFraction/))
         endif
      else
         calvingFraction = 1.0_RKIND   ! calve the entire thickness in eligible columns
      endif

      if (config_print_calving_info) then
         call mpas_log_write('Do ice calving, option = ' // trim(config_calving))
         call mpas_log_write('Calving timscale (yr) = $r', realArgs=(/config_calving_timescale / scyr/))
      endif

      ! In data calving mode we need to calculate calving flux but not have it be applied.
      ! However, the eigencalving method requires multiple applications of the calvingThickness
      ! to the thickness.  So the simplest method to apply data calving is to store the old
      ! thickness and then set it back when we are done.
      if (config_data_calving) then
         call mpas_pool_get_subpool(domain % blocklist % structs, 'scratch', scratchPool)
         call mpas_pool_get_field(scratchPool, 'workCell2',  originalThicknessField)
         call mpas_allocate_scratch_field(originalThicknessField, single_block_in = .false.)
         block => domain % blocklist
         do while (associated(block))
            call mpas_pool_get_subpool(block % structs, 'geometry', geometryPool)
            call mpas_pool_get_subpool(block % structs, 'scratch', scratchPool)
            call mpas_pool_get_array(geometryPool, 'thickness', thickness)
            call mpas_pool_get_array(scratchPool, 'workCell2', originalThickness)

            ! Store old thickness here
            originalThickness(:) = thickness(:)

            block => block % next
         end do
      endif

      ! compute calvingThickness based on the calving_config option
      if (trim(config_calving) == 'thickness_threshold') then

         call thickness_calving(domain, calvingFraction, err_tmp)
         err = ior(err, err_tmp)

      elseif (trim(config_calving) == 'floating') then

         call floating_calving(domain, calvingFraction, err_tmp)
         err = ior(err, err_tmp)

      elseif (trim(config_calving) == 'topographic_threshold') then

         call topographic_calving(domain, calvingFraction, err_tmp)
         err = ior(err, err_tmp)

      elseif (trim(config_calving) == 'eigencalving') then

         call eigencalving(domain, err_tmp)
         err = ior(err, err_tmp)

      elseif (trim(config_calving) == 'mask') then

         call mask_calving(domain, err_tmp)
         err = ior(err, err_tmp)

      elseif (trim(config_calving) == 'von_Mises_stress') then

         call von_Mises_calving(domain, err_tmp)
         err = ior(err, err_tmp)

      else

         call mpas_log_write("Invalid option for config_calving specified: " // trim(config_calving), MPAS_LOG_ERR)
         err = 1

      endif
      
      ! now also remove any icebergs
      call remove_icebergs(domain)

      ! Final operations after calving has been applied.
      block => domain % blocklist
      do while (associated(block))
         call mpas_pool_get_subpool(block % structs, 'geometry', geometryPool)
         call mpas_pool_get_subpool(block % structs, 'mesh', meshPool)
         call mpas_pool_get_array(geometryPool, 'thickness', thickness)
         call mpas_pool_get_array(geometryPool, 'calvingThickness', calvingThickness)
         call mpas_pool_get_dimension(meshPool, 'nCells', nCells)

         ! In data calving mode we just calculate what should be calved but don't actually calve it.
         ! So set thickness back to original value.
         if (config_data_calving) then
            call mpas_pool_get_subpool(block % structs, 'scratch', scratchPool)
            call mpas_pool_get_array(scratchPool, 'workCell2', originalThickness)
            thickness(:) = originalThickness(:)
         endif

         ! Optionally, print a list of cells with calving
         if (config_print_calving_info) then
            call mpas_pool_get_array(meshPool, 'indexToCellID', indexToCellID)
            call mpas_pool_get_array(geometryPool, 'bedTopography', bedTopography)

            call mpas_log_write(' ')
            call mpas_log_write('Global cell ID, bedTopography, calvingThickness:')
            do iCell = 1, nCells
               if (calvingThickness(iCell) > 0.0_RKIND) then
                  call mpas_log_write("$i $r $r", intArgs=(/indexToCellID(iCell)/), &
                     realArgs=(/bedTopography(iCell), calvingThickness(iCell)/))
               endif
            enddo
         endif   ! config_print_calving_info

         ! Update mask and geometry
         call mpas_pool_get_subpool(block % structs, 'velocity', velocityPool)
         call li_calculate_mask(meshPool, velocityPool, geometryPool, err_tmp)
         err = ior(err, err_tmp)
         call li_update_geometry(geometryPool)

         block => block % next
      end do

      if (config_data_calving) then
         call mpas_deallocate_scratch_field(originalThicknessField, single_block_in=.false.)
      endif

      ! === error check
      if (err > 0) then
          call mpas_log_write("An error has occurred in li_calve_ice.", MPAS_LOG_ERR)
      endif

   !--------------------------------------------------------------------
    end subroutine li_calve_ice


!|||||||||||||||||||||||||||||||||||||||||||||||||||||||||||||||||||||||
!
!  !  routine li_restore_calving_front
!
!> \brief MPAS land ice restore the calving front
!> \author William Lipscomb
!> \date   September 2015
!> \details
!>  This routine restores the calving front to its initial position:
!> (1) It removes any floating ice that has advanced beyond the initial front.
!> (2) It adds back a thin layer of ice wherever the ice has retreated from
!>     the initial front.
!-----------------------------------------------------------------------

   subroutine li_restore_calving_front(domain, err)

      use li_thermal, only: li_init_linear_temperature_in_column
      use li_advection

      !-----------------------------------------------------------------
      ! input variables
      !-----------------------------------------------------------------

      !-----------------------------------------------------------------
      ! input/output variables
      !-----------------------------------------------------------------
      type (domain_type), intent(inout) :: &
         domain          !< Input/Output: domain object

      !-----------------------------------------------------------------
      ! output variables
      !-----------------------------------------------------------------
      integer, intent(out) :: err !< Output: error flag

      !-----------------------------------------------------------------
      ! local variables
      !-----------------------------------------------------------------

      type (block_type), pointer :: block

      type (mpas_pool_type), pointer :: meshPool
      type (mpas_pool_type), pointer :: geometryPool
      type (mpas_pool_type), pointer :: thermalPool
      type (mpas_pool_type), pointer :: scratchPool
      type (mpas_pool_type), pointer :: velocityPool

      integer, pointer :: nCellsSolve, nVertLevels

      logical, pointer :: &
           config_print_calving_info

      real (kind=RKIND), pointer ::   &
           config_sea_level,          &
           config_dynamic_thickness

      integer, dimension(:), pointer :: &
           cellMask            ! bit mask describing whether ice is floating, dynamically active, etc.

      real(kind=RKIND), dimension(:), pointer :: &
           layerCenterSigma    ! vertical sigma coordinate at layer midpoints

      ! geometry and calving fields
      real (kind=RKIND), dimension(:), pointer :: &
           thickness,        & ! ice thickness
           bedTopography,    & ! elevation of the bed
           calvingThickness, & ! thickness of ice that calves
                               ! > 0 for cells below sea level that were initially ice-free and now have ice
           restoreThickness    ! thickness of ice that is added to restore the calving front to its initial position
                               ! > 0 for cells below sea level that were initially ice-covered and now have very thin or no ice

      real (kind=RKIND) ::  &
           restoreThicknessMin  ! small thickness to which ice is restored should it fall below this thickness

      ! thermal fields
      ! These are needed to initialize the temperature profile in restored columns.
      real (kind=RKIND), dimension(:,:), pointer :: &
           temperature,           &   ! interior ice temperature
           waterFrac                  ! interior water fraction

      real (kind=RKIND), dimension(:), pointer :: &
           surfaceAirTemperature, &   ! surface air temperature
           surfaceTemperature,    &   ! surface ice temperature
           basalTemperature           ! basal ice temperature

      integer :: iCell, err_tmp

      !WHL - debug
      logical, parameter :: circular_shelf = .false.
      integer, parameter :: ncellsPerRow = 40
      integer, parameter :: nRows = 46
      integer :: i, iRow
      integer :: k


      ! first remove any icebergs - do it first so restore-calving can put back thin ice in those places
      call remove_icebergs(domain)

      ! block loop
      block => domain % blocklist
      do while (associated(block))

         ! get pools
         call mpas_pool_get_subpool(block % structs, 'mesh', meshPool)
         call mpas_pool_get_subpool(block % structs, 'geometry', geometryPool)
         call mpas_pool_get_subpool(block % structs, 'thermal', thermalPool)
         call mpas_pool_get_subpool(block % structs, 'velocity', velocityPool)  ! required for cellMask computation
         call mpas_pool_get_subpool(block % structs, 'scratch', scratchPool)

         ! get dimensions
         call mpas_pool_get_dimension(meshPool, 'nCellsSolve', nCellsSolve)
         call mpas_pool_get_dimension(meshPool, 'nVertLevels', nVertLevels)

         ! get required fields from the mesh pool
         call mpas_pool_get_array(meshPool, 'layerCenterSigma', layerCenterSigma)

         ! get required fields from the geometry pool
         call mpas_pool_get_array(geometryPool, 'thickness', thickness)
         call mpas_pool_get_array(geometryPool, 'bedTopography', bedTopography)
         call mpas_pool_get_array(geometryPool, 'calvingThickness', calvingThickness)
         call mpas_pool_get_array(geometryPool, 'restoreThickness', restoreThickness)
         call mpas_pool_get_array(geometryPool, 'cellMask', cellMask)

         ! get required fields from the thermal pool
         call mpas_pool_get_array(thermalPool, 'temperature', temperature)
         call mpas_pool_get_array(thermalPool, 'waterFrac', waterFrac)
         call mpas_pool_get_array(thermalPool, 'surfaceAirTemperature', surfaceAirTemperature)
         call mpas_pool_get_array(thermalPool, 'surfaceTemperature', surfaceTemperature)
         call mpas_pool_get_array(thermalPool, 'basalTemperature', basalTemperature)

         ! get config variables
         call mpas_pool_get_config(liConfigs, 'config_print_calving_info', config_print_calving_info)
         call mpas_pool_get_config(liConfigs, 'config_sea_level', config_sea_level)
         call mpas_pool_get_config(liConfigs, 'config_dynamic_thickness', config_dynamic_thickness)

         if (config_print_calving_info) then
            call mpas_log_write('Restore calving front')
            call mpas_log_write('max thickness (m) = $r', realArgs=(/maxval(thickness)/))

            !WHL - debug - for circular shelf test case
!            if (circular_shelf) then
!               call mpas_log_write('Initial ice thickness'
!               do iRow = nRows, 1, -1
!                  if (mod(iRow,2) == 0) then  ! indent for even-numbered rows
!                     write(stdoutUnit,'(a3)',advance='no') '    '
!                  endif
!!!                 do i = 1, nCellsPerRow
!                  do i = nCellsPerRow/2 - 2, nCellsPerRow
!                     iCell = (iRow-1)*nCellsPerRow + i
!!!                    write(stdoutUnit,'(i5)',advance='no') iCell
!                     write(stdoutUnit,'(f8.2)',advance='no') thickness(iCell)
!                  enddo
!                  write(stdoutUnit,*) ' '
!               enddo
!            endif   ! circular_shelf

         endif

         ! set restoreThicknessMin
         ! It should be less than config_dynamic_thickness so that the restored ice remains dynamically inactive,
         !  even with a certain amount of natural variability.
         ! It should also be large enough to permit stable thermal calculations.
         ! For now, setting it to 1/10 of config_dynamic_thickness

         restoreThicknessMin = 0.1_RKIND * config_dynamic_thickness

         ! calculate masks - so we know where the calving front was located initially
         call li_calculate_mask(meshPool, velocityPool, geometryPool, err_tmp)
         err = ior(err, err_tmp)

         ! initialize
         calvingThickness = 0.0_RKIND
         restoreThickness = 0.0_RKIND

         ! loop over locally owned cells
         do iCell = 1, nCellsSolve

            if (bedTopography(iCell) < config_sea_level) then

               ! The bed is below sea level; test for calving-front advance and retreat.

               if (li_mask_is_initial_ice(cellMask(iCell)) .and. thickness(iCell) < restoreThicknessMin) then

                  ! Ice was present in this cell initially, but now is either very thin or absent;
                  !  reset the thickness to restoreThicknessMin.
                  ! Note: Mass is not conserved.
                  !       Save the difference (restoreThicknessMin - thickness) so as to keep track of energy non-conservation.

                  if (config_print_calving_info) then
                     call mpas_log_write('Restore ice: iCell=$i, thickness=$r', intArgs=(/iCell/), realArgs=(/thickness(iCell)/))
                  endif

                  restoreThickness(iCell) = restoreThicknessMin - thickness(iCell)
                  thickness(iCell) = restoreThicknessMin

                  ! Initial a linear temperature profile in the column
                  ! Note: Energy is not conserved.

                  call li_init_linear_temperature_in_column(&
                       nVertLevels,                   &
                       layerCenterSigma,              &
                       thickness(iCell),              &
                       surfaceAirTemperature(iCell),  &
                       temperature(:,iCell),          &
                       waterFrac(:,iCell),            &
                       surfaceTemperature(iCell),     &
                       basalTemperature(iCell))

               elseif (.not.li_mask_is_initial_ice(cellMask(iCell)) .and. thickness(iCell) > 0.0_RKIND) then

                  ! This cell was initially ice-free but now has ice.
                  ! Remove the ice and add it to calvingThickness.

                  if (config_print_calving_info) then
                     call mpas_log_write('Remove ice:  iCell=$i, thickness=$r', intArgs=(/iCell/), realArgs=(/thickness(iCell)/))
                  endif

                  calvingThickness(iCell) = thickness(iCell)
                  thickness(iCell) = 0.0_RKIND

               endif   ! li_mask_is_initial_ice

            endif    ! bedTopography < config_sea_level

         enddo   ! iCell

         block => block % next
      enddo

      ! Update mask and geometry
      block => domain % blocklist
      do while (associated(block))
         call mpas_pool_get_subpool(block % structs, 'mesh', meshPool)
         call mpas_pool_get_subpool(block % structs, 'velocity', velocityPool)
         call mpas_pool_get_subpool(block % structs, 'geometry', geometryPool)

         call li_calculate_mask(meshPool, velocityPool, geometryPool, err_tmp)
         call li_update_geometry(geometryPool)

         block => block % next
      end do

      if (config_print_calving_info) then
         call mpas_log_write('Restored the initial calving front')

         !WHL - debug - for circular shelf test case
!         if (circular_shelf) then
!            write(stdoutUnit,*) 'Final ice thickness'
!            do iRow = nRows, 1, -1
!               if (mod(iRow,2) == 0) then  ! indent for even-numbered rows
!                  write(stdoutUnit,'(a3)',advance='no') '    '
!               endif
!!!               do i = 1, nCellsPerRow
!               do i = nCellsPerRow/2 - 2, nCellsPerRow
!                  iCell = (iRow-1)*nCellsPerRow + i
!!!                  write(stdoutUnit,'(i5)',advance='no') iCell
!                  write(stdoutUnit,'(f8.2)',advance='no') thickness(iCell)
!               enddo
!               write(stdoutUnit,*) ' '
!            enddo
!         endif  ! circular shelf

      endif

      ! === error check
      if (err > 0) then
          call mpas_log_write("An error has occurred in li_restore_calving_front.", MPAS_LOG_ERR)
      endif


    end subroutine li_restore_calving_front

!***********************************************************************
!***********************************************************************
! Private subroutines:
!***********************************************************************
!***********************************************************************

!|||||||||||||||||||||||||||||||||||||||||||||||||||||||||||||||||||||||
!
!    routine thickness_calving
!
!> \brief Calve ice based on thickness threshold
!> \author William Lipscomb, moved to separate subroutine by Matt Hoffman Feb. 2018
!> \date   September 2015
!> \details  calve ice thinner than a thickness threshold
!> Note: The thickness-threshold option is different from the others.
!>       For the other options, we look at each cell and determine whether it meets the calving-law criteria
!>        (e.g., ice is floating, or the topography lies below a given level).
!>        If a cell meets the criteria and lies in the calving domain (e.g., at the margin), it is calved.
!>       For the thickness-threshold option, ice thinner than config_calving_thickness is calved,
!>        but only if it lies beyond a protected ring of thin ice at the floating margin.
!>       The reason for this more complicated approach is that we do not want to remove all floating ice
!>         thinner than the calving thickness, because then we would remove thin ice that has just
!>         been advected from active cells at the margin, and the calving front would be unable to advance.
!>       By protecting a ring of inactive ice (thickness < config_calving_thickness) at the margin,
!>        we allow ice in these cells to thicken and become active, thus advancing the calving front.
!>       The calving front retreats when active floating ice thins to become inactive, removing protection
!>        from previously protected cells.
!>
!>      Specifically, the rules are as follows:
!>      - Mark cells as active-for-calving if either (1) grounded, with thickness > config_dynamic_thickness
!>        or (2) floating, with thickness > config_calving_thickness.
!>      - Mark cells as ocean if not land and not active.
!>      - Mark cells as lying on the inactive margin if not active, but with an active neighbor.
!>      - Calve ice in ocean cells that are not on the inactive margin.

!-----------------------------------------------------------------------
   subroutine thickness_calving(domain, calvingFraction, err)

      !-----------------------------------------------------------------
      ! input variables
      !-----------------------------------------------------------------
      real (kind=RKIND), intent(in) :: calvingFraction !< fraction of possible ice to calve on this timestep

      !-----------------------------------------------------------------
      ! input/output variables
      !-----------------------------------------------------------------
      type (domain_type), intent(inout) :: &
         domain          !< Input/Output: domain object

      !-----------------------------------------------------------------
      ! output variables
      !-----------------------------------------------------------------
      integer, intent(out) :: err !< Output: error flag

      !-----------------------------------------------------------------
      ! local variables
      !-----------------------------------------------------------------
      type (block_type), pointer :: block

      real(kind=RKIND), pointer ::  &
                                   config_calving_thickness, &
                                   config_sea_level, &
                                   config_dynamic_thickness,  &
                                   config_ice_density,  &
                                   config_ocean_density

      logical, pointer :: config_print_calving_info

      type (field1dInteger), pointer :: activeForCalvingMaskField
      integer, dimension(:), pointer :: activeForCalvingMask   ! = 1 for grounded cells thicker than config_dynamic_thickness;
                                                               ! = 1 for floating cells thicker than config_calving_thickness;
                                                               ! = 0 elsewhere

      type (field1dInteger), pointer :: inactiveMarginMaskField
      integer, dimension(:), pointer :: inactiveMarginMask
      ! = 1 for inactive cells (thin or no ice) that have 1 or more active neighbors

      type (field1dInteger), pointer :: oceanMaskField
      integer, dimension(:), pointer :: oceanMask   ! = 1 for cells that are not land and do not have active ice
                                                    ! includes floating cells with inactive icea

      type (mpas_pool_type), pointer :: meshPool, geometryPool, velocityPool, scratchPool

      integer, dimension(:), pointer :: nEdgesOnCell ! number of cells that border each cell

      integer, dimension(:,:), pointer :: &
           cellsOnCell         ! list of cells that neighbor each cell

      real (kind=RKIND), dimension(:), pointer :: &
           thickness,        & ! ice thickness
           bedTopography       ! bed topography (negative below sea level)

      real (kind=RKIND), dimension(:), pointer :: &
           calvingThickness    ! thickness of ice that calves (computed in this subroutine)

      integer, pointer :: nCells
      integer :: iCell, iCellOnCell, iCellNeighbor
      real (kind=RKIND) :: flotationThickness  ! thickness at which marine-based ice starts to float


      err = 0

      call mpas_pool_get_config(liConfigs, 'config_calving_thickness', config_calving_thickness)
      call mpas_pool_get_config(liConfigs, 'config_sea_level', config_sea_level)
      call mpas_pool_get_config(liConfigs, 'config_dynamic_thickness', config_dynamic_thickness)
      call mpas_pool_get_config(liConfigs, 'config_ice_density', config_ice_density)
      call mpas_pool_get_config(liConfigs, 'config_ocean_density', config_ocean_density)
      call mpas_pool_get_config(liConfigs, 'config_print_calving_info', config_print_calving_info)


      if (config_print_calving_info) then
         call mpas_log_write('Calving thickness (m) = $r', realArgs=(/config_calving_thickness/))
         call mpas_log_write('Dynamic thickness (m) = $r', realArgs=(/config_dynamic_thickness/))
      endif

      ! Make sure config_calving_thickness > config_dynamic_thickness.
      ! Otherwise the algorithm will not work.
      if (config_calving_thickness < config_dynamic_thickness) then
         call mpas_log_write('config_calving_thickness (m) = $r', realArgs=(/config_calving_thickness/), messageType=MPAS_LOG_ERR)
         call mpas_log_write('config_dynamic_thickness (m) = $r', realArgs=(/config_dynamic_thickness/), messageType=MPAS_LOG_ERR)
         call mpas_log_write('Must have config_calving_thickness > config_dynamic_thickness', messageType=MPAS_LOG_ERR)
         err = 1
      endif

      ! block loop
      block => domain % blocklist
      do while (associated(block))

         call mpas_pool_get_subpool(block % structs, 'mesh', meshPool)
         call mpas_pool_get_subpool(block % structs, 'geometry', geometryPool)
         call mpas_pool_get_subpool(block % structs, 'velocity', velocityPool)  ! required for cellMask computation
         call mpas_pool_get_subpool(block % structs, 'scratch', scratchPool)

         call mpas_pool_get_dimension(meshPool, 'nCells', nCells)

         ! get required fields from the mesh pool
         call mpas_pool_get_array(meshPool, 'nEdgesOnCell', nEdgesOnCell)
         call mpas_pool_get_array(meshPool, 'cellsOnCell', cellsOnCell)

         ! get required fields from the geometry pool
         call mpas_pool_get_array(geometryPool, 'thickness', thickness)
         call mpas_pool_get_array(geometryPool, 'bedTopography', bedTopography)
         call mpas_pool_get_array(geometryPool, 'calvingThickness', calvingThickness)

         ! get scratch fields for calving
         ! 'true' flag means to allocate the field for a single block
         call mpas_pool_get_field(scratchPool, 'iceCellMask', activeForCalvingMaskField)
         call mpas_allocate_scratch_field(activeForCalvingMaskField, .true.)
         activeForCalvingMask => activeForCalvingMaskField % array

         call mpas_pool_get_field(scratchPool, 'iceCellMask2',  inactiveMarginMaskField)
         call mpas_allocate_scratch_field(inactiveMarginMaskField, .true.)
         inactiveMarginMask => inactiveMarginMaskField % array

         call mpas_pool_get_field(scratchPool, 'iceCellMask3', oceanMaskField)
         call mpas_allocate_scratch_field(oceanMaskField, .true.)
         oceanMask => oceanMaskField % array

         ! Initialize
         calvingThickness = 0.0_RKIND

         ! Identify cells that are active-for-calving:
         ! (1) Grounded ice with thickness > config_dynamic_thickness
         ! (2) Floating ice with thickness > config_calving_thickness

         activeForCalvingMask(:) = 0

         do iCell = 1, nCells

            if (bedTopography(iCell) >= config_sea_level) then   ! land cell
               if (thickness(iCell) > config_dynamic_thickness) then    ! active for calving
                  activeForCalvingMask(iCell) = 1
               endif
            else    ! marine cell, topography below sea level
               flotationThickness = (config_ocean_density/config_ice_density) * (config_sea_level - bedTopography(iCell))
               if (thickness(iCell) < flotationThickness) then   ! floating
                  if (thickness(iCell) > config_calving_thickness) then
                     activeForCalvingMask(iCell) = 1
                  endif
               else   ! grounded marine ice
                  if (thickness(iCell) > config_dynamic_thickness) then    ! active for calving
                     activeForCalvingMask(iCell) = 1
                  endif
               endif   ! floating or grounded
            endif   ! land or marine

         enddo   ! iCell

         ! Identify cells that are inactive but border active-for-calving cells

         inactiveMarginMask(:) = 0

         do iCell = 1, nCells
            if (activeForCalvingMask(iCell) == 0) then   ! inactive

               ! check whether any neighbor cells are active
               do iCellOnCell = 1, nEdgesOnCell(iCell)
                  iCellNeighbor = cellsOnCell(iCellOnCell,iCell)
                  if (activeForCalvingMask(iCellNeighbor) == 1) then  ! neighbor cell is active
                     inactiveMarginMask(iCell) = 1
                     exit
                  endif
               enddo   ! iCellOnCell

            endif   ! inactive
         enddo    ! iCell

         ! Identify ocean cells (not land and not active ice, but including inactive floating ice)

         where (bedTopography < config_sea_level .and. activeForCalvingMask == 0)
            oceanMask = 1
         elsewhere
            oceanMask = 0
         endwhere

!         if (config_print_calving_info) then
!
!            write(stdoutUnit,*) 'Active-for-calving mask'
!            do iRow = nRows, 1, -1
!               if (mod(iRow,2) == 0) then  ! indent for even-numbered rows
!                  write(stdoutUnit,'(a3)',advance='no') '    '
!               endif
!!            do i = 1, nCellsPerRow
!               do i = nCellsPerRow/2 - 2, nCellsPerRow
!                  iCell = (iRow-1)*nCellsPerRow + i
!!               write(stdoutUnit,'(i5)',advance='no') iCell
!                  write(stdoutUnit,'(i8)',advance='no') activeForCalvingMask(iCell)
!               enddo
!               write(stdoutUnit,*) ' '
!            enddo
!
!            write(stdoutUnit,*) 'Inactive margin mask'
!            do iRow = nRows, 1, -1
!               if (mod(iRow,2) == 0) then  ! indent for even-numbered rows
!                  write(stdoutUnit,'(a3)',advance='no') '    '
!               endif
!!            do i = 1, nCellsPerRow
!               do i = nCellsPerRow/2 - 2, nCellsPerRow
!                  iCell = (iRow-1)*nCellsPerRow + i
!!               write(stdoutUnit,'(i5)',advance='no') iCell
!                  write(stdoutUnit,'(i8)',advance='no') inactiveMarginMask(iCell)
!               enddo
!               write(stdoutUnit,*) ' '
!            enddo
!
!         endif  ! config_print_calving_info

         ! Calve ice in ocean cells that are not on the protected inactive margin

         where (oceanMask == 1 .and. inactiveMarginMask == 0 .and. thickness > 0.0_RKIND)
            calvingThickness = thickness * calvingFraction
         endwhere

         ! === apply calving ===
         thickness(:) = thickness(:) - calvingThickness(:)

         call remove_small_islands(meshPool, geometryPool)

         block => block % next
      enddo

      ! clean up
      call mpas_deallocate_scratch_field(activeForCalvingMaskField, .true.)
      call mpas_deallocate_scratch_field(inactiveMarginMaskField, .true.)
      call mpas_deallocate_scratch_field(oceanMaskField, .true.)

   end subroutine thickness_calving


!|||||||||||||||||||||||||||||||||||||||||||||||||||||||||||||||||||||||
!
!    routine floating_calving
!
!> \brief Calve any ice that is floating
!> \author William Lipscomb, moved to separate subroutine by Matt Hoffman Feb. 2018
!> \date   September 2015
!> \details
!-----------------------------------------------------------------------
   subroutine floating_calving(domain, calvingFraction, err)

      !-----------------------------------------------------------------
      ! input variables
      !-----------------------------------------------------------------
      real (kind=RKIND), intent(in) :: calvingFraction !< fraction of possible ice to calve on this timestep

      !-----------------------------------------------------------------
      ! input/output variables
      !-----------------------------------------------------------------
      type (domain_type), intent(inout) :: &
         domain          !< Input/Output: domain object

      !-----------------------------------------------------------------
      ! output variables
      !-----------------------------------------------------------------
      integer, intent(out) :: err !< Output: error flag

      !-----------------------------------------------------------------
      ! local variables
      !-----------------------------------------------------------------
      type (block_type), pointer :: block
      type (mpas_pool_type), pointer :: geometryPool
      type (mpas_pool_type), pointer :: meshPool
      real (kind=RKIND), dimension(:), pointer :: calvingThickness    ! thickness of ice that calves (computed in this subroutine)
      real (kind=RKIND), dimension(:), pointer :: thickness
      integer, dimension(:), pointer :: cellMask

      err = 0

      ! block loop
      block => domain % blocklist
      do while (associated(block))

         ! get pools
         call mpas_pool_get_subpool(block % structs, 'geometry', geometryPool)
         call mpas_pool_get_subpool(block % structs, 'mesh', meshPool)
         call mpas_pool_get_array(geometryPool, 'calvingThickness', calvingThickness)
         call mpas_pool_get_array(geometryPool, 'thickness', thickness)
         call mpas_pool_get_array(geometryPool, 'cellMask', cellMask)

         calvingThickness = 0.0_RKIND

         ! Note: The floating_ice mask includes all floating ice, both inactive and active
         where (li_mask_is_floating_ice(cellMask))
            calvingThickness = thickness * calvingFraction
         endwhere

         ! === apply calving ===
         thickness(:) = thickness(:) - calvingThickness(:)

         call remove_small_islands(meshPool, geometryPool)

         block => block % next
      enddo

   end subroutine floating_calving

!|||||||||||||||||||||||||||||||||||||||||||||||||||||||||||||||||||||||
!
!    routine remove_small_islands
!
!> \brief Remove very small islands that lead to velocity solver problems
!> \author Matthew Hoffman
!> \date   Summer 2018
!> \details This routine finds and eliminates very small islands that lead to
!> unrealistic velocities in the Albany velocity solver.  Specifically, this
!> finds one- and two-cell masses of ice that are surrounded by open ocean
!> and eliminates them by sending them to the calving flux.
!-----------------------------------------------------------------------

   subroutine remove_small_islands(meshPool, geometryPool)
      type (mpas_pool_type), pointer, intent(in) :: meshPool !< Input: Mesh pool
      type (mpas_pool_type), pointer, intent(inout) :: geometryPool !< Input: Geometry pool

      logical, pointer :: config_remove_small_islands
      real(kind=RKIND), pointer :: config_sea_level
      real (kind=RKIND), dimension(:), pointer :: calvingThickness    ! thickness of ice that calves (computed in this subroutine)
      real (kind=RKIND), dimension(:), pointer :: thickness
      real (kind=RKIND), dimension(:), pointer :: bedTopography
      integer, dimension(:), pointer :: cellMask
      integer, dimension(:,:), pointer :: cellsOnCell ! list of cells that neighbor each cell
      integer, dimension(:), pointer :: nEdgesOnCell ! number of cells that border each cell
      integer, pointer :: nCellsSolve
      integer :: iCell, jCell, n, nIceNeighbors, nIceNeighbors2, neighborWithIce
      integer :: nOpenOceanNeighbors, nOpenOceanNeighbors2

      call mpas_pool_get_config(liConfigs, 'config_remove_small_islands', config_remove_small_islands)
      if (.not. config_remove_small_islands) then
         return  ! skip this entire routine if disabled
      endif

      call mpas_pool_get_config(liConfigs, 'config_sea_level', config_sea_level)
      call mpas_pool_get_dimension(meshPool, 'nCellsSolve', nCellsSolve)
      call mpas_pool_get_array(meshPool, 'cellsOnCell', cellsOnCell)
      call mpas_pool_get_array(meshPool, 'nEdgesOnCell', nEdgesOnCell)
      call mpas_pool_get_array(geometryPool, 'calvingThickness', calvingThickness)
      call mpas_pool_get_array(geometryPool, 'thickness', thickness)
      call mpas_pool_get_array(geometryPool, 'cellMask', cellMask)
      call mpas_pool_get_array(geometryPool, 'bedTopography', bedTopography)

      do iCell = 1, nCellsSolve
         if (li_mask_is_ice(cellMask(iCell))) then ! might as well do for both grounded or floating
                                                   ! (1 or 2 cell floating masses are icebergs)
            nIceNeighbors = 0
            nOpenOceanNeighbors = 0
            do n = 1, nEdgesOnCell(iCell)
               jCell = cellsOnCell(n, iCell)
               if (li_mask_is_ice(cellMask(jCell))) then
                  nIceNeighbors = nIceNeighbors + 1
                  neighborWithIce = jCell
               endif
               if (.not. li_mask_is_ice(cellMask(jCell)) .and. bedTopography(jCell) < config_sea_level) then
                  nOpenOceanNeighbors = nOpenOceanNeighbors + 1
               endif
            enddo
            if ((nIceNeighbors == 0) .and. (nOpenOceanNeighbors == nEdgesOnCell(iCell))) then
               ! If this is a single cell of ice surrounded by open ocean, kill this location
               calvingThickness(iCell) = calvingThickness(iCell) + thickness(iCell)
               thickness(iCell) = 0.0_RKIND
            elseif (nIceNeighbors == 1) then
               ! check if this neighbor has any additional neighbors with ice
               nIceNeighbors2 = 0
               nOpenOceanNeighbors = 0
               do n = 1, nEdgesOnCell(neighborWithIce)
                  jCell = cellsOnCell(n, neighborWithIce)
                  if (li_mask_is_ice(cellMask(jCell))) then
                     nIceNeighbors2 = nIceNeighbors2 + 1
                  endif
                  if (.not. li_mask_is_ice(cellMask(jCell)) .and. bedTopography(jCell) < config_sea_level) then
                     nOpenOceanNeighbors2 = nOpenOceanNeighbors2 + 1
                  endif
               enddo
               if ((nIceNeighbors2 == 1) .and. (nOpenOceanNeighbors2 == nEdgesOnCell(iCell)-1)) then
                  ! <- only neighbor with ice must have been iCell
                  ! kill both cells
                  calvingThickness(iCell) = calvingThickness(iCell) + thickness(iCell)
                  thickness(iCell) = 0.0_RKIND
                  calvingThickness(neighborWithIce) = calvingThickness(neighborWithIce) + thickness(neighborWithIce)
                  thickness(neighborWithIce) = 0.0_RKIND
               endif

            endif ! check on nIceNeighbors

         endif ! check if iCell has ice
      end do ! loop over cells

   end subroutine remove_small_islands


!|||||||||||||||||||||||||||||||||||||||||||||||||||||||||||||||||||||||
!
!    routine topographic_calving
!
!> \brief Calve any floating ice existing where ocean bathymetry is deeper than a threshold
!> \author William Lipscomb, moved to separate subroutine by Matt Hoffman Feb. 2018
!> \date   September 2015
!> \details calve ice where the bed topography lies below a threshold depth
!-----------------------------------------------------------------------
   subroutine topographic_calving(domain, calvingFraction, err)

      !-----------------------------------------------------------------
      ! input variables
      !-----------------------------------------------------------------
      real (kind=RKIND), intent(in) :: calvingFraction !< fraction of possible ice to calve on this timestep

      !-----------------------------------------------------------------
      ! input/output variables
      !-----------------------------------------------------------------
      type (domain_type), intent(inout) :: &
         domain          !< Input/Output: domain object

      !-----------------------------------------------------------------
      ! output variables
      !-----------------------------------------------------------------
      integer, intent(out) :: err !< Output: error flag

      !-----------------------------------------------------------------
      ! local variables
      !-----------------------------------------------------------------
      type (block_type), pointer :: block
      type (mpas_pool_type), pointer :: geometryPool, meshPool
      real (kind=RKIND), dimension(:), pointer :: calvingThickness    ! thickness of ice that calves (computed in this subroutine)
      real(kind=RKIND), pointer :: config_calving_topography
      real(kind=RKIND), pointer :: config_sea_level
      logical, pointer :: config_print_calving_info
      real (kind=RKIND), dimension(:), pointer :: bedTopography, thickness
      integer, dimension(:), pointer :: cellMask

      err = 0

      call mpas_pool_get_config(liConfigs, 'config_print_calving_info', config_print_calving_info)
      call mpas_pool_get_config(liConfigs, 'config_calving_topography', config_calving_topography)
      call mpas_pool_get_config(liConfigs, 'config_sea_level', config_sea_level)

      if (config_print_calving_info) then
         call mpas_log_write('Calving topographic threshold (m) = $r', realArgs=(/config_calving_topography/))
      endif

      ! block loop
      block => domain % blocklist
      do while (associated(block))

         ! get pools
         call mpas_pool_get_subpool(block % structs, 'geometry', geometryPool)
         call mpas_pool_get_subpool(block % structs, 'mesh', meshPool)
         call mpas_pool_get_array(geometryPool, 'calvingThickness', calvingThickness)
         call mpas_pool_get_array(geometryPool, 'bedTopography', bedTopography)
         call mpas_pool_get_array(geometryPool, 'cellMask', cellMask)
         call mpas_pool_get_array(geometryPool, 'thickness', thickness)

         calvingThickness = 0.0_RKIND

         where ( (li_mask_is_floating_ice(cellMask)) .and. (bedTopography < config_calving_topography + config_sea_level) )
            calvingThickness = thickness * calvingFraction
         endwhere

         ! === apply calving ===
         thickness(:) = thickness(:) - calvingThickness(:)

         call remove_small_islands(meshPool, geometryPool)

         block => block % next
      enddo

   end subroutine topographic_calving


!|||||||||||||||||||||||||||||||||||||||||||||||||||||||||||||||||||||||
!
!    routine eigencalving
!
!> \brief Calve ice from the calving front based on a strain rate threshold
!> \author Matthew Hoffman
!> \date   Feb. 2018
!> \details Calve using eigencalving scheme in which calving rate is taken
!>  proportional to the product of principle strain rates, if both extensional,
!>  and zero otherwise. Described in detail in:
!>  Levermann, A., T. Albrecht, R. Winkelmann, M. A. Martin, M. Haseloff, and
!>  I. Joughin (2012), Kinematic first-order calving law implies potential for
!>  abrupt ice-shelf retreat, Cryosph., 6(2), 273–286, doi:10.5194/tc-6-273-2012.
!-----------------------------------------------------------------------
   subroutine eigencalving(domain, err)

      !-----------------------------------------------------------------
      ! input variables
      !-----------------------------------------------------------------

      !-----------------------------------------------------------------
      ! input/output variables
      !-----------------------------------------------------------------
      type (domain_type), intent(inout) :: &
         domain          !< Input/Output: domain object

      !-----------------------------------------------------------------
      ! output variables
      !-----------------------------------------------------------------
      integer, intent(out) :: err !< Output: error flag

      !-----------------------------------------------------------------
      ! local variables
      !-----------------------------------------------------------------
      type (block_type), pointer :: block
      type (mpas_pool_type), pointer :: geometryPool
      type (mpas_pool_type), pointer :: meshPool
      type (mpas_pool_type), pointer :: velocityPool
      type (mpas_pool_type), pointer :: scratchPool
      real(kind=RKIND), pointer :: config_calving_eigencalving_parameter_scalar_value
      character (len=StrKIND), pointer :: config_calving_eigencalving_parameter_source
      logical, pointer :: config_print_calving_info
      real(kind=RKIND), pointer :: config_calving_thickness
      real (kind=RKIND), dimension(:), pointer :: eigencalvingParameter
      real (kind=RKIND), dimension(:), pointer :: calvingVelocity
      real (kind=RKIND), dimension(:), pointer :: eMax, eMin
      real (kind=RKIND), dimension(:), pointer :: angleEdge
      real (kind=RKIND), dimension(:), pointer :: thickness
      real (kind=RKIND), dimension(:), pointer :: calvingThickness
      integer, dimension(:), pointer :: cellMask
      integer, dimension(:), pointer :: calvingFrontMask
      real (kind=RKIND), pointer :: deltat  !< time step (s)
      real (kind=RKIND), dimension(:), pointer :: dvEdge
      integer, pointer :: nCells
      integer :: iCell, jCell, iNeighbor
      integer :: err_tmp

      err = 0

      call mpas_pool_get_config(liConfigs, 'config_print_calving_info', config_print_calving_info)
      call mpas_pool_get_config(liConfigs, 'config_calving_eigencalving_parameter_scalar_value', &
               config_calving_eigencalving_parameter_scalar_value)
      call mpas_pool_get_config(liConfigs, 'config_calving_eigencalving_parameter_source', &
              config_calving_eigencalving_parameter_source)
      call mpas_pool_get_config(liConfigs, 'config_calving_thickness', config_calving_thickness)

      ! block loop
      block => domain % blocklist
      do while (associated(block))

         ! get pools
         call mpas_pool_get_subpool(block % structs, 'geometry', geometryPool)
         call mpas_pool_get_subpool(block % structs, 'velocity', velocityPool)
         call mpas_pool_get_subpool(block % structs, 'mesh', meshPool)
         call mpas_pool_get_subpool(block % structs, 'scratch', scratchPool)

         ! get dimensions
         call mpas_pool_get_dimension(meshPool, 'nCells', nCells)

         ! get fields
         call mpas_pool_get_array(meshPool, 'deltat', deltat)
         call mpas_pool_get_array(meshPool, 'angleEdge', angleEdge)
         call mpas_pool_get_array(geometryPool, 'cellMask', cellMask)
         call mpas_pool_get_array(geometryPool, 'calvingFrontMask', calvingFrontMask)
         call mpas_pool_get_array(geometryPool, 'eigencalvingParameter', eigencalvingParameter)
         call mpas_pool_get_array(geometryPool, 'calvingVelocity', calvingVelocity)
         call mpas_pool_get_array(velocityPool, 'eMax', eMax)
         call mpas_pool_get_array(velocityPool, 'eMin', eMin)
         call mpas_pool_get_array(geometryPool, 'thickness', thickness)
         call mpas_pool_get_array(geometryPool, 'calvingThickness', calvingThickness)


         ! get parameter value
         if (trim(config_calving_eigencalving_parameter_source) == 'scalar') then
            eigencalvingParameter = config_calving_eigencalving_parameter_scalar_value
         elseif (trim(config_calving_eigencalving_parameter_source) == 'data') then
            ! do nothing - use value from input file
         else
            err = 1
            call mpas_log_write("Invalid value specified for option config_calving_eigencalving_parameter_source" // &
                  config_calving_eigencalving_parameter_source, MPAS_LOG_ERR)
         endif

         if (config_print_calving_info) then
            call mpas_log_write("eigencalvingParameter (m s) value range: Min=$r, Max=$r", &
                    realArgs=(/minval(eigencalvingParameter), maxval(eigencalvingParameter)/))
         endif


         calvingVelocity(:) = 0.0_RKIND
         ! First calculate the front retreat rate (Levermann eq. 1)
<<<<<<< HEAD
         calvingVelocity(:) = eigencalvingParameter(:) * max(0.0_RKIND, eMax(:)) * max(0.0_RKIND, eMin(:)) ! m/s
=======
!         calvingVelocity(:) = eigencalvingParameter(:) * max(0.0_RKIND, eMax(:)) * max(0.0_RKIND, eMin(:)) & ! m/s
!               * real(li_mask_is_floating_ice_int(cellMask(:)), kind=RKIND)
                  ! calculate only for floating ice - map of "potential" calving rate
>>>>>>> 70ce5d19

         calvingVelocity(:) = config_calving_eigencalving_parameter_scalar_value  !MJH HACK


         ! Convert calvingVelocity to calvingThickness
         call apply_calving_velocity(meshPool, geometryPool, velocityPool, domain, err)


         ! === apply calving ===
         thickness(:) = thickness(:) - calvingThickness(:)

         ! update mask
         call li_calculate_mask(meshPool, velocityPool, geometryPool, err_tmp)
         err = ior(err, err_tmp)

         ! Now also remove thin floating, dynamic ice (based on chosen thickness threshold) after mask is updated.

         !where ((li_mask_is_floating_ice(cellMask) .and. li_mask_is_dynamic_ice(cellMask) .and. &
         ! thickness<config_calving_thickness))
         ! The above commented version removed thin ice anywhere on the shelf.  In theory this seemed preferable,
         ! but in practice it has the tendency to create 'holes' in relatively stagnant areas of ice shelves along
         ! the grounding line.  Once these holes developed they would grow and eventually collapse the shelf from behind.

         ! This criteria below only remove too-thin ice at the new calving front,
         ! meaning just one 'row' of cells per timestep.  This could be expanded to continue
         ! removing ice backward until all connected too-thin ice has been removed.
         ! Tests of the current implementation show reasonable behavior.
         do iCell = 1, nCells
            if (calvingFrontMask(iCell) == 1 .and. thickness(iCell) < config_calving_thickness) then
               calvingThickness(iCell) = calvingThickness(iCell) + thickness(iCell)
               thickness(iCell) = 0.0_RKIND
            endif
         enddo

         ! update mask
         call li_calculate_mask(meshPool, velocityPool, geometryPool, err_tmp)
         err = ior(err, err_tmp)

!      ! remove abandoned floating ice (i.e. icebergs) and add it to the calving flux
!      ! Defined as: floating ice (dynamic or non-dynamic) that is not adjacent to dynamic ice (floating or grounded)
!      ! This won't necessarily find all abandoned ice, but in practice it does a pretty good job at general cleanup
!      do iCell = 1, nCells
!        if (li_mask_is_floating_ice(cellMask(iCell))) then
!           ! check neighbors for dynamic ice (floating or grounded)
!           dynamicNeighbor = .false.
!           do iNeighbor = 1, nEdgesOnCell(iCell)
!              jCell = cellsOnCell(iNeighbor, iCell)
!              if (li_mask_is_dynamic_ice(cellMask(jCell))) dynamicNeighbor = .true.
!           enddo
!           if (.not. dynamicNeighbor) then  ! calve this ice
!              calvingThickness(iCell) = calvingThickness(iCell) + thickness(iCell)
!              thickness(iCell) = 0.0_RKIND
!           endif
!        endif
!      enddo
!
!      call remove_small_islands(meshPool, geometryPool)

         block => block % next
      enddo

   end subroutine eigencalving


!|||||||||||||||||||||||||||||||||||||||||||||||||||||||||||||||||||||||
!
!    routine apply_calving_velocity
!
!> \brief Convert a calving velocity to an ice thickness removal
!> \author Matthew Hoffman
!> \date   March 2020
!> \details This routine takes a calving velocity and converts it to a
!> thickness removal.  The basic idea is to multiply the calving velocity
!> by the edge length and height to get a volume flux.  However, the details
!> are complicated by the unstructured Voronoi mesh and the use of partially-filled
!> non-dynamic floating grid cells.
!> The algorithm calculates the required calving volume flux based on edges, and then
!> applies the volume removal to grid cells, converting that to a thickness removal using areaCell.
!> This process occurs in phases.
!>
!> The first phase handles non-dynamic floating cells. This is done by calculating the required calving flux
!> at the edges between those non-dynamic floating cells and the open ocean.
!> The calving velocity and ice thickness are copied from the upstream dynamic
!> floating cells, because these quantities do not have valid values on the non-dynamic cells.
!> After calculating the calving flux determined at each of these edges, the non-dyamic floating cells
!> are looped over, and volume is marked for removal based on the calving flux on the edges of each cell.
!>
!> The final phase handles dynamic floating cells that are eligible for calving.
!> There are two ways this can happen - either they are adjacent to the open ocean (no buffer of
!> non-dynamic cells present), or they are adjacent to non-dynamic floating cells that had their
!> entire volume removed by calving, but there still is calving demand remaining.
!> The first case is handled easily by calculating calving flux on edges between dynamic floating cells
!> and open ocean using the calving velocity and ice thickness of the dynamic cell itself.
!> In the second case, "leftover" required calving flux is distributed from a non-dynamic cell that
!> has been completely "drained" to any edges between that non-dynamic cell and dynamic cells upstream.
!> This is done by weighting the flux to be distrbuted by the length of each such edge in the direction
!> perpendicular to the calving flux.
!>
!> The output of this routine is calvingThickness, which then needs to be applied to thickness
!> by the calling routine.  A halo update on calvingThickness is required before applying it!
!-----------------------------------------------------------------------

   subroutine apply_calving_velocity(meshPool, geometryPool, velocityPool, domain, err)

      !-----------------------------------------------------------------
      ! input variables
      !-----------------------------------------------------------------
      type (mpas_pool_type), pointer, intent(in) :: meshPool !< Input: Mesh pool
      type (mpas_pool_type), pointer, intent(in) :: velocityPool !< Input: velocity pool

      !-----------------------------------------------------------------
      ! input/output variables
      !-----------------------------------------------------------------
      type (domain_type), intent(inout) :: domain          !< Input: domain object
      type (mpas_pool_type), pointer, intent(inout) :: geometryPool !< Input: geometry pool

      !-----------------------------------------------------------------
      ! output variables
      !-----------------------------------------------------------------
      integer, intent(out) :: err !< Output: error flag

      integer, pointer :: nEdges, nCells
      integer :: iEdge, iCell, jCell, iNeighbor
      real (kind=RKIND), dimension(:), pointer :: thickness
      real (kind=RKIND), dimension(:), pointer :: bedTopography
      integer, dimension(:,:), pointer :: cellsOnCell ! list of cells that neighbor each cell
      integer, dimension(:,:), pointer :: edgesOnCell
      integer, dimension(:), pointer :: cellMask, edgeMask
      real (kind=RKIND), dimension(:), pointer :: calvingThickness
      real (kind=RKIND), pointer :: config_sea_level
      real (kind=RKIND), dimension(:), pointer :: dvEdge
      real (kind=RKIND), dimension(:), pointer :: angleEdge
      real (kind=RKIND), dimension(:), pointer :: calvingVelocity
      real (kind=RKIND), dimension(:), pointer :: areaCell
      real (kind=RKIND), dimension(:,:), pointer :: uReconstructX
      real (kind=RKIND), dimension(:,:), pointer :: uReconstructY
      integer, dimension(:), pointer :: nEdgesOnCell ! number of cells that border each cell
      real (kind=RKIND), pointer :: deltat  !< time step (s)
      real (kind=RKIND), dimension(:), allocatable :: thicknessForCalving
      real (kind=RKIND), dimension(:), allocatable :: requiredCalvingVolumeNonDynEdge, requiredCalvingVolumeNonDynCell
      real (kind=RKIND), dimension(:), allocatable :: requiredCalvingVolumeDynEdge, requiredCalvingVolumeDynCell
      real (kind=RKIND), dimension(:), pointer :: uncalvedVolumeNonDynCell, uncalvedVolumeDynCell
      real (kind=RKIND), dimension(:), allocatable :: cellVolume
      real(kind=RKIND) :: calvingSubtotal1, calvingSubtotal2
      real(kind=RKIND) :: thkSum, thkCount
      real(kind=RKIND) :: removeVolumeHere
      real(kind=RKIND) :: volumeAvailableToPass
      real(kind=RKIND) :: calvLengthCell, calvLengthEdge
      real(kind=RKIND), dimension(5) :: localInfo, globalInfo
      logical :: openOceanNeighbor
      real(kind=RKIND) :: edgeLengthScaling

      call mpas_pool_get_config(liConfigs, 'config_sea_level', config_sea_level)

      call mpas_pool_get_array(meshPool, 'cellsOnCell', cellsOnCell)
      call mpas_pool_get_array(meshPool, 'edgesOnCell', edgesOnCell)
      call mpas_pool_get_array(meshPool, 'dvEdge', dvEdge)
      call mpas_pool_get_array(meshPool, 'angleEdge', angleEdge)
      call mpas_pool_get_dimension(meshPool, 'nEdges', nEdges)
      call mpas_pool_get_dimension(meshPool, 'nCells', nCells)
      call mpas_pool_get_array(velocityPool, 'uReconstructX', uReconstructX)
      call mpas_pool_get_array(velocityPool, 'uReconstructY', uReconstructY)
      call mpas_pool_get_array(geometryPool, 'calvingVelocity', calvingVelocity)
      call mpas_pool_get_array(geometryPool, 'thickness', thickness)
      call mpas_pool_get_array(geometryPool, 'bedTopography', bedTopography)
      call mpas_pool_get_array(geometryPool, 'cellMask', cellMask)
      call mpas_pool_get_array(geometryPool, 'edgeMask', edgeMask)
      call mpas_pool_get_array(geometryPool, 'calvingThickness', calvingThickness)
      call mpas_pool_get_array(geometryPool, 'uncalvedVolumeNonDynCell', uncalvedVolumeNonDynCell)
      call mpas_pool_get_array(geometryPool, 'uncalvedVolumeDynCell', uncalvedVolumeDynCell)
      call mpas_pool_get_array(meshPool, 'nEdgesOnCell', nEdgesOnCell)
      call mpas_pool_get_array(meshPool, 'areaCell', areaCell)
      call mpas_pool_get_array(meshPool, 'deltat', deltat)


      ! Init fields for accounting
      calvingThickness(:) = 0.0_RKIND
      allocate(cellVolume(nCells+1))
      cellVolume(:) = areaCell(:) * thickness(:)
      allocate(requiredCalvingVolumeNonDynEdge(nEdges+1))
      allocate(requiredCalvingVolumeNonDynCell(nCells+1))
      allocate(requiredCalvingVolumeDynEdge(nEdges+1))
      allocate(requiredCalvingVolumeDynCell(nCells+1))
      requiredCalvingVolumeNonDynEdge(:) = 0.0_RKIND
      requiredCalvingVolumeNonDynCell(:) = 0.0_RKIND
      requiredCalvingVolumeDynEdge(:) = 0.0_RKIND
      requiredCalvingVolumeDynCell(:) = 0.0_RKIND
      allocate(thicknessForCalving(nCells+1))
      thicknessForCalving = 0.0_RKIND



      ! 1. Calculate calving rate for all non-dynamic cells by working with their ocean-going edges
      calvingSubtotal1 = 0.0_RKIND
      do iCell = 1, nCells
         if (li_mask_is_floating_ice(cellMask(iCell)) .and. (.not. li_mask_is_dynamic_ice(cellMask(iCell)))) then
            ! a. Translate the calving front height based on dynamic cells to the non-dynamic locations
            ! find mean (or min?) of thickness in dynamic neighbors
            thkSum = 0.0_RKIND
            thkCount = 0
            do iNeighbor = 1, nEdgesOnCell(iCell)
               jCell = cellsOnCell(iNeighbor, iCell)
               if (li_mask_is_dynamic_ice(cellMask(jCell))) then
                  thkSum = thkSum + thickness(jCell)
                  thkCount = thkCount + 1
               endif
            enddo
            if (thkCount == 0) then
               !call mpas_log_write("Found a stranded non-dynamic floating cell!", MPAS_LOG_WARN)
               ! TODO: Make an error? Print a warning?  Suppress?)
            else
               thicknessForCalving(iCell) = thkSum / real(thkCount, kind=RKIND)
            endif
            ! b. Translate the calvingVelocity and thickness from non-dynamic cells to their ocean-going edges
            !    to calculate the calving volume on those edges and this cell
            do iNeighbor = 1, nEdgesOnCell(iCell)
               iEdge = edgesOnCell(iNeighbor, iCell)
               jCell = cellsOnCell(iNeighbor, iCell)
               if (li_mask_is_floating_ice(edgeMask(iEdge)) .and. li_mask_is_margin(edgeMask(iEdge)) .and. &
                   .not. li_mask_is_ice(cellMask(jCell)) .and. bedTopography(jCell) < config_sea_level & ! ensure margin is w/ocn
                   ) then
                  edgeLengthScaling = scale_edge_length(angleEdge(iEdge), uReconstructX(1,iCell), uReconstructY(1,iCell))
                  requiredCalvingVolumeNonDynEdge(iEdge) = calvingVelocity(iCell) * &
                          edgeLengthScaling * dvEdge(iEdge) * thicknessForCalving(iCell) * deltat
                  requiredCalvingVolumeNonDynCell(iCell) = requiredCalvingVolumeNonDynCell(iCell) + &
                          requiredCalvingVolumeNonDynEdge(iEdge) ! Keep running total
               endif
            enddo
            ! c. Apply calving here
            removeVolumeHere = min(cellVolume(iCell), requiredCalvingVolumeNonDynCell(iCell))  ! Don't use more than available
            calvingThickness(iCell) = removeVolumeHere / areaCell(iCell)
            uncalvedVolumeNonDynCell(iCell) = requiredCalvingVolumeNonDynCell(iCell) - removeVolumeHere
            cellVolume(iCell) = cellVolume(iCell) - removeVolumeHere
            calvingSubtotal1 = calvingSubtotal1 + removeVolumeHere
         endif
      enddo
      call mpas_log_write("Done calculating calving for non-dynamic floating cells. Removed $r m^3", realArgs=(/calvingSubtotal1/))



      ! 2. Calculate calving for dynamic cells
      calvingSubtotal2 = 0.0_RKIND

      ! a. Calculate calving on dynamic margin edges
      do iCell = 1, nCells
         if (li_mask_is_floating_ice(cellMask(iCell)) .and. li_mask_is_dynamic_ice(cellMask(iCell)) .and. &
                 li_mask_is_margin(cellMask(iCell)) ) then
            ! only consider dynamic margins adjacent to open ocean (need to exclude dynamic margins adjacent to land)
            openOceanNeighbor = .false.
            do iNeighbor = 1, nEdgesOnCell(iCell)
               jCell = cellsOnCell(iNeighbor, iCell)
               if ((.not. li_mask_is_ice(cellMask(jCell))) .and. (bedTopography(jCell) <= config_sea_level)) then
                  openOceanNeighbor = .true.
               endif
            enddo
            if (openOceanNeighbor) then
               do iNeighbor = 1, nEdgesOnCell(iCell)
                  iEdge = edgesOnCell(iNeighbor, iCell)
                  if (li_mask_is_margin(edgeMask(iEdge))) then
                     edgeLengthScaling = scale_edge_length(angleEdge(iEdge), uReconstructX(1,iCell), uReconstructY(1,iCell))
                     requiredCalvingVolumeDynEdge(iEdge) = calvingVelocity(iCell) * &
                          edgeLengthScaling * dvEdge(iEdge) * thickness(iCell) * deltat
                  endif
               enddo
            endif
         endif
      enddo

<<<<<<< HEAD
      call remove_small_islands(meshPool, geometryPool)

      call mpas_deallocate_scratch_field(calvingFrontMaskField, .true.)

    end subroutine remove_calving_ice


!|||||||||||||||||||||||||||||||||||||||||||||||||||||||||||||||||||||||
!
!    routine von_Mises_calving
!
!> \brief Apply calving law based on von Mises stress to grounded marine margins
!> \author Trevor Hillebrand
!> \date   April 2020
!> \details Uses the calving law described by Morlighem et al. (2016): 
!> "Modeling of Store Gletscher’s calving dynamics, West Greenland, in response
!> to ocean thermal forcing" to calculate calvingVelocity at grounded tidewater glacier margins
!-----------------------------------------------------------------------
   subroutine von_Mises_calving(domain, err)

      use li_diagnostic_vars

      !-----------------------------------------------------------------
      ! input variables
      !-----------------------------------------------------------------

      !-----------------------------------------------------------------
      ! input/output variables
      !-----------------------------------------------------------------
      type (domain_type), intent(inout) :: &
         domain          !< Input/Output: domain object

      !-----------------------------------------------------------------
      ! output variables
      !-----------------------------------------------------------------
      integer, intent(out) :: err !< Output: error flag

      !-----------------------------------------------------------------
      ! local variables
      !-----------------------------------------------------------------
      integer :: iCell
      type (block_type), pointer :: block
      type (mpas_pool_type), pointer :: geometryPool, meshPool, &
                                        velocityPool, scratchPool, thermalPool
      real (kind=RKIND), pointer :: config_grounded_von_Mises_threshold_stress, &
                                    config_floating_von_Mises_threshold_stress, &
                                    config_flowLawExponent
      logical, pointer :: config_use_Albany_flowA_eqn 
      real (kind=RKIND), dimension(:), pointer :: eMax, eMin, & 
                                        calvingVelocity, thickness, &
                                        xvelmean, yvelmean
      real (kind=RKIND), dimension(:,:), pointer :: flowParamA, &
                                        temperature, layerThickness
      real (kind=RKIND), pointer :: config_default_flowParamA
      integer, pointer :: nCells
      integer, dimension(:), pointer :: cellMask
      real (kind=RKIND), dimension(:), pointer :: vonMisesStress       

      err = 0
      
      call mpas_pool_get_config(liConfigs, 'config_grounded_von_Mises_threshold_stress', config_grounded_von_Mises_threshold_stress)
      call mpas_pool_get_config(liConfigs, 'config_floating_von_Mises_threshold_stress', config_floating_von_Mises_threshold_stress)
      !call mpas_pool_get_config(liConfigs, 'config_default_flowParamA', config_default_flowParamA) ! REMOVE THIS ONCE YOU CAN GET A FROM ALBANY!!!!!
      call mpas_pool_get_config(liConfigs, 'config_flowLawExponent', config_flowLawExponent)
      call mpas_pool_get_config(liConfigs, 'config_use_Albany_flowA_eqn', config_use_Albany_flowA_eqn)
      
      block => domain % blocklist
      do while (associated(block))
         ! get pools
          call mpas_pool_get_subpool(block % structs, 'geometry', geometryPool)
          call mpas_pool_get_subpool(block % structs, 'velocity', velocityPool)
          call mpas_pool_get_subpool(block % structs, 'mesh', meshPool)
          call mpas_pool_get_subpool(block % structs, 'scratch', scratchPool)
          call mpas_pool_get_subpool(block % structs, 'thermal', thermalPool)
         ! get fields
          call mpas_pool_get_dimension(meshPool, 'nCells', nCells)
          call mpas_pool_get_array(geometryPool, 'cellMask', cellMask)
          call mpas_pool_get_array(geometryPool, 'layerThickness', layerThickness)
          call mpas_pool_get_array(velocityPool, 'eMax', eMax)
          call mpas_pool_get_array(velocityPool, 'eMin', eMin)
          call mpas_pool_get_array(velocityPool, 'vonMisesStress', vonMisesStress)
          call mpas_pool_get_array(velocityPool, 'flowParamA', flowParamA)
          call mpas_pool_get_array(velocityPool, 'xvelmean', xvelmean)
          call mpas_pool_get_array(velocityPool, 'yvelmean', yvelmean)
          call mpas_pool_get_array(geometryPool, 'calvingVelocity', calvingVelocity) 
          call mpas_pool_get_array(geometryPool, 'thickness', thickness)
          call mpas_pool_get_array(thermalPool, 'temperature', temperature)
          
          vonMisesStress(:) = 0.0_RKIND

          ! get flowParamA from MPAS or use Albany-like equation
          if ( config_use_Albany_flowA_eqn ) then
          !calculate Albany-type flowParamA
          else
             call li_calculate_flowParamA(meshPool, temperature, thickness,flowParamA,err) ! Get MPAS flowParamA
          endif
    
         !Using a depth-averaged ice viscosity parameter B_depthAvg
         !=sum(layerThickness(:,iCell) *
         !flowParamA(:,iCell)**(-1.0_RKIND/config_flowLawExponent), dim=1) /
         !thickness(iCell)
         ! Calculate effective von  Mises stress.
          calvingVelocity(:) = 0.0_RKIND

          do iCell = 1,nCells
             if ( thickness(iCell) > 0.0_RKIND ) then
                vonMisesStress(iCell) = sqrt(3.0_RKIND) * sum(layerThickness(:,iCell) * &
                              flowParamA(:,iCell)**(-1.0_RKIND/config_flowLawExponent), dim=1) / &
                              thickness(iCell) * ( 0.5_RKIND * ( (max(0.0_RKIND, eMax(iCell)))**2 + &
                              (max(0.0_RKIND, eMin(iCell)))**2) )**(1 / (2 * config_flowLawExponent))
             endif 
        
             ! Calculate calving velocity for grounded cells at marine margin
             if ( .not. li_mask_is_floating_ice(cellMask(iCell)) ) then
                calvingVelocity(iCell) = sqrt(xvelmean(iCell)**2 + yvelmean(iCell)**2) * &
                                         vonMisesStress(iCell) / config_grounded_von_Mises_threshold_stress
             elseif ( li_mask_is_floating_ice(cellMask(iCell)) ) then
                calvingVelocity(iCell) = sqrt(xvelmean(iCell)**2 + yvelmean(iCell)**2) * &
                                         vonMisesStress(iCell) / config_floating_von_Mises_threshold_stress
             endif
          enddo

          call remove_calving_ice(meshPool, geometryPool, velocityPool, scratchPool, err)

          block => block % next
 
      enddo ! associated(block)

   end subroutine von_Mises_calving 
!|||||||||||||||||||||||||||||||||||||||||||||||||||||||||||||||||||||||
!
!    routine distribute_calving_flux
!
!> \brief Apply a specified calving flux along the calving front
!> \author Matthew Hoffman
!> \date   Feb. 2018
!> \details Applies a specified calving flux along the calving front.
!> The calving volume needs to be distributed in three ways:
!> 1. We need to first remove any "thin" ice in front of this cell
!> 2. Then we remove ice from this cell
!> 3. If there is still additional ice to be removed, we have to recursively
!>    remove ice "inland" of this cell until the total required mass is removed
!-----------------------------------------------------------------------
   subroutine distribute_calving_flux(meshPool, geometryPool, scratchPool, calvingFrontMask, err)

      !-----------------------------------------------------------------
      ! input variables
      !-----------------------------------------------------------------
      type (mpas_pool_type), pointer, intent(in) :: meshPool !< Input: Mesh pool
      type (mpas_pool_type), pointer, intent(in) :: scratchPool !< Input: scratch pool
      integer, dimension(:), intent(in) :: calvingFrontMask

      !-----------------------------------------------------------------
      ! input/output variables
      !-----------------------------------------------------------------
      type (mpas_pool_type), pointer, intent(inout) :: geometryPool !< Input: geometry pool

      !-----------------------------------------------------------------
      ! output variables
      !-----------------------------------------------------------------
      integer, intent(out) :: err !< Output: error flag

      !-----------------------------------------------------------------
      ! local variables
      !-----------------------------------------------------------------
!      logical, pointer :: config_print_calving_info
      real (kind=RKIND), dimension(:), pointer :: requiredCalvingVolumeRate
         !< Input: the specified calving flux at calving front margin cells
      real (kind=RKIND), dimension(:), pointer :: calvingThickness !< Output: the applied calving rate as a thickness
      real (kind=RKIND), dimension(:), pointer :: thickness
      real (kind=RKIND), dimension(:), pointer :: areaCell
      integer, dimension(:), pointer :: nEdgesOnCell ! number of cells that border each cell
      integer, dimension(:,:), pointer :: cellsOnCell ! list of cells that neighbor each cell
      integer, dimension(:), pointer :: cellMask
      real (kind=RKIND), pointer :: deltat  !< time step (s)
      integer, pointer :: nCells
      integer :: iCell, iNeighbor, jCell
      real(kind=RKIND) :: volumeLeft
      real(kind=RKIND) :: removeVolumeHere
      type (field1dReal), pointer :: cellVolumeField
      real(kind=RKIND), dimension(:), pointer :: cellVolume
      real(kind=RKIND), dimension(:), pointer :: uncalvedVolume
      integer :: inwardNeighbors
      integer :: uncalvedCount
      real(kind=RKIND) :: uncalvedTotal

      err = 0

      ! get fields
      call mpas_pool_get_dimension(meshPool, 'nCells', nCells)
      call mpas_pool_get_array(meshPool, 'deltat', deltat)
      call mpas_pool_get_array(geometryPool, 'cellMask', cellMask)
      call mpas_pool_get_array(geometryPool, 'thickness', thickness)
      call mpas_pool_get_array(geometryPool, 'calvingThickness', calvingThickness)
      call mpas_pool_get_array(geometryPool, 'requiredCalvingVolumeRate', requiredCalvingVolumeRate)
      call mpas_pool_get_array(geometryPool, 'uncalvedVolume', uncalvedVolume)
      call mpas_pool_get_array(meshPool, 'nEdgesOnCell', nEdgesOnCell)
      call mpas_pool_get_array(meshPool, 'cellsOnCell', cellsOnCell)
      call mpas_pool_get_array(meshPool, 'areaCell', areaCell)

      call mpas_pool_get_field(scratchPool, 'workCell',  cellVolumeField)
      call mpas_allocate_scratch_field(cellVolumeField, .true.)
      cellVolume => cellVolumeField % array
=======
      ! b. copy calving remaining in non-dynamic cells to dynamic edges
      ! Assume height and velocity are uniform, but edge length is not.
      do iCell = 1, nCells
         if (li_mask_is_floating_ice(cellMask(iCell)) .and. (.not. li_mask_is_dynamic_ice(cellMask(iCell))) .and. &
                 uncalvedVolumeNonDynCell(iCell) > 0.0_RKIND) then
            ! This is a non-dynamic location that still has calving to offer - a location where calving needs to be propagated
>>>>>>> 70ce5d19

            !call mpas_log_write("Passing calving from non-dynamic cell $i.  $r available to pass", &
            !        realArgs=(/uncalvedVolumeNonDynCell(iCell)/), intArgs=(/iCell/))

            volumeAvailableToPass = uncalvedVolumeNonDynCell(iCell)

            ! Find total length of interface with dynamic cells at this cell
            calvLengthCell = 0.0_RKIND
            do iNeighbor = 1, nEdgesOnCell(iCell)
               iEdge = edgesOnCell(iNeighbor, iCell)
               if (li_mask_is_dynamic_ice(edgeMask(iEdge))) then
                  edgeLengthScaling = scale_edge_length(angleEdge(iEdge), uReconstructX(1,iCell), uReconstructY(1,iCell))
                  calvLengthEdge = edgeLengthScaling * dvEdge(iEdge)
                  calvLengthCell = calvLengthCell + calvLengthEdge
               endif
            enddo

            ! Now pass along the required calving volume relative to the interface length
            do iNeighbor = 1, nEdgesOnCell(iCell)
               iEdge = edgesOnCell(iNeighbor, iCell)
               jCell = cellsOnCell(iNeighbor, iCell)
               if (li_mask_is_dynamic_ice(edgeMask(iEdge))) then
                  edgeLengthScaling = scale_edge_length(angleEdge(iEdge), uReconstructX(1,iCell), uReconstructY(1,iCell))
                  calvLengthEdge = edgeLengthScaling * dvEdge(iEdge)
                  requiredCalvingVolumeDynEdge(iEdge) = calvLengthEdge / calvLengthCell * volumeAvailableToPass
                  uncalvedVolumeNonDynCell(iCell) = uncalvedVolumeNonDynCell(iCell) - requiredCalvingVolumeDynEdge(iEdge)
                  !call mpas_log_write("   Passed calving $r from non-dynamic cell $i to dynamic cell $i", &
                  !        realArgs=(/requiredCalvingVolumeDynEdge(iEdge)/), intArgs=(/iCell, jCell/))
               endif
            enddo
         endif
      enddo

      ! c. Now apply calving to each cell
      do iCell = 1, nCells
         if (li_mask_is_floating_ice(cellMask(iCell)) .and. li_mask_is_dynamic_ice(cellMask(iCell)) .and. &
                 li_mask_is_dynamic_margin(cellMask(iCell)) ) then
            do iNeighbor = 1, nEdgesOnCell(iCell)
               iEdge = edgesOnCell(iNeighbor, iCell)
               ! No need to check what type of edge this is - only required edges are nonzero
               requiredCalvingVolumeDynCell(iCell) = requiredCalvingVolumeDynCell(iCell) + &
                          requiredCalvingVolumeDynEdge(iEdge) ! Keep running total
            enddo
            ! c. Apply calving here
            removeVolumeHere = min(cellVolume(iCell), requiredCalvingVolumeDynCell(iCell))  ! Don't use more than available
            calvingThickness(iCell) = removeVolumeHere / areaCell(iCell)
            uncalvedVolumeDynCell(iCell) = requiredCalvingVolumeDynCell(iCell) - removeVolumeHere
            cellVolume(iCell) = cellVolume(iCell) - removeVolumeHere
            calvingSubtotal2 = calvingSubtotal2 + removeVolumeHere
         endif
      enddo
      call mpas_log_write("Done calculating calving for dynamic floating cells. Removed $r m^3", realArgs=(/calvingSubtotal2/))



      ! End of routine accounting/reporting
      localInfo(1) = sum(calvingThickness*areaCell)
      localInfo(2) = calvingSubtotal1
      localInfo(3) = calvingSubtotal2
      localInfo(4) = sum(uncalvedVolumeNonDynCell)
      localInfo(5) = sum(uncalvedVolumeDynCell)
      ! NOTE: THIS WILL NOT WORK ON MULTIPLE BLOCKS PER PROCESSOR
      call mpas_dmpar_sum_real_array(domain % dminfo, 5, localInfo, globalInfo)
      call mpas_log_write("Calving complete. Total calved=$r; Calved from non-dynamic cells=$r; Calved from dynamic cells=$r", &
!              realArgs=(/sum(calvingThickness*areaCell), calvingSubtotal1, calvingSubtotal2/))
              realArgs=(/globalInfo(1), globalInfo(2), globalInfo(3)/))
      call mpas_log_write("   Uncalved volumes: Non-dynamic cells=$r; Dynamic cells=$r", &
!              realArgs=(/sum(uncalvedVolumeNonDynCell), sum(uncalvedVolumeDynCell)/))
              realArgs=(/globalInfo(4), globalInfo(5)/))
      if (globalInfo(2) + globalInfo(3) > 0.0_RKIND) then
         call mpas_log_write("Calving scheme failed to calve $r m^3.", MPAS_LOG_WARN, realArgs=(/globalInfo(2) + globalInfo(3)/))
      endif

<<<<<<< HEAD
            if (volumeLeft > 0.0_RKIND) then
               ! Now remove ice from neighbors inward on shelf
               ! first count up how many there are
               inwardNeighbors = 0
               do iNeighbor = 1, nEdgesOnCell(iCell)
                  jCell = cellsOnCell(iNeighbor, iCell)
                  if ( li_mask_is_dynamic_ice(cellMask(jCell)) &
                          .and. (.not. li_mask_is_dynamic_margin(jCell)) ) then
                     inwardNeighbors = inwardNeighbors + 1
                  endif
               enddo
              ! Now distribute the flux evenly amongst the neighbors
               do iNeighbor = 1, nEdgesOnCell(iCell)
                  jCell = cellsOnCell(iNeighbor, iCell)
                  if ( li_mask_is_dynamic_ice(cellMask(jCell)) &
                          .and. (.not. li_mask_is_dynamic_margin(jCell)) ) then
                     ! this is thick neighbor that is not itself a margin - remove as much ice from here as we can
                     removeVolumeHere = min(volumeLeft / real(inwardNeighbors, kind=RKIND), cellVolume(jCell))
                        ! < how much we want to remove here
                     calvingThickness(jCell) = calvingThickness(jCell) + removeVolumeHere / areaCell(jCell)
                        ! < apply to the field that will be used in thickness units
                     cellVolume(jCell) = cellVolume(jCell) - removeVolumeHere ! update accounting on cell volume
                     volumeLeft = volumeLeft - removeVolumeHere
                        ! < update accounting on how much left to distribute from current iCell
                  endif
               enddo
               !TODO: need to recursively distribute across neighbors until fully depleted :(
            endif

            ! If we didn't calve enough ice, record that to allow assessment of how bad that is.
            if (volumeLeft > 0.0_RKIND) then
               uncalvedVolume(iCell) = volumeLeft 
            endif
=======

      ! Update halos on calvingThickness before applying it.
      ! Testing seemed to indicate this is not necessary, but I don't understand why not, so leaving it.
      ! NOTE: THIS WILL NOT WORK ON MULTIPLE BLOCKS PER PROCESSOR
      call mpas_timer_start("halo updates")
      call mpas_dmpar_field_halo_exch(domain, 'calvingThickness')
      call mpas_timer_stop("halo updates")
>>>>>>> 70ce5d19

      deallocate(cellVolume)
      deallocate(requiredCalvingVolumeNonDynEdge)
      deallocate(requiredCalvingVolumeNonDynCell)
      deallocate(requiredCalvingVolumeDynEdge)
      deallocate(requiredCalvingVolumeDynCell)
      deallocate(thicknessForCalving)

    end subroutine apply_calving_velocity

    ! Helper function for subroutine apply_calving_velocity
    ! Calculates the amount to scale an edge length based on the orientation of the edge with the surface velocity
    function scale_edge_length(angleEdgeHere, u, v)
       real(kind=RKIND), intent(in) :: angleEdgeHere
       real(kind=RKIND), intent(in) :: u
       real(kind=RKIND), intent(in) :: v
       real(kind=RKIND) :: scale_edge_length

<<<<<<< HEAD
         call mpas_log_write("distribute_calving_flux failed to distribute all required ice - " // &
                    " ice was left after depleting all neighbors." // &
                    "  Search needs to be expanded to neighbors' neighbors.", MPAS_LOG_ERR)
         call mpas_log_write("   On this processor: $i cells contain uncalved ice, " // &
                 "for a total uncalved volume of $r m^3 ($r%).", &
                 MPAS_LOG_ERR, intArgs=(/uncalvedCount/), &
                 realArgs=(/uncalvedTotal, 100.0_RKIND * uncalvedTotal/(sum(requiredCalvingVolumeRate * deltat))/))
      endif
=======
       real(kind=RKIND) :: mag
>>>>>>> 70ce5d19

       mag = sqrt(u**2 + v**2)
       if (mag == 0.0_RKIND) mag = 1.0_RKIND
       !scale_edge_length =  abs(u/mag * cos(-1.0*angleEdgeHere) + v/mag * sin(-1.0*angleEdgeHere))  ! dot product of unit vectors
       scale_edge_length = abs(cos(angleEdgeHere - atan2(v, u)))
    end function scale_edge_length



!|||||||||||||||||||||||||||||||||||||||||||||||||||||||||||||||||||||||
!
!    routine mask_calving
!
!> \brief Calve ice based on a mask that is input
!> \author Matthew Hoffman
!> \date   July 2019
!> \details  This routine uses the field calvingMask to eliminate floating
!> ice.  Locations marked with 0 will not be calved.  Locations with all
!> all other values will be calved.  Note that time-varying values
!> can be input.
!-----------------------------------------------------------------------
   subroutine mask_calving(domain, err)

      !-----------------------------------------------------------------
      ! input variables
      !-----------------------------------------------------------------

      !-----------------------------------------------------------------
      ! input/output variables
      !-----------------------------------------------------------------
      type (domain_type), intent(inout) :: &
         domain          !< Input/Output: domain object

      !-----------------------------------------------------------------
      ! output variables
      !-----------------------------------------------------------------
      integer, intent(out) :: err !< Output: error flag

      !-----------------------------------------------------------------
      ! local variables
      !-----------------------------------------------------------------
      type (block_type), pointer :: block
      type (mpas_pool_type), pointer :: geometryPool
      type (mpas_pool_type), pointer :: meshPool
      type (mpas_pool_type), pointer :: velocityPool
      real (kind=RKIND), dimension(:), pointer :: thickness
      real (kind=RKIND), dimension(:), pointer :: calvingThickness
      integer, dimension(:), pointer :: calvingMask
      integer, dimension(:), pointer :: cellMask
      integer :: err_tmp

      err = 0

      ! block loop
      block => domain % blocklist
      do while (associated(block))

         ! get pools
         call mpas_pool_get_subpool(block % structs, 'geometry', geometryPool)
         call mpas_pool_get_subpool(block % structs, 'velocity', velocityPool)
         call mpas_pool_get_subpool(block % structs, 'mesh', meshPool)

         ! get fields
         call mpas_pool_get_array(geometryPool, 'calvingThickness', calvingThickness)
         call mpas_pool_get_array(geometryPool, 'calvingMask', calvingMask)
         call mpas_pool_get_array(geometryPool, 'cellMask', cellMask)
         call mpas_pool_get_array(geometryPool, 'thickness', thickness)

         calvingThickness = 0.0_RKIND

         ! === apply calving ===
         where (li_mask_is_floating_ice(cellMask) .and. (calvingMask >= 1))
            calvingThickness = thickness
            thickness = 0.0_RKIND
         end where

         ! update mask
         call li_calculate_mask(meshPool, velocityPool, geometryPool, err_tmp)
         err = ior(err, err_tmp)

         call remove_small_islands(meshPool, geometryPool)

         block => block % next
      enddo

   end subroutine mask_calving


!|||||||||||||||||||||||||||||||||||||||||||||||||||||||||||||||||||||||
!
!    routine calculate_calving_front_mask
!
!> \brief  Calculate mask indicating position of effective calving front
!> \author Matthew Hoffman
!> \date   Feb. 2018
!> \details Mmake mask for effective calving front.
!> This is last dynamic floating cell, but also make sure it has a neighbor that is open ocean or thin floating ice.
!-----------------------------------------------------------------------
   subroutine calculate_calving_front_mask(meshPool, geometryPool, calvingFrontMask)

      !-----------------------------------------------------------------
      ! input variables
      !-----------------------------------------------------------------
      type (mpas_pool_type), intent(in) :: meshPool !< Input: Mesh pool
      type (mpas_pool_type), intent(in) :: geometryPool !< Input: geometry pool

      !-----------------------------------------------------------------
      ! input/output variables
      !-----------------------------------------------------------------

      !-----------------------------------------------------------------
      ! output variables
      !-----------------------------------------------------------------
      integer, dimension(:), intent(out) :: calvingFrontMask !< Output: calving front mask

      !-----------------------------------------------------------------
      ! local variables
      !-----------------------------------------------------------------
      integer, pointer :: nCells
      integer :: iCell, iNeighbor, jCell, jNeighbor, kCell
      logical :: oceanNeighborCell, oceanNeighborEdge
      integer, dimension(:), pointer :: nEdgesOnCell ! number of cells that border each cell
      integer, dimension(:,:), pointer :: cellsOnCell ! list of cells that neighbor each cell
      integer, dimension(:,:), pointer :: edgesOnCell ! list of edges that neighbor each cell
      integer, dimension(:), pointer :: cellMask
      real (kind=RKIND), dimension(:), pointer :: bedTopography
      real (kind=RKIND), pointer :: config_sea_level

      call mpas_pool_get_config(liConfigs, 'config_sea_level', config_sea_level)

      ! get fields
      call mpas_pool_get_dimension(meshPool, 'nCells', nCells)
      call mpas_pool_get_array(meshPool, 'nEdgesOnCell', nEdgesOnCell)
      call mpas_pool_get_array(meshPool, 'cellsOnCell', cellsOnCell)
      call mpas_pool_get_array(meshPool, 'edgesOnCell', edgesOnCell)
      call mpas_pool_get_array(geometryPool, 'cellMask', cellMask)
      call mpas_pool_get_array(geometryPool, 'bedTopography', bedTopography)

      !calvingFrontMaskEdge = 0 !initialize
      calvingFrontMask = 0 !initialize

      do iCell = 1, nCells
<<<<<<< HEAD
         if ( (li_mask_is_dynamic_margin(cellMask(iCell))) ) then
            oceanNeighbor = .false.
=======
         if ( (li_mask_is_floating_ice(cellMask(iCell))) .and. (li_mask_is_dynamic_margin(cellMask(iCell))) ) then
            oceanNeighborCell = .false.
>>>>>>> 70ce5d19
            do iNeighbor = 1, nEdgesOnCell(iCell)
               jCell = cellsOnCell(iNeighbor, iCell)
               oceanNeighborEdge = .false.
               if (li_mask_is_floating_ice(cellMask(jCell)) .and. .not. li_mask_is_dynamic_ice(cellMask(jCell))) then
                  ! make sure this neighbor is adjacent to open ocean (and not thin floating ice up against the coast)
                  do jNeighbor = 1, nEdgesOnCell(jCell)
                     kCell = cellsOnCell(jNeighbor, jCell)
                     if (.not. li_mask_is_ice(cellMask(kCell)) .and. bedTopography(kCell) < config_sea_level) then
                        oceanNeighborEdge = .true. ! iCell neighbors thin ice that in turn neighbors open ocean
                     endif
                  enddo
               endif
               if (.not. li_mask_is_ice(cellMask(jCell)) .and. bedTopography(jCell) < config_sea_level) then
                  oceanNeighborEdge = .true. ! this is an open ocean neighbor
               endif
               !if (oceanNeighborEdge) then
               !   calvingFrontMaskEdge(edgesOnCell(iNeighbor, iCell)) = 1
               !endif
               oceanNeighborCell = (oceanNeighborCell .or. oceanNeighborEdge)
            enddo
            if (oceanNeighborCell) then
               calvingFrontMask(iCell) = 1
            endif
         endif
      enddo

   end subroutine calculate_calving_front_mask


   subroutine remove_icebergs(domain)
      !-----------------------------------------------------------------
      ! input/output variables
      !-----------------------------------------------------------------
      type (domain_type), intent(inout) :: domain !< Input/Output: domain object


      ! Local variables
      logical, pointer :: config_remove_icebergs
      type (block_type), pointer :: block
      type (mpas_pool_type), pointer :: meshPool
      type (mpas_pool_type), pointer :: geometryPool
      type (mpas_pool_type), pointer :: velocityPool

      type (field1dInteger), pointer :: contiguousDynamicIceField
      type (field1dInteger), pointer :: contiguousDynamicIceOldField

      real (kind=RKIND), dimension(:), pointer :: calvingThickness    ! thickness of ice that calves (computed in this subroutine)
      real (kind=RKIND), dimension(:), pointer :: thickness
      integer, dimension(:), pointer :: cellMask
      integer, dimension(:,:), pointer :: cellsOnCell ! list of cells that neighbor each cell
      integer, dimension(:), pointer :: nEdgesOnCell ! number of cells that border each cell

      integer, dimension(:), pointer :: contiguousDynamicIce, contiguousDynamicIceOld
      integer, pointer :: nCells, nCellsSolve
      integer, dimension(:), pointer :: nCellsArray
      integer :: iCell, jCell, n
      integer :: newMaskCountLocal, newMaskCountLocalAccum, newMaskCountGlobal
      integer :: err_tmp, err
      integer :: globalLoopCount, localLoopCount
      integer :: localIcebergCellCount, globalIcebergCellCount

      err = 0

      call mpas_pool_get_config(liConfigs, 'config_remove_icebergs', config_remove_icebergs)
      if (.not. config_remove_icebergs) then
              return  ! skip this entire routine if disabled
      endif

      call mpas_timer_start("iceberg detection")
      call mpas_log_write("Iceberg-detection flood-fill begin.")
      ! Allocate needed scratch fields

      block => domain % blocklist
      call mpas_pool_get_subpool(block % structs, 'geometry', geometryPool)
      call mpas_pool_get_field(geometryPool, 'contiguousDynamicIce',  contiguousDynamicIceField)
      call mpas_allocate_scratch_field(contiguousDynamicIceField, single_block_in = .false.)

      call mpas_pool_get_field(geometryPool, 'contiguousDynamicIceOld',  contiguousDynamicIceOldField)
      call mpas_allocate_scratch_field(contiguousDynamicIceOldField, single_block_in = .false.)

      call mpas_log_write("Iceberg-detection flood-fill: allocated.")
      ! First mark grounded ice to initialize flood fill mask
      block => domain % blocklist
      do while (associated(block))
         call mpas_pool_get_subpool(block % structs, 'geometry', geometryPool)
         call mpas_pool_get_subpool(block % structs, 'mesh', meshPool)
         call mpas_pool_get_subpool(block % structs, 'velocity', velocityPool)
         call mpas_pool_get_array(geometryPool, 'cellMask', cellMask)
         call mpas_pool_get_array(geometryPool, 'contiguousDynamicIce', contiguousDynamicIce)
         call mpas_pool_get_dimension(meshPool, 'nCells', nCells)
         call mpas_pool_get_dimension(geometryPool, 'nCellsSolve', nCellsSolve)
         call mpas_pool_get_array(meshPool, 'cellsOnCell', cellsOnCell)
         call mpas_pool_get_array(meshPool, 'nEdgesOnCell', nEdgesOnCell)

         ! make sure masks are up to date.  May not be necessary, but safer to do anyway.
         call li_calculate_mask(meshPool, velocityPool, geometryPool, err_tmp)
         err = ior(err, err_tmp)

         call mpas_log_write("Iceberg-detection flood-fill: updated masks.")
         contiguousDynamicIce(:) = 0  ! initialize
         newMaskCountLocal = 0
         do iCell = 1, nCellsSolve
            if (li_mask_is_grounded_ice(cellMask(iCell)) .and. li_mask_is_dynamic_ice(cellMask(iCell))) then
               contiguousDynamicIce(iCell) = 1
               newMaskCountLocal = newMaskCountLocal + 1
            endif
         enddo
         call mpas_log_write("Initialized $i cells to local mask", intArgs=(/newMaskCountLocal/))

         block => block % next
      end do

      call mpas_log_write("Iceberg-detection flood-fill initialization complete.")

      ! Outer loop over processors (should also have a loop over blocks)
      ! Inner loop over cells on that processor

      ! Initialize global mask count
      call mpas_dmpar_sum_int(domain % dminfo, newMaskCountLocal, newMaskCountGlobal)
      globalLoopCount = 0

      call mpas_log_write("Initialized $i cells to global mask", intArgs=(/newMaskCountGlobal/))

      do while (newMaskCountGlobal > 0)
         globalLoopCount = globalLoopCount + 1
         call mpas_log_write("  Starting global processor loop $i", intArgs=(/globalLoopCount/))
         ! First Update halos
         call mpas_timer_start("halo updates")
         call mpas_dmpar_field_halo_exch(domain, 'contiguousDynamicIce')
         call mpas_timer_stop("halo updates")

         ! initialize counter of cells locally updated during this outer loop
         newMaskCountLocalAccum = 0

         ! Now update (advance) mask locally

         block => domain % blocklist
         do while (associated(block))
            call mpas_pool_get_subpool(block % structs, 'geometry', geometryPool)
            call mpas_pool_get_subpool(block % structs, 'mesh', meshPool)
            call mpas_pool_get_subpool(block % structs, 'velocity', velocityPool)
            call mpas_pool_get_array(geometryPool, 'cellMask', cellMask)
            call mpas_pool_get_array(geometryPool, 'contiguousDynamicIce', contiguousDynamicIce)
            call mpas_pool_get_array(geometryPool, 'contiguousDynamicIceOld', contiguousDynamicIceOld)
            call mpas_pool_get_dimension(meshPool, 'nCells', nCells)
            call mpas_pool_get_dimension(meshPool, 'nCellsArray', nCellsArray)


            ! initialize local loop
            localLoopCount = 0
            newMaskCountLocal = 1  ! need to make sure we enter the loop
            do while (newMaskCountLocal > 0)
               localLoopCount = localLoopCount + 1
               call mpas_log_write("    Starting local cell loop $i", intArgs=(/localLoopCount/))

               ! initialize
               newMaskCountLocal = 0
               contiguousDynamicIceOld(:) = contiguousDynamicIce(:)
   
               do iCell = 1, nCellsArray(1) ! this gives owned cells only
                  if (contiguousDynamicIceOld(iCell) == 0 .and. &   ! this cell not yet marked
                     li_mask_is_dynamic_ice(cellMask(iCell))) then  ! and is dynamic
                     ! If it has a marked neighbor, then add it to the mask
                     do n = 1, nEdgesOnCell(iCell)
                        jCell = cellsOnCell(n, iCell)
                        if (contiguousDynamicIceOld(jCell) == 1) then
                           contiguousDynamicIce(iCell) = 1
                           newMaskCountLocal = newMaskCountLocal + 1
                           exit ! skip the rest of this do-loop - no need to check additional neighbors
                        endif
                     enddo
                  endif ! if not already marked
               enddo ! loop over cells

               ! Accumulate cells added locally until we do the next global reduce
               newMaskCountLocalAccum = newMaskCountLocalAccum + newMaskCountLocal
               call mpas_log_write("    Added $i new cells to local mask", intArgs=(/newMaskCountLocal/))
            enddo ! local mask loop

            block => block % next
         end do

         ! update count of cells added to mask globally
         call mpas_dmpar_sum_int(domain % dminfo, newMaskCountLocalAccum, newMaskCountGlobal)
         call mpas_log_write("  Added $i new cells to global mask", intArgs=(/newMaskCountGlobal/))

         if (globalLoopCount>200) then
            call mpas_log_write("Too many global loops!", MPAS_LOG_ERR)
         endif
      end do ! global loop


      ! Now remove any ice that was not flood-filled - these are icebergs
      block => domain % blocklist
      do while (associated(block))
         call mpas_pool_get_subpool(block % structs, 'geometry', geometryPool)
         call mpas_pool_get_array(geometryPool, 'cellMask', cellMask)
         call mpas_pool_get_array(geometryPool, 'thickness', thickness)
         call mpas_pool_get_array(geometryPool, 'calvingThickness', calvingThickness)
         call mpas_pool_get_array(geometryPool, 'contiguousDynamicIce', contiguousDynamicIce)
         call mpas_pool_get_array(geometryPool, 'contiguousDynamicIceOld', contiguousDynamicIceOld)
         call mpas_pool_get_dimension(geometryPool, 'nCells', nCells)
         call mpas_pool_get_dimension(geometryPool, 'nCellsSolve', nCellsSolve)

         contiguousDynamicIceOld(:) = 0
         do iCell = 1, nCellsSolve
            if (contiguousDynamicIce(iCell) == 0 .and. li_mask_is_dynamic_ice(cellMask(iCell))) then
               calvingThickness(iCell) = calvingThickness(iCell) + thickness(iCell)  ! remove any remaining ice here
               thickness(iCell) = 0.0_RKIND
               contiguousDynamicIceOld(iCell) = 1 ! debug: make this a mask of where icebergs were removed
            endif
         enddo
         localIcebergCellCount = sum(contiguousDynamicIceOld)

!         where(contiguousDynamicIce == 0 .and. li_mask_is_dynamic_ice(cellMask))
!            calvingThickness = calvingThickness + thickness  ! remove any remaining ice here
!            thickness = 0.0_RKIND
!         end where

         block => block % next
      end do

      ! Calculate total iceberg cells removed (not needed but useful for log - note requires extra reduce!)
      call mpas_dmpar_sum_int(domain % dminfo, localIcebergCellCount, globalIcebergCellCount)

      ! update halo - probably not needed?
      call mpas_timer_start("halo updates")
      call mpas_dmpar_field_halo_exch(domain, 'thickness')
      call mpas_timer_stop("halo updates")

      ! clean up
      call mpas_deallocate_scratch_field(contiguousDynamicIceField, single_block_in=.false.)
      call mpas_deallocate_scratch_field(contiguousDynamicIceOldField, single_block_in=.false.)

      call mpas_log_write("Iceberg-detection flood-fill complete. Removed $i iceberg cells.", intArgs=(/globalIcebergCellCount/))
      call mpas_timer_stop("iceberg detection")
   end subroutine remove_icebergs


end module li_calving

<|MERGE_RESOLUTION|>--- conflicted
+++ resolved
@@ -1,4 +1,3 @@
-! Copyright (c) 2013-2018,  Los Alamos National Security, LLC (LANS)
 ! and the University Corporation for Atmospheric Research (UCAR).
 !
 ! Unless noted otherwise source code is licensed under the BSD license.
@@ -1175,13 +1174,10 @@
 
          calvingVelocity(:) = 0.0_RKIND
          ! First calculate the front retreat rate (Levermann eq. 1)
-<<<<<<< HEAD
-         calvingVelocity(:) = eigencalvingParameter(:) * max(0.0_RKIND, eMax(:)) * max(0.0_RKIND, eMin(:)) ! m/s
-=======
+         !calvingVelocity(:) = eigencalvingParameter(:) * max(0.0_RKIND, eMax(:)) * max(0.0_RKIND, eMin(:)) ! m/s
 !         calvingVelocity(:) = eigencalvingParameter(:) * max(0.0_RKIND, eMax(:)) * max(0.0_RKIND, eMin(:)) & ! m/s
 !               * real(li_mask_is_floating_ice_int(cellMask(:)), kind=RKIND)
                   ! calculate only for floating ice - map of "potential" calving rate
->>>>>>> 70ce5d19
 
          calvingVelocity(:) = config_calving_eigencalving_parameter_scalar_value  !MJH HACK
 
@@ -1245,7 +1241,143 @@
 
    end subroutine eigencalving
 
-
+!|||||||||||||||||||||||||||||||||||||||||||||||||||||||||||||||||||||||
+!
+!    routine von_Mises_calving
+!
+!> \brief Apply calving law based on von Mises stress to grounded marine margins
+!> \author Trevor Hillebrand
+!> \date   April 2020
+!> \details Uses the calving law described by Morlighem et al. (2016): 
+!> "Modeling of Store Gletscher’s calving dynamics, West Greenland, in response
+!> to ocean thermal forcing" to calculate calvingVelocity at grounded tidewater
+!glacier margins
+!-----------------------------------------------------------------------
+   subroutine von_Mises_calving(domain, err)
+
+      use li_diagnostic_vars
+
+      !-----------------------------------------------------------------
+      ! input variables
+      !-----------------------------------------------------------------
+
+      !-----------------------------------------------------------------
+      ! input/output variables
+      !-----------------------------------------------------------------
+      type (domain_type), intent(inout) :: &
+         domain          !< Input/Output: domain object
+
+      !-----------------------------------------------------------------
+      ! output variables
+      !-----------------------------------------------------------------
+      integer, intent(out) :: err !< Output: error flag
+
+      !-----------------------------------------------------------------
+      ! local variables
+      !-----------------------------------------------------------------
+      integer :: iCell, err_tmp
+      type (block_type), pointer :: block
+      type (mpas_pool_type), pointer :: geometryPool, meshPool, &
+                                        velocityPool, scratchPool, thermalPool
+      real (kind=RKIND), pointer :: config_grounded_von_Mises_threshold_stress, &
+                                    config_floating_von_Mises_threshold_stress, &
+                                    config_flowLawExponent
+      logical, pointer :: config_use_Albany_flowA_eqn 
+      real (kind=RKIND), dimension(:), pointer :: eMax, eMin, & 
+                                        calvingVelocity, thickness, &
+                                        xvelmean, yvelmean, calvingThickness
+      real (kind=RKIND), dimension(:,:), pointer :: flowParamA, &
+                                        temperature, layerThickness
+      real (kind=RKIND), pointer :: config_default_flowParamA
+      integer, pointer :: nCells
+      integer, dimension(:), pointer :: cellMask
+      real (kind=RKIND), dimension(:), pointer :: vonMisesStress       
+      err = 0
+      
+      call mpas_pool_get_config(liConfigs, 'config_grounded_von_Mises_threshold_stress', config_grounded_von_Mises_threshold_stress)
+      call mpas_pool_get_config(liConfigs, 'config_floating_von_Mises_threshold_stress', config_floating_von_Mises_threshold_stress)
+      !call mpas_pool_get_config(liConfigs, 'config_default_flowParamA',
+      !config_default_flowParamA) ! REMOVE THIS ONCE YOU CAN GET A FROM
+      !ALBANY!!!!!
+      call mpas_pool_get_config(liConfigs, 'config_flowLawExponent', config_flowLawExponent)
+      call mpas_pool_get_config(liConfigs, 'config_use_Albany_flowA_eqn', config_use_Albany_flowA_eqn)
+
+      block => domain % blocklist
+
+      do while (associated(block))
+         ! get pools
+          call mpas_pool_get_subpool(block % structs, 'geometry', geometryPool)
+          call mpas_pool_get_subpool(block % structs, 'velocity', velocityPool)
+          call mpas_pool_get_subpool(block % structs, 'mesh', meshPool)
+          call mpas_pool_get_subpool(block % structs, 'scratch', scratchPool)
+          call mpas_pool_get_subpool(block % structs, 'thermal', thermalPool)
+         ! get fields
+          call mpas_pool_get_dimension(meshPool, 'nCells', nCells)
+          call mpas_pool_get_array(geometryPool, 'cellMask', cellMask)
+          call mpas_pool_get_array(geometryPool, 'layerThickness', layerThickness)
+          call mpas_pool_get_array(velocityPool, 'eMax', eMax)
+          call mpas_pool_get_array(velocityPool, 'eMin', eMin)
+          call mpas_pool_get_array(velocityPool, 'vonMisesStress', vonMisesStress)
+          call mpas_pool_get_array(velocityPool, 'flowParamA', flowParamA)
+          call mpas_pool_get_array(velocityPool, 'xvelmean', xvelmean)
+          call mpas_pool_get_array(velocityPool, 'yvelmean', yvelmean)
+          call mpas_pool_get_array(geometryPool, 'calvingVelocity', calvingVelocity) 
+          call mpas_pool_get_array(geometryPool, 'thickness', thickness)
+          call mpas_pool_get_array(thermalPool, 'temperature', temperature)
+          
+          vonMisesStress(:) = 0.0_RKIND
+
+          ! get flowParamA from MPAS or use Albany-like equation
+          if ( config_use_Albany_flowA_eqn ) then
+          !calculate Albany-type flowParamA
+          else
+             call li_calculate_flowParamA(meshPool, temperature, thickness,flowParamA,err) ! Get MPAS flowParamA
+          endif
+    
+         !Using a depth-averaged ice viscosity parameter B_depthAvg
+         !=sum(layerThickness(:,iCell) *
+         !flowParamA(:,iCell)**(-1.0_RKIND/config_flowLawExponent), dim=1) /
+         !thickness(iCell)
+         ! Calculate effective von  Mises stress.
+          calvingVelocity(:) = 0.0_RKIND
+
+          do iCell = 1,nCells
+             if ( thickness(iCell) > 0.0_RKIND ) then
+                vonMisesStress(iCell) = sqrt(3.0_RKIND) * sum(layerThickness(:,iCell) * &
+                              flowParamA(:,iCell)**(-1.0_RKIND/config_flowLawExponent),dim=1) / &
+                              thickness(iCell) * ( 0.5_RKIND * ( (max(0.0_RKIND, eMax(iCell)))**2 + &
+                              (max(0.0_RKIND, eMin(iCell)))**2) )**(1 / (2 * config_flowLawExponent))
+             endif 
+        
+             ! Calculate calving velocity for grounded cells at marine margin
+             if ( .not. li_mask_is_floating_ice(cellMask(iCell)) ) then
+                calvingVelocity(iCell) = sqrt(xvelmean(iCell)**2 + yvelmean(iCell)**2) * &
+                                         vonMisesStress(iCell) / config_grounded_von_Mises_threshold_stress
+             elseif ( li_mask_is_floating_ice(cellMask(iCell)) ) then
+                calvingVelocity(iCell) = sqrt(xvelmean(iCell)**2 + yvelmean(iCell)**2) * &
+                                         vonMisesStress(iCell) / config_floating_von_Mises_threshold_stress
+             endif
+          enddo
+
+          ! Convert calvingVelocity to calvingThickness
+          call apply_calving_velocity(meshPool, geometryPool, velocityPool, domain, err)
+
+
+          ! === apply calving ===
+          thickness(:) = thickness(:) - calvingThickness(:)
+
+          ! update mask
+          call li_calculate_mask(meshPool, velocityPool, geometryPool, err_tmp)
+          err = ior(err, err_tmp)
+
+          call remove_small_islands(meshPool, geometryPool)
+
+          block => block % next
+ 
+      enddo ! associated(block)
+
+   end subroutine von_Mises_calving
+ 
 !|||||||||||||||||||||||||||||||||||||||||||||||||||||||||||||||||||||||
 !
 !    routine apply_calving_velocity
@@ -1449,219 +1581,12 @@
             endif
          endif
       enddo
-
-<<<<<<< HEAD
-      call remove_small_islands(meshPool, geometryPool)
-
-      call mpas_deallocate_scratch_field(calvingFrontMaskField, .true.)
-
-    end subroutine remove_calving_ice
-
-
-!|||||||||||||||||||||||||||||||||||||||||||||||||||||||||||||||||||||||
-!
-!    routine von_Mises_calving
-!
-!> \brief Apply calving law based on von Mises stress to grounded marine margins
-!> \author Trevor Hillebrand
-!> \date   April 2020
-!> \details Uses the calving law described by Morlighem et al. (2016): 
-!> "Modeling of Store Gletscher’s calving dynamics, West Greenland, in response
-!> to ocean thermal forcing" to calculate calvingVelocity at grounded tidewater glacier margins
-!-----------------------------------------------------------------------
-   subroutine von_Mises_calving(domain, err)
-
-      use li_diagnostic_vars
-
-      !-----------------------------------------------------------------
-      ! input variables
-      !-----------------------------------------------------------------
-
-      !-----------------------------------------------------------------
-      ! input/output variables
-      !-----------------------------------------------------------------
-      type (domain_type), intent(inout) :: &
-         domain          !< Input/Output: domain object
-
-      !-----------------------------------------------------------------
-      ! output variables
-      !-----------------------------------------------------------------
-      integer, intent(out) :: err !< Output: error flag
-
-      !-----------------------------------------------------------------
-      ! local variables
-      !-----------------------------------------------------------------
-      integer :: iCell
-      type (block_type), pointer :: block
-      type (mpas_pool_type), pointer :: geometryPool, meshPool, &
-                                        velocityPool, scratchPool, thermalPool
-      real (kind=RKIND), pointer :: config_grounded_von_Mises_threshold_stress, &
-                                    config_floating_von_Mises_threshold_stress, &
-                                    config_flowLawExponent
-      logical, pointer :: config_use_Albany_flowA_eqn 
-      real (kind=RKIND), dimension(:), pointer :: eMax, eMin, & 
-                                        calvingVelocity, thickness, &
-                                        xvelmean, yvelmean
-      real (kind=RKIND), dimension(:,:), pointer :: flowParamA, &
-                                        temperature, layerThickness
-      real (kind=RKIND), pointer :: config_default_flowParamA
-      integer, pointer :: nCells
-      integer, dimension(:), pointer :: cellMask
-      real (kind=RKIND), dimension(:), pointer :: vonMisesStress       
-
-      err = 0
-      
-      call mpas_pool_get_config(liConfigs, 'config_grounded_von_Mises_threshold_stress', config_grounded_von_Mises_threshold_stress)
-      call mpas_pool_get_config(liConfigs, 'config_floating_von_Mises_threshold_stress', config_floating_von_Mises_threshold_stress)
-      !call mpas_pool_get_config(liConfigs, 'config_default_flowParamA', config_default_flowParamA) ! REMOVE THIS ONCE YOU CAN GET A FROM ALBANY!!!!!
-      call mpas_pool_get_config(liConfigs, 'config_flowLawExponent', config_flowLawExponent)
-      call mpas_pool_get_config(liConfigs, 'config_use_Albany_flowA_eqn', config_use_Albany_flowA_eqn)
-      
-      block => domain % blocklist
-      do while (associated(block))
-         ! get pools
-          call mpas_pool_get_subpool(block % structs, 'geometry', geometryPool)
-          call mpas_pool_get_subpool(block % structs, 'velocity', velocityPool)
-          call mpas_pool_get_subpool(block % structs, 'mesh', meshPool)
-          call mpas_pool_get_subpool(block % structs, 'scratch', scratchPool)
-          call mpas_pool_get_subpool(block % structs, 'thermal', thermalPool)
-         ! get fields
-          call mpas_pool_get_dimension(meshPool, 'nCells', nCells)
-          call mpas_pool_get_array(geometryPool, 'cellMask', cellMask)
-          call mpas_pool_get_array(geometryPool, 'layerThickness', layerThickness)
-          call mpas_pool_get_array(velocityPool, 'eMax', eMax)
-          call mpas_pool_get_array(velocityPool, 'eMin', eMin)
-          call mpas_pool_get_array(velocityPool, 'vonMisesStress', vonMisesStress)
-          call mpas_pool_get_array(velocityPool, 'flowParamA', flowParamA)
-          call mpas_pool_get_array(velocityPool, 'xvelmean', xvelmean)
-          call mpas_pool_get_array(velocityPool, 'yvelmean', yvelmean)
-          call mpas_pool_get_array(geometryPool, 'calvingVelocity', calvingVelocity) 
-          call mpas_pool_get_array(geometryPool, 'thickness', thickness)
-          call mpas_pool_get_array(thermalPool, 'temperature', temperature)
-          
-          vonMisesStress(:) = 0.0_RKIND
-
-          ! get flowParamA from MPAS or use Albany-like equation
-          if ( config_use_Albany_flowA_eqn ) then
-          !calculate Albany-type flowParamA
-          else
-             call li_calculate_flowParamA(meshPool, temperature, thickness,flowParamA,err) ! Get MPAS flowParamA
-          endif
-    
-         !Using a depth-averaged ice viscosity parameter B_depthAvg
-         !=sum(layerThickness(:,iCell) *
-         !flowParamA(:,iCell)**(-1.0_RKIND/config_flowLawExponent), dim=1) /
-         !thickness(iCell)
-         ! Calculate effective von  Mises stress.
-          calvingVelocity(:) = 0.0_RKIND
-
-          do iCell = 1,nCells
-             if ( thickness(iCell) > 0.0_RKIND ) then
-                vonMisesStress(iCell) = sqrt(3.0_RKIND) * sum(layerThickness(:,iCell) * &
-                              flowParamA(:,iCell)**(-1.0_RKIND/config_flowLawExponent), dim=1) / &
-                              thickness(iCell) * ( 0.5_RKIND * ( (max(0.0_RKIND, eMax(iCell)))**2 + &
-                              (max(0.0_RKIND, eMin(iCell)))**2) )**(1 / (2 * config_flowLawExponent))
-             endif 
-        
-             ! Calculate calving velocity for grounded cells at marine margin
-             if ( .not. li_mask_is_floating_ice(cellMask(iCell)) ) then
-                calvingVelocity(iCell) = sqrt(xvelmean(iCell)**2 + yvelmean(iCell)**2) * &
-                                         vonMisesStress(iCell) / config_grounded_von_Mises_threshold_stress
-             elseif ( li_mask_is_floating_ice(cellMask(iCell)) ) then
-                calvingVelocity(iCell) = sqrt(xvelmean(iCell)**2 + yvelmean(iCell)**2) * &
-                                         vonMisesStress(iCell) / config_floating_von_Mises_threshold_stress
-             endif
-          enddo
-
-          call remove_calving_ice(meshPool, geometryPool, velocityPool, scratchPool, err)
-
-          block => block % next
- 
-      enddo ! associated(block)
-
-   end subroutine von_Mises_calving 
-!|||||||||||||||||||||||||||||||||||||||||||||||||||||||||||||||||||||||
-!
-!    routine distribute_calving_flux
-!
-!> \brief Apply a specified calving flux along the calving front
-!> \author Matthew Hoffman
-!> \date   Feb. 2018
-!> \details Applies a specified calving flux along the calving front.
-!> The calving volume needs to be distributed in three ways:
-!> 1. We need to first remove any "thin" ice in front of this cell
-!> 2. Then we remove ice from this cell
-!> 3. If there is still additional ice to be removed, we have to recursively
-!>    remove ice "inland" of this cell until the total required mass is removed
-!-----------------------------------------------------------------------
-   subroutine distribute_calving_flux(meshPool, geometryPool, scratchPool, calvingFrontMask, err)
-
-      !-----------------------------------------------------------------
-      ! input variables
-      !-----------------------------------------------------------------
-      type (mpas_pool_type), pointer, intent(in) :: meshPool !< Input: Mesh pool
-      type (mpas_pool_type), pointer, intent(in) :: scratchPool !< Input: scratch pool
-      integer, dimension(:), intent(in) :: calvingFrontMask
-
-      !-----------------------------------------------------------------
-      ! input/output variables
-      !-----------------------------------------------------------------
-      type (mpas_pool_type), pointer, intent(inout) :: geometryPool !< Input: geometry pool
-
-      !-----------------------------------------------------------------
-      ! output variables
-      !-----------------------------------------------------------------
-      integer, intent(out) :: err !< Output: error flag
-
-      !-----------------------------------------------------------------
-      ! local variables
-      !-----------------------------------------------------------------
-!      logical, pointer :: config_print_calving_info
-      real (kind=RKIND), dimension(:), pointer :: requiredCalvingVolumeRate
-         !< Input: the specified calving flux at calving front margin cells
-      real (kind=RKIND), dimension(:), pointer :: calvingThickness !< Output: the applied calving rate as a thickness
-      real (kind=RKIND), dimension(:), pointer :: thickness
-      real (kind=RKIND), dimension(:), pointer :: areaCell
-      integer, dimension(:), pointer :: nEdgesOnCell ! number of cells that border each cell
-      integer, dimension(:,:), pointer :: cellsOnCell ! list of cells that neighbor each cell
-      integer, dimension(:), pointer :: cellMask
-      real (kind=RKIND), pointer :: deltat  !< time step (s)
-      integer, pointer :: nCells
-      integer :: iCell, iNeighbor, jCell
-      real(kind=RKIND) :: volumeLeft
-      real(kind=RKIND) :: removeVolumeHere
-      type (field1dReal), pointer :: cellVolumeField
-      real(kind=RKIND), dimension(:), pointer :: cellVolume
-      real(kind=RKIND), dimension(:), pointer :: uncalvedVolume
-      integer :: inwardNeighbors
-      integer :: uncalvedCount
-      real(kind=RKIND) :: uncalvedTotal
-
-      err = 0
-
-      ! get fields
-      call mpas_pool_get_dimension(meshPool, 'nCells', nCells)
-      call mpas_pool_get_array(meshPool, 'deltat', deltat)
-      call mpas_pool_get_array(geometryPool, 'cellMask', cellMask)
-      call mpas_pool_get_array(geometryPool, 'thickness', thickness)
-      call mpas_pool_get_array(geometryPool, 'calvingThickness', calvingThickness)
-      call mpas_pool_get_array(geometryPool, 'requiredCalvingVolumeRate', requiredCalvingVolumeRate)
-      call mpas_pool_get_array(geometryPool, 'uncalvedVolume', uncalvedVolume)
-      call mpas_pool_get_array(meshPool, 'nEdgesOnCell', nEdgesOnCell)
-      call mpas_pool_get_array(meshPool, 'cellsOnCell', cellsOnCell)
-      call mpas_pool_get_array(meshPool, 'areaCell', areaCell)
-
-      call mpas_pool_get_field(scratchPool, 'workCell',  cellVolumeField)
-      call mpas_allocate_scratch_field(cellVolumeField, .true.)
-      cellVolume => cellVolumeField % array
-=======
       ! b. copy calving remaining in non-dynamic cells to dynamic edges
       ! Assume height and velocity are uniform, but edge length is not.
       do iCell = 1, nCells
          if (li_mask_is_floating_ice(cellMask(iCell)) .and. (.not. li_mask_is_dynamic_ice(cellMask(iCell))) .and. &
                  uncalvedVolumeNonDynCell(iCell) > 0.0_RKIND) then
             ! This is a non-dynamic location that still has calving to offer - a location where calving needs to be propagated
->>>>>>> 70ce5d19
 
             !call mpas_log_write("Passing calving from non-dynamic cell $i.  $r available to pass", &
             !        realArgs=(/uncalvedVolumeNonDynCell(iCell)/), intArgs=(/iCell/))
@@ -1735,41 +1660,6 @@
          call mpas_log_write("Calving scheme failed to calve $r m^3.", MPAS_LOG_WARN, realArgs=(/globalInfo(2) + globalInfo(3)/))
       endif
 
-<<<<<<< HEAD
-            if (volumeLeft > 0.0_RKIND) then
-               ! Now remove ice from neighbors inward on shelf
-               ! first count up how many there are
-               inwardNeighbors = 0
-               do iNeighbor = 1, nEdgesOnCell(iCell)
-                  jCell = cellsOnCell(iNeighbor, iCell)
-                  if ( li_mask_is_dynamic_ice(cellMask(jCell)) &
-                          .and. (.not. li_mask_is_dynamic_margin(jCell)) ) then
-                     inwardNeighbors = inwardNeighbors + 1
-                  endif
-               enddo
-              ! Now distribute the flux evenly amongst the neighbors
-               do iNeighbor = 1, nEdgesOnCell(iCell)
-                  jCell = cellsOnCell(iNeighbor, iCell)
-                  if ( li_mask_is_dynamic_ice(cellMask(jCell)) &
-                          .and. (.not. li_mask_is_dynamic_margin(jCell)) ) then
-                     ! this is thick neighbor that is not itself a margin - remove as much ice from here as we can
-                     removeVolumeHere = min(volumeLeft / real(inwardNeighbors, kind=RKIND), cellVolume(jCell))
-                        ! < how much we want to remove here
-                     calvingThickness(jCell) = calvingThickness(jCell) + removeVolumeHere / areaCell(jCell)
-                        ! < apply to the field that will be used in thickness units
-                     cellVolume(jCell) = cellVolume(jCell) - removeVolumeHere ! update accounting on cell volume
-                     volumeLeft = volumeLeft - removeVolumeHere
-                        ! < update accounting on how much left to distribute from current iCell
-                  endif
-               enddo
-               !TODO: need to recursively distribute across neighbors until fully depleted :(
-            endif
-
-            ! If we didn't calve enough ice, record that to allow assessment of how bad that is.
-            if (volumeLeft > 0.0_RKIND) then
-               uncalvedVolume(iCell) = volumeLeft 
-            endif
-=======
 
       ! Update halos on calvingThickness before applying it.
       ! Testing seemed to indicate this is not necessary, but I don't understand why not, so leaving it.
@@ -1777,7 +1667,6 @@
       call mpas_timer_start("halo updates")
       call mpas_dmpar_field_halo_exch(domain, 'calvingThickness')
       call mpas_timer_stop("halo updates")
->>>>>>> 70ce5d19
 
       deallocate(cellVolume)
       deallocate(requiredCalvingVolumeNonDynEdge)
@@ -1796,18 +1685,7 @@
        real(kind=RKIND), intent(in) :: v
        real(kind=RKIND) :: scale_edge_length
 
-<<<<<<< HEAD
-         call mpas_log_write("distribute_calving_flux failed to distribute all required ice - " // &
-                    " ice was left after depleting all neighbors." // &
-                    "  Search needs to be expanded to neighbors' neighbors.", MPAS_LOG_ERR)
-         call mpas_log_write("   On this processor: $i cells contain uncalved ice, " // &
-                 "for a total uncalved volume of $r m^3 ($r%).", &
-                 MPAS_LOG_ERR, intArgs=(/uncalvedCount/), &
-                 realArgs=(/uncalvedTotal, 100.0_RKIND * uncalvedTotal/(sum(requiredCalvingVolumeRate * deltat))/))
-      endif
-=======
        real(kind=RKIND) :: mag
->>>>>>> 70ce5d19
 
        mag = sqrt(u**2 + v**2)
        if (mag == 0.0_RKIND) mag = 1.0_RKIND
@@ -1950,13 +1828,8 @@
       calvingFrontMask = 0 !initialize
 
       do iCell = 1, nCells
-<<<<<<< HEAD
-         if ( (li_mask_is_dynamic_margin(cellMask(iCell))) ) then
-            oceanNeighbor = .false.
-=======
          if ( (li_mask_is_floating_ice(cellMask(iCell))) .and. (li_mask_is_dynamic_margin(cellMask(iCell))) ) then
             oceanNeighborCell = .false.
->>>>>>> 70ce5d19
             do iNeighbor = 1, nEdgesOnCell(iCell)
                jCell = cellsOnCell(iNeighbor, iCell)
                oceanNeighborEdge = .false.
