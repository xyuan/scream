! Copyright (c) 2013,  Los Alamos National Security, LLC (LANS)
! and the University Corporation for Atmospheric Research (UCAR).
!
! Unless noted otherwise source code is licensed under the BSD license.
! Additional copyright and license information can be found in the LICENSE file
! distributed with this code, or at http://mpas-dev.github.com/license.html
!
module test_core

   use mpas_framework
   use mpas_timekeeping

   use test_core_halo_exch
   use test_core_field_tests
   use test_core_timekeeping_tests
   use mpas_stream_manager

   type (MPAS_Clock_type), pointer :: clock

   contains

   !***********************************************************************
   !
   !  function test_core_init
   !
   !> \brief   MPAS Core Initialization Function
   !> \author  Doug Jacobsen
   !> \date    04/06/2015
   !> \details 
   !>  This function performs the necessary initialization of a core. This can
   !>   involve things like setting up coeffiecients for remapping and advection,
   !>   but more generally can include anything the core needs to initialize.
   !
   !-----------------------------------------------------------------------
   function test_core_init(domain, startTimeStamp) result(iErr)!{{{
   
      use mpas_derived_types
   
      implicit none
   
      type (domain_type), intent(inout) :: domain
      character(len=*), intent(out) :: startTimeStamp
   
      type (MPAS_Time_Type) :: startTime
      type (mpas_pool_type), pointer :: modelPool
      character (len=StrKIND), pointer :: xtime
      integer :: iErr


      iErr = 0

      !
      ! Set "local" clock to point to the clock contained in the domain type
      !
      clock => domain % clock

      !
      ! Set startTimeStamp based on the start time of the simulation clock
      !
      startTime = mpas_get_clock_time(clock, MPAS_START_TIME, iErr)
      call mpas_get_time(startTime, dateTimeString=startTimeStamp) 

      call mpas_pool_get_subpool(domain % blocklist % structs, 'model', modelPool)
      call mpas_pool_get_array(modelPool, 'xtime', xtime)
      xtime = startTimeStamp

      call mpas_stream_mgr_read(domain % streamManager, ierr=iErr)
      call mpas_stream_mgr_reset_alarms(domain % streamManager, direction=MPAS_STREAM_INPUT, ierr=iErr)

   end function test_core_init!}}}


   !***********************************************************************
   !
   !  function test_core_run
   !
   !> \brief   MPAS Core Run Function
   !> \author  Doug Jacobsen
   !> \date    04/06/2015
   !> \details 
   !>  This function performs a run of the MPAS core. This can involve time
   !>  stepping if the core requires time stepping, but more generally includes
   !>  anything a core would typically do after it was initialized.
   !
   !-----------------------------------------------------------------------
   function test_core_run(domain) result(iErr)!{{{
   
      use mpas_derived_types
      use mpas_kind_types
      use mpas_timer
<<<<<<< HEAD
      use mpas_vector_operations
      use mpas_geometry_utils
      use test_core_streams, only : test_core_streams_test
=======
      use test_core_sorting, only : test_core_test_sorting
>>>>>>> 3612462c
   
      implicit none
   
      type (domain_type), intent(inout) :: domain
      integer :: iErr

      type (block_type), pointer :: block

      type (mpas_pool_type), pointer :: pool
      type (mpas_pool_iterator_type) :: itr
      integer :: numThreads, threadLimit, maxThreads
      integer, dimension(:), allocatable :: threadErrs

<<<<<<< HEAD
      maxThreads = mpas_threading_get_max_threads()
      allocate(threadErrs(maxThreads))
      threadErrs(:) = 0
=======
      !
      ! Test performance of framework sorting routines
      !
      call test_core_test_sorting(domain, iErr)
      if (iErr == 0) then
         write(stderrUnit,*) ' * Sorting tests: SUCCESS'
      else
         write(stderrUnit,*) ' * Sorting tests: FAILURE'
      end if
>>>>>>> 3612462c

      iErr = 0

      call mpas_unit_test_fix_periodicity(iErr)
      call mpas_unit_test_triangle_signed_area_sphere(iErr)

      call mpas_unit_test_velocity_conversion(iErr)
      call mpas_unit_test_wachspress_hexagon(iErr)
      call mpas_unit_test_wachspress_triangle(iErr)

      !$omp parallel default(firstprivate) shared(domain, threadErrs)
      call test_core_halo_exch_test(domain, threadErrs, iErr)
      !$omp end parallel
      if ( iErr == 0 ) then
         write(stderrUnit, *) ' * Halo Exchange Test: SUCCESS'
      else
         write(stderrUnit, *) ' * Halo Exchange Test: FAILURE'
      end if

      !$omp parallel default(firstprivate) shared(domain, threadErrs)
      call test_core_test_fields(domain, threadErrs, ierr)
       if ( iErr == 0 ) then
         write(stderrUnit, *) ' * Field Tests: SUCCESS'
      else
         write(stderrUnit, *) ' * Field Tests: FAILURE'
      end if
      !$omp end parallel

      call test_core_streams_test(domain, threadErrs, iErr)
      if ( iErr == 0 ) then
         write(stderrUnit, *) 'Stream I/O tests: SUCCESS'
      else
         write(stderrUnit, *) 'Stream I/O tests: FAILURE'
      end if


      call test_core_test_intervals(domain, threadErrs, iErr)

      ! Test writing of block write streams, which have the prefix 'block_'
      block => domain % blocklist
      do while (associated(block))
         call mpas_stream_mgr_reset_alarms(domain % streamManager, streamID="block_.*")
         call mpas_stream_mgr_block_write(domain % streamManager, block, streamID="block_.*", forceWriteNow=.true.)
         block => block % next
      end do

      call mpas_stream_mgr_write(domain % streamManager, forceWriteNow=.true.)

      deallocate(threadErrs)

   end function test_core_run!}}}

   !***********************************************************************
   !
   !  function test_core_finalize
   !
   !> \brief   MPAS Core Finalization Function
   !> \author  Doug Jacobsen
   !> \date    04/06/2015
   !> \details 
   !>  This function finalizes the MPAS core. It should at a minimum destroy the
   !>  simulation clock, but can perform any functions necessary to clean up the
   !>  MPAS core.
   !
   !-----------------------------------------------------------------------
   function test_core_finalize(domain) result(iErr)!{{{
   
      use mpas_derived_types
   
      implicit none

      type (domain_type), intent(inout) :: domain 
      integer :: iErr
 

      iErr = 0

      call mpas_destroy_clock(clock, iErr)

   end function test_core_finalize!}}}

end module test_core<|MERGE_RESOLUTION|>--- conflicted
+++ resolved
@@ -88,13 +88,10 @@
       use mpas_derived_types
       use mpas_kind_types
       use mpas_timer
-<<<<<<< HEAD
       use mpas_vector_operations
       use mpas_geometry_utils
       use test_core_streams, only : test_core_streams_test
-=======
       use test_core_sorting, only : test_core_test_sorting
->>>>>>> 3612462c
    
       implicit none
    
@@ -108,11 +105,10 @@
       integer :: numThreads, threadLimit, maxThreads
       integer, dimension(:), allocatable :: threadErrs
 
-<<<<<<< HEAD
       maxThreads = mpas_threading_get_max_threads()
       allocate(threadErrs(maxThreads))
       threadErrs(:) = 0
-=======
+
       !
       ! Test performance of framework sorting routines
       !
@@ -122,7 +118,6 @@
       else
          write(stderrUnit,*) ' * Sorting tests: FAILURE'
       end if
->>>>>>> 3612462c
 
       iErr = 0
 
