--- conflicted
+++ resolved
@@ -411,13 +411,8 @@
                 endif   
                 spelt(ie)%c(icell,jcell,k,itr,tl%np1) = spelt(ie)%c(icell,jcell,k,itr,tl%n0) - &
                      (-cmo(1)*spelt(ie)%fluxhigh(i,j,k,itr,1) - cmo(2)*spelt(ie)%fluxhigh(i,j,k,itr,2) &
-<<<<<<< HEAD
                       + cmo(3)*spelt(ie)%fluxhigh(i,j,k,itr,3) + cmo(4)*spelt(ie)%fluxhigh(i,j,k,itr,4) ) &
                       /(spelt(ie)%area_sphere(i,j)) 
-                spelt(ie)%c(icell,jcell,k,itr,tl%np1)=spelt(ie)%c(icell,jcell,k,itr,tl%np1)*sga          
-=======
-                      + cmo(3)*spelt(ie)%fluxhigh(i,j,k,itr,3) + cmo(4)*spelt(ie)%fluxhigh(i,j,k,itr,4) ) /(spelt(ie)%area_sphere(i,j)) 
->>>>>>> a7a85488
           end do
         end do                
       end do !ntrac
