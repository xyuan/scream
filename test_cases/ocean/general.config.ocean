# This file is the ocean core's configuration file. It is specific to the ocean
# core, and a specific machine. Each machine will configure this file
# differently, but it can be used to point on version of the testing
# infrastructure at a different version of the model.


# The namelists section defines paths to template namelists that will be used
# to generate specific namelists. Typically these will point to the forward and
# init namelists in the default_inputs directory after a successful build of
# the ocean model.
[namelists]
forward = FULL_PATH_TO_FORWARD_TEMPLATE_NAMELIST
init = FULL_PATH_TO_INIT_TEMPLATE_NAMELIST


# The streams section defines paths to template streams files that will be used
# to generate specific streams files. Typically these will point to the forward and
# init streams files in the default_inputs directory after a successful build of
# the ocean model.
[streams]
forward = FULL_PATH_TO_FORWARD_TEMPLATE_STREAMS
init = FULL_PATH_TO_INIT_TEMPLATE_STREAMS


# The executables section defines paths to required executables. These
# executables are provided for use by specific test cases.
# Full paths should be provided in order to access the executables from
# anywhere on the machine.
[executables]
model = FULL_PATH_TO_MODEL
mesh_converter = FULL_PATH_TO_MESH_CONVERTER
cell_culler = FULL_PATH_TO_CELL_CULLER
metis = FULL_PATH_TO_METIS


# The paths section describes paths that are used within the ocean core test
# cases.
[paths]
<<<<<<< HEAD
=======

# The mesh_database and the initial_condition_database are locations where
# meshes / initial conditions might be found on a specific machine. They can be
# the same directory, or different directory. Additionally, if they are empty
# some test cases might download data into them, which will then be reused if
# the test case is run again later.
>>>>>>> 0b6b868c
mesh_database = FULL_PATH_TO_LOCAL_MESH_DATABASE
initial_condition_database = FULL_PATH_TO_LOCAL_INITIAL_CONDITION_DATABASE<|MERGE_RESOLUTION|>--- conflicted
+++ resolved
@@ -36,14 +36,11 @@
 # The paths section describes paths that are used within the ocean core test
 # cases.
 [paths]
-<<<<<<< HEAD
-=======
 
 # The mesh_database and the initial_condition_database are locations where
 # meshes / initial conditions might be found on a specific machine. They can be
 # the same directory, or different directory. Additionally, if they are empty
 # some test cases might download data into them, which will then be reused if
 # the test case is run again later.
->>>>>>> 0b6b868c
 mesh_database = FULL_PATH_TO_LOCAL_MESH_DATABASE
 initial_condition_database = FULL_PATH_TO_LOCAL_INITIAL_CONDITION_DATABASE