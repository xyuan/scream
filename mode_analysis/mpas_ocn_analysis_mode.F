--- conflicted
+++ resolved
@@ -102,13 +102,8 @@
       call ocn_equation_of_state_init(err_tmp)
       ierr = ior(ierr, err_tmp)
 
-<<<<<<< HEAD
       call ocn_analysis_init(domain, err_tmp)
       ierr = ior(ierr, err_tmp)
-=======
-      call ocn_analysis_init(domain, stream_manager, err_tmp)
-      err = ior(err, err_tmp)
->>>>>>> 0b23c90a
 
       call ocn_init_routines_vert_coord(domain)
 
@@ -247,11 +242,7 @@
       call mpas_timer_stop("diagnostic solve")
 
       if (config_write_output_on_startup) then
-<<<<<<< HEAD
-         call ocn_analysis_compute(domain, err)
-=======
-         call ocn_analysis_compute_startup(domain, stream_manager, err) 
->>>>>>> 0b23c90a
+         call ocn_analysis_compute_startup(domain, err) 
          call mpas_timer_start('io_write', .false.)
          call mpas_stream_mgr_write(domain % streamManager, ierr=ierr)
          call mpas_timer_stop('io_write')
