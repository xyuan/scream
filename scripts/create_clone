#!/usr/bin/env perl
#-----------------------------------------------------------------------------------------------
#
# create_clone
#
#-----------------------------------------------------------------------------------------------

use strict;
#use warnings;
#use diagnostics;

use Cwd qw( getcwd abs_path chdir);
use English;
use Getopt::Long;
use IO::File;
use IO::Handle;
<<<<<<< HEAD

=======
use Data::Dumper;
>>>>>>> 044a7970
#-----------------------------------------------------------------------------------------------
# Setting autoflush (an IO::Handle method) on STDOUT helps in debugging.  It forces the test
# descriptions to be printed to STDOUT before the error messages start.

*STDOUT->autoflush();                  

#-----------------------------------------------------------------------------------------------
# Set the directory that contains the CCSM configuration scripts.  If the create_newcase command was
# issued using a relative or absolute path, that path is in $ProgDir.  Otherwise assume the
# command was issued from the current working directory.

(my $ProgName = $0) =~ s!(.*)/!!;      # name of this script
my $ProgDir = $1;                      # name of directory containing this script -- may be a
                                       # relative or absolute path, or null if the script is in
                                       # the user's PATH
my $cwd = getcwd();                    # current working directory
my $cfgdir;                            # absolute pathname of directory that contains this script
if ($ProgDir) { 
    $cfgdir = abs_path($ProgDir);
} else {
    $cfgdir = $cwd;
}

my $cimeroot = abs_path("$cfgdir/../");
(-d "$cimeroot")  or  die <<"EOF";
** Cannot find cimeroot directory \"$cimeroot\" **
EOF

#-----------------------------------------------------------------------------------------------
# Save commandline
my $commandline = "$cfgdir/create_clone @ARGV";

#-----------------------------------------------------------------------------------------------

if ($#ARGV == -1) {
    print "Invoke create_clone -help [or -h] for usage\n";
    exit;
}

#-----------------------------------------------------------------------------------------------

sub usage {
    die <<EOF;
SYNOPSIS
     create_clone [options]
OPTIONS
     User supplied values are denoted in angle brackets (<>).  Any value that contains
     white-space must be quoted.  Long option names may be supplied with either single
     or double leading dashes.  A consequence of this is that single letter options may
     NOT be bundled.

     -help [or -h]        Print usage to STDOUT.
     -case <caseroot>     Specify the new case directory.
     -clone <cloneroot>   Specify the case to be cloned.
     -mach_dir            Optional location of machines directory
     -project <name>      Specify a project id for the case (optional)
      default: user-specified environment variable PROJECT or ACCOUNT
               or read from ~/.cesm_proj or ~/.ccsm_proj
     -silent [or -s]      Turns on silent mode - only fatal messages issued.
     -verbose [or -v]     Turn on verbose echoing of settings.
EOF
}

#-----------------------------------------------------------------------------------------------
# Parse command-line options.
my %opts = (
	    );
GetOptions(
    "h|help"                    => \$opts{'help'},
    "case=s"                    => \$opts{'case'},
    "clone=s"                   => \$opts{'clone'},
    "mach_dir=s"                => \$opts{'mach_dir'},
    "project=s"                 => \$opts{'project'},
    "s|silent"                  => \$opts{'silent'},
    "testname=s"                => \$opts{'testname'},
    "v|verbose"                 => \$opts{'verbose'},
)  or usage();

# Give usage message.
usage() if $opts{'help'};

# Check for unparsed argumentss
if (@ARGV) {
    print "ERROR: unrecognized arguments: @ARGV\n";
    usage();
}

# Check for manditory case input if not just listing valid values

my $case;
my $clone;
my $caseroot;
my $cloneroot;
my $testname;
my $project;

# Check for manditory case input
if ($opts{'case'}) {
    $case = $opts{'case'};
} else {
    die "Must provide case as input argument \n";
}
$caseroot = abs_path("$case");
if (-d $caseroot) {
    die "New caseroot directory $caseroot already exists \n";
}
my @dirs = split "/", $caseroot, -1; 
my $num = scalar @dirs;
$case = @dirs[$num-1];

# Check for manditory clone input
if ($opts{'clone'}) {
    $clone = $opts{'clone'};
} else {
    die "Must provide clone as input argument \n";
}
$cloneroot = abs_path("$clone");
(-d "$cloneroot")  or  die <<"EOF";
** Cannot find cloneroot directory \"$cloneroot\" **
EOF
my @dirs = split "/", $cloneroot, -1; 
my $num = scalar @dirs;
$clone = @dirs[$num-1];

# Check for optional testname input
if ($opts{'testname'}) {
    $testname = $opts{'testname'};
}
# Define 3 print levels:
# 0 - only issue fatal error messages
# 1 - only informs what files are created (default)
# 2 - verbose
my $print = 1;
if ($opts{'silent'})  { $print = 0; }
if ($opts{'verbose'}) { $print = 2; }
my $eol = "\n";

#-----------------------------------------------------------------------------------------------
# Make sure we can find required perl modules and configuration files.
# Look for them in the directory that contains the create_newcase script.

# The ConfigCase module provides utilities to store and manipulate the configuration.
(-f "$cloneroot/Tools/ConfigCase.pm")  or  die <<"EOF";
** Cannot find perl module \"ConfigCase.pm\" in directory 
    \"$cloneroot/Tools/Tools\" **
EOF

# Tests file
my $tests_file = 'config_tests.xml';
(-f "$cfgdir/Testing/Testcases/$tests_file")  or  die <<"EOF";
** Cannot find test parameters file \"$tests_file\" in directory 
    \"$cfgdir/Testing/Testcases\" **
EOF

if ($print>=2) { print "Setting configuration directory to $cfgdir$eol"; }

#-----------------------------------------------------------------------------------------------
# Add $caseroot Tools to the list of paths that Perl searches for modules
my @dirs = ("$cloneroot/Tools", "$cfgdir/Tools");
unshift @INC, @dirs;
require ConfigCase;
require ProjectTools;

#-----------------------------------------------------------------------------------------------
# Create the case directory tree utilizing the clone tree 
my $sysmod;

# Note - script files are named using the first 12-15 chars of $clone and
# we want to remove those as well

$sysmod = "mkdir -p $caseroot"; 
system ($sysmod); if ($? == -1) {die "$sysmod failed: $!\n";}

$sysmod = "cp -pr $cloneroot/* $caseroot/"; 
system ($sysmod); if ($? == -1) {die "$sysmod failed: $!\n";}

my $clonesubname = substr($clone,0,12);
$sysmod = "rm -f $caseroot/$clonesubname*"; 
system ($sysmod); if ($? == -1) {die "$sysmod failed: $!\n";}

$sysmod = "rm -f $caseroot/*~";
system ($sysmod); if ($? == -1) {die "$sysmod failed: $!\n";}

# Change directory to be $caseroot
chdir $caseroot;

# Obtain variables needed below
my $scriptsroot = `./xmlquery SCRIPTSROOT -value`;
my $machdir     = `./xmlquery MACHDIR -value`;
my $mach        = `./xmlquery MACH -value`;
my $username     = "$ENV{'USER'}"; #TODO - change ccsmuser to username

$sysmod = "./xmlchange CCSMUSER=$username";
system($sysmod) == 0 or die "ERROR: $sysmod failed: $?\n";

$sysmod = "./xmlchange USER=$username";
system($sysmod) == 0 or die "ERROR: $sysmod failed: $?\n";

$sysmod = "./xmlchange CASEROOT=$caseroot";
system($sysmod) == 0 or die "ERROR: $sysmod failed: $?\n";

$sysmod = "./xmlchange CASE=$case";
system($sysmod) == 0 or die "ERROR: $sysmod failed: $?\n";

$sysmod = "./xmlchange BUILD_COMPLETE=FALSE";
system($sysmod) == 0 or die "ERROR: $sysmod failed: $?\n";

$sysmod = "xmlchange CONTINUE_RUN=FALSE";
system($sysmod) == 0 or die "ERROR: $sysmod failed: $?\n";

$sysmod = "xmlchange RESUBMIT=0";
system($sysmod) == 0 or die "ERROR: $sysmod failed: $?\n";

if ($opts{'mach_dir'}) {
    $sysmod = "xmlchange MACHIDR=$opts{'mach_dir'}";
    system($sysmod) == 0 or die "ERROR: $sysmod failed: $?\n";
}
my $repotag="tag unknown";
if (-f "$cimeroot/ChangeLog") { 
    $repotag =`grep 'Tag name:' $cimeroot/ChangeLog | head -1`;
}
my @repotag = split(/ /,$repotag); 
$repotag = @repotag[2]; 
chomp($repotag);
$sysmod = "xmlchange CCSM_REPOTAG=$repotag";

# --- Set project id 
# Note: we do not just copy this from the clone because it seems likely that
# users will want to change this sometimes, especially when cloning another
# user's case. However, note that, if a project is not given, the fallback will
# be to copy it from the clone, just like other xml variables are copied. For
# that reason, we do not call check_project_required_but_unset.

# Check for optional project; if not given, see if we can find a project to use
if ($opts{'project'}) {
    $project = $opts{'project'};
} else {
    $project = ProjectTools::find_project();
}
my $set_project = ProjectTools::set_project($project);
if ($set_project) {
    $sysmod = "xmlchange PROJECT=$project";
     system($sysmod) == 0 or die "ERROR: $sysmod failed: $?\n";
} 

# Set Testname parameters
# First determine if debug option is to be set for test, then determine
# all of the other test settings by evaluating config_tests.xml for the testname
if (defined $opts{'testname'}) {
    $testname = $opts{'testname'};
    if ($testname =~ "_D") {
	# remove _D from testname
	chop($testname);
	chop($testname);
	$sysmod = "xmlchage DEBUG=TRUE";
	system($sysmod) == 0 or die "ERROR: $sysmod failed: $?\n";
    }
    #??TODO - is the following needed???
#    ConfigTests:setTests("$cfgdir/Testing/Testcases/config_tests.xml", $testname, $cfg_ref);
#    print "Test specifier $testname will overwrite env variable definitions.$eol"; 
}

# Delete files
$sysmod = "rm -f $caseroot/LockedFiles/*";
system ($sysmod); if ($? == -1) {die "$sysmod failed: $!\n";}
$sysmod = "rm -rf $caseroot/logs/*";
system ($sysmod); if ($? == -1) {die "$sysmod failed: $!\n";}
$sysmod = "rm -rf $caseroot/timing/*";
system ($sysmod); if ($? == -1) {die "$sysmod failed: $!\n";}
$sysmod = "rm -rf $caseroot/TestStatus*";
system ($sysmod); if ($? == -1) {die "$sysmod failed: $!\n";}

# Copy env_case.xml in locked files
$sysmod = "cp $caseroot/env_case.xml $caseroot/LockedFiles/env_case.xml.locked";
system($sysmod) == 0 or die "ERROR: $sysmod failed: $?\n";
print "Locking file $caseroot/env_case.xml \n";

<<<<<<< HEAD
=======
#-----------------------------------------------------------------------------------------------
# Read $caseroot xml files - put results in %xmlvars hash
my %xmlvars = ();

SetupTools::getxmlvars($caseroot, \%xmlvars);

foreach my $attr (keys %xmlvars) {
    $xmlvars{$attr} = SetupTools::expand_xml_var($xmlvars{$attr},\%xmlvars);
}	

my $compset     = $xmlvars{CCSM_COMPSET};
my $cimeroot    = $xmlvars{CIMEROOT};
my $scriptsroot = $xmlvars{SCRIPTSROOT};
my $machdir     = $xmlvars{CCSM_MACHDIR};
my $ccsmuser    = $xmlvars{CCSMUSER};
my $mach        = $xmlvars{MACH};
$project        = $xmlvars{PROJECT};
my $perl5lib    = "$cimeroot/utils/perl5lib";
push(@INC, $perl5lib);
require Batch::BatchMaker;

# --- env_archive.xml doesn't use the id / value pairs do needs to be read from
# --- config_archive.xml file in the scriptsroot/Tools/ directory
$cfg_ref->write_file("$caseroot/env_archive.xml" , "xml", "$scriptsroot/Tools");

>>>>>>> 044a7970
# --- Create $case.build
$sysmod = "cp $scriptsroot/Tools/cesm_build.csh  $caseroot/$case.build";
system($sysmod) == 0 or die "ERROR: $sysmod failed: $?\n";

$sysmod = "chmod 755 $caseroot/$case.build";
system($sysmod) == 0 or die "ERROR: $sysmod failed: $?\n";

# --- Create $case.clean_build
$sysmod = "cp $scriptsroot/Tools/cesm_clean_build $caseroot/$case.clean_build"; 
system($sysmod) == 0 or die "ERROR: $sysmod failed: $?\n";

# --- Create $case.submit
$sysmod = "cp  $scriptsroot/Tools/cesm_submit $caseroot/$case.submit"; 
system($sysmod) == 0 or die "ERROR: $sysmod failed: $?\n";

# --- Create $case.l_archive
<<<<<<< HEAD
my $sysmod = "env CCSMUSER=$username CASE=$case CASEROOT=$caseroot PROJECT=$project env PHASE=set_larch ${machdir}/mkbatch.$mach";
system($sysmod) == 0 or die "ERROR: $sysmod failed: $?\n";
=======
#my $sysmod = "env CCSMUSER=$ccsmuser CASE=$case CASEROOT=$caseroot PROJECT=$project env PHASE=set_larch ${machdir}/mkbatch.$mach";
#system($sysmod) == 0 or die "ERROR: $sysmod failed: $?\n";
 my $batchmaker = Batch::BatchFactory::getBatchMaker( caseroot => $xmlvars{'CASEROOT'},
                                                  cimeroot => $cimeroot,
                                                  case      => $xmlvars{'CASE'},
                                                  mpilib      => $xmlvars{'MPILIB'},
                                                  scriptsroot => $xmlvars{'SCRIPTSROOT'},
                                                  machroot => $xmlvars{'CCSM_MACHDIR'},
                                                  machine => $xmlvars{'MACH'},
                                                  compiler => $xmlvars{'COMPILER'});

 my $inputbatchscript = "$xmlvars{'CCSM_MACHDIR'}/template.ltarchive";
 my $outputbatchscript = "$xmlvars{'CASEROOT'}/$case.lt_archive";
 $batchmaker->overrideNodeCount(1);
 $batchmaker->makeBatchScript($inputbatchscript, $outputbatchscript);
>>>>>>> 044a7970

# --- Create preview_namelist file
my $file = "${caseroot}/preview_namelists"; 
$sysmod = "cp  $scriptsroot/Tools/preview_namelists $file"; 
system($sysmod) == 0 or die "ERROR: $sysmod failed: $?\n";
$sysmod = "chmod 755 $file";
system ($sysmod); if ($? == -1) {die "$sysmod failed: $!\n";}

# --- Print output ---
my $compset = `./xmlquery COMPSET -value`;
my $compset = `./xmlquery COMPSET -value`;
print "Cloning compset $compset \n";
print "Successfully created new case\n   $caseroot\nfrom clone case\n   $cloneroot\n";
exit;

#-----------------------------------------------------------------------------------------------
# FINISHED ####################################################################################
#-----------------------------------------------------------------------------------------------

<|MERGE_RESOLUTION|>--- conflicted
+++ resolved
@@ -14,11 +14,7 @@
 use Getopt::Long;
 use IO::File;
 use IO::Handle;
-<<<<<<< HEAD
-
-=======
 use Data::Dumper;
->>>>>>> 044a7970
 #-----------------------------------------------------------------------------------------------
 # Setting autoflush (an IO::Handle method) on STDOUT helps in debugging.  It forces the test
 # descriptions to be printed to STDOUT before the error messages start.
@@ -296,8 +292,6 @@
 system($sysmod) == 0 or die "ERROR: $sysmod failed: $?\n";
 print "Locking file $caseroot/env_case.xml \n";
 
-<<<<<<< HEAD
-=======
 #-----------------------------------------------------------------------------------------------
 # Read $caseroot xml files - put results in %xmlvars hash
 my %xmlvars = ();
@@ -308,11 +302,10 @@
     $xmlvars{$attr} = SetupTools::expand_xml_var($xmlvars{$attr},\%xmlvars);
 }	
 
-my $compset     = $xmlvars{CCSM_COMPSET};
+my $compset     = $xmlvars{COMPSET};
 my $cimeroot    = $xmlvars{CIMEROOT};
 my $scriptsroot = $xmlvars{SCRIPTSROOT};
 my $machdir     = $xmlvars{CCSM_MACHDIR};
-my $ccsmuser    = $xmlvars{CCSMUSER};
 my $mach        = $xmlvars{MACH};
 $project        = $xmlvars{PROJECT};
 my $perl5lib    = "$cimeroot/utils/perl5lib";
@@ -323,7 +316,6 @@
 # --- config_archive.xml file in the scriptsroot/Tools/ directory
 $cfg_ref->write_file("$caseroot/env_archive.xml" , "xml", "$scriptsroot/Tools");
 
->>>>>>> 044a7970
 # --- Create $case.build
 $sysmod = "cp $scriptsroot/Tools/cesm_build.csh  $caseroot/$case.build";
 system($sysmod) == 0 or die "ERROR: $sysmod failed: $?\n";
@@ -340,26 +332,19 @@
 system($sysmod) == 0 or die "ERROR: $sysmod failed: $?\n";
 
 # --- Create $case.l_archive
-<<<<<<< HEAD
-my $sysmod = "env CCSMUSER=$username CASE=$case CASEROOT=$caseroot PROJECT=$project env PHASE=set_larch ${machdir}/mkbatch.$mach";
-system($sysmod) == 0 or die "ERROR: $sysmod failed: $?\n";
-=======
-#my $sysmod = "env CCSMUSER=$ccsmuser CASE=$case CASEROOT=$caseroot PROJECT=$project env PHASE=set_larch ${machdir}/mkbatch.$mach";
-#system($sysmod) == 0 or die "ERROR: $sysmod failed: $?\n";
- my $batchmaker = Batch::BatchFactory::getBatchMaker( caseroot => $xmlvars{'CASEROOT'},
-                                                  cimeroot => $cimeroot,
-                                                  case      => $xmlvars{'CASE'},
-                                                  mpilib      => $xmlvars{'MPILIB'},
-                                                  scriptsroot => $xmlvars{'SCRIPTSROOT'},
-                                                  machroot => $xmlvars{'CCSM_MACHDIR'},
-                                                  machine => $xmlvars{'MACH'},
-                                                  compiler => $xmlvars{'COMPILER'});
-
- my $inputbatchscript = "$xmlvars{'CCSM_MACHDIR'}/template.ltarchive";
+my $batchmaker = Batch::BatchFactory::getBatchMaker( cimeroot    => $cimeroot,
+						     caseroot    => $xmlvars{'CASEROOT'},
+						     case        => $xmlvars{'CASE'},
+						     mpilib      => $xmlvars{'MPILIB'},
+						     scriptsroot => $xmlvars{'SCRIPTSROOT'},
+						     machroot    => $xmlvars{'CCSM_MACHDIR'},
+						     machine     => $xmlvars{'MACH'},
+						     compiler    => $xmlvars{'COMPILER'});
+
+ my $inputbatchscript  = "$xmlvars{'CCSM_MACHDIR'}/template.ltarchive";
  my $outputbatchscript = "$xmlvars{'CASEROOT'}/$case.lt_archive";
  $batchmaker->overrideNodeCount(1);
  $batchmaker->makeBatchScript($inputbatchscript, $outputbatchscript);
->>>>>>> 044a7970
 
 # --- Create preview_namelist file
 my $file = "${caseroot}/preview_namelists"; 
