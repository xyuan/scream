--- conflicted
+++ resolved
@@ -186,16 +186,11 @@
             # to share the sharedlibroot area with case1 so we can reuse
             # pieces of the build from there.
             if get_model() != "acme":
-<<<<<<< HEAD
-                self._case2.set_value("SHAREDLIBROOT",
-                                      self._case1.get_value("SHAREDLIBROOT"))
-=======
                 # We need to turn off this change for ACME because it breaks
                 # the MPAS build system
                 self._case2.set_value("SHAREDLIBROOT",
                                       self._case1.get_value("SHAREDLIBROOT"))
 
->>>>>>> b7f9e74d
             self.build_indv(sharedlib_only=sharedlib_only, model_only=model_only)
         else:
             self._activate_case1()
