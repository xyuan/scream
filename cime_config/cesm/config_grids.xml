--- conflicted
+++ resolved
@@ -528,8 +528,6 @@
       <lname>a%ne30np4_l%1.9x2.5_oi%gx1v6_r%r05_m%gx1v6_g%null_w%null</lname>
       <support>For testing tri-grid</support>
     </grid>
-<<<<<<< HEAD
-=======
 
     <grid compset="_CISM1">
       <sname>ne30np4_1.9x2.5_gx1v6</sname>
@@ -544,7 +542,6 @@
       <lname>a%ne30np4_l%1.9x2.5_oi%gx1v6_r%r05_m%gx1v6_g%gland4_w%null</lname>
       <support>For testing tri-grid</support>
     </grid>
->>>>>>> a25ad558
 
     <grid>
       <sname>ne30np4_0.9x1.25_gx1v6</sname>
@@ -552,8 +549,6 @@
       <lname>a%ne30np4_l%0.9x1.25_oi%gx1v6_r%r05_m%gx1v6_g%null_w%null</lname>
       <support>For testing tri-grid</support>
     </grid>
-<<<<<<< HEAD
-=======
 
     <grid compset="_CISM1">
       <sname>ne30np4_0.9x1.25_gx1v6</sname>
@@ -568,7 +563,6 @@
       <lname>a%ne30np4_l%0.9x1.25_oi%gx1v6_r%r05_m%gx1v6_g%gland4_w%null</lname>
       <support>For testing tri-grid</support>
     </grid>
->>>>>>> a25ad558
 
     <grid>
       <sname>ne60np4_gx1v6</sname>
@@ -631,38 +625,6 @@
       <lname>a%ne16np4_l%ne16np4_oi%ne16np4_r%r05_m%gx3v7_g%null_w%null</lname>
     </grid>
 
-<<<<<<< HEAD
-    <grid compset="(DOCN|XOCN|SOCN|AQUAP)">
-      <sname>ne30np4_ne30np4</sname>
-      <alias>ne30_ne30</alias>
-      <lname>a%ne30np4_l%ne30np4_oi%ne30np4_r%r05_m%gx1v6_g%null_w%null</lname>
-    </grid>
-
-    <grid compset="(DOCN|XOCN|SOCN|AQUAP)">
-      <sname>ne60np4_ne60np4</sname>
-      <alias>ne60_ne60</alias>
-      <lname>a%ne60np4_l%ne60np4_oi%ne60np4_r%r05_m%gx1v6_g%null_w%null</lname>
-    </grid>
-
-    <grid compset="(DOCN|XOCN|SOCN|AQUAP)">
-      <sname>ne120np4_ne120np4</sname>
-      <alias>ne120_ne120</alias>
-      <lname>a%ne120np4_l%ne120np4_oi%ne120np4_r%r05_m%gx1v6_g%null_w%null</lname>
-    </grid>
-
-    <grid compset="(DOCN|XOCN|SOCN|AQUAP)">
-      <sname>ne240np4_ne240np4</sname>
-      <alias>ne240_ne240</alias>
-      <lname>a%ne240np4_l%ne240np4_oi%ne240np4_r%null_m%gx1v6_g%null_w%null</lname>
-    </grid>
-
-    <!--- cism grids -->
-
-    <grid compset="_CISM">
-      <sname>0.9x1.25_gx1v6_gland4</sname>
-      <alias>f09_g16_gl4</alias>
-      <lname>a%0.9x1.25_l%0.9x1.25_oi%gx1v6_r%r05_m%gx1v6_g%gland4_w%null</lname>
-=======
     <grid compset="(DOCN|XOCN|SOCN|AQUAP).+CISM1">
       <sname>ne16np4_ne16np4</sname>
       <alias>ne16_ne16</alias>
@@ -691,7 +653,6 @@
       <sname>ne30np4_ne30np4</sname>
       <alias>ne30_ne30</alias>
       <lname>a%ne30np4_l%ne30np4_oi%ne30np4_r%r05_m%gx1v6_g%gland4_w%null</lname>
->>>>>>> a25ad558
     </grid>
 
     <grid compset="(DOCN|XOCN|SOCN|AQUAP)">
@@ -803,8 +764,6 @@
       <alias>ne30_f19_g16_rx1</alias>
       <lname>a%ne30np4_l%1.9x2.5_oi%gx1v6_r%rx1_m%gx1v6_g%null_w%null</lname>
     </grid><!-- back compat -->
-<<<<<<< HEAD
-=======
 
     <grid compset="_DROF.+CISM1">
       <sname>ne30np4_1.9x2.5_gx1v6_rx1</sname>
@@ -817,7 +776,6 @@
       <alias>ne30_f19_g16_rx1</alias>
       <lname>a%ne30np4_l%1.9x2.5_oi%gx1v6_r%rx1_m%gx1v6_g%gland4_w%null</lname>
     </grid><!-- back compat -->
->>>>>>> a25ad558
 
     <!-- ww3 grids -->
 
@@ -871,9 +829,6 @@
       <lname>a%T31_l%T31_oi%gx3v7_r%r05_m%gx3v7_g%null_w%ww3a</lname>
     </grid>
 
-<<<<<<< HEAD
-    <grid compset="(_DROF.*_DWAV|_DROF.*_WW3)">
-=======
     <grid compset="_CISM1.*(_DWAV|_XWAV|_WW3)">
       <sname>T31_gx3v7_r05_ww3a</sname>
       <alias>T31_g37_r05_ww3</alias>
@@ -887,7 +842,6 @@
     </grid>
 
     <grid compset="(_DROF.*_SGLC.*_DWAV|_DROF.*_SGLC.*_WW3)">
->>>>>>> a25ad558
       <sname>1.9x2.5_gx1v6_rx1_ww3a</sname>
       <alias>f19_g16_rx1_ww3</alias>
       <lname>a%1.9x2.5_l%1.9x2.5_oi%gx1v6_r%rx1_m%gx1v6_g%null_w%ww3a</lname>
