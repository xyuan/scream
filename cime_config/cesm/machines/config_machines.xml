--- conflicted
+++ resolved
@@ -93,167 +93,6 @@
     <PES_PER_NODE>USERDEFINED_required_build</PES_PER_NODE> <!-- maximum number of mpi tasks on a node -->
   </machine>
 
-<<<<<<< HEAD
-=======
-  <machine MACH="babbage">
-    <DESC>NERSC ,  16 pes/node, batch system is PBS</DESC>
-    <OS>LINUX</OS>
-    <COMPILERS>intel,intel14,intel15</COMPILERS>
-    <MPILIBS>impi,impi4.1.3,impi5.0.1</MPILIBS>
-    <RUNDIR>$SCRATCH/$CASE/run</RUNDIR>
-    <EXEROOT>$SCRATCH/$CASE/bld</EXEROOT>
-    <CESMSCRATCHROOT>$SCRATCH</CESMSCRATCHROOT>
-    <DIN_LOC_ROOT>/project/projectdirs/ccsm1/inputdata</DIN_LOC_ROOT>
-    <DIN_LOC_ROOT_CLMFORC>/project/projectdirs/ccsm1/inputdata/atm/datm7</DIN_LOC_ROOT_CLMFORC>
-    <DOUT_S_ROOT>$SCRATCH/archive/$CASE</DOUT_S_ROOT>
-    <DOUT_L_MSROOT>csm/$CASE</DOUT_L_MSROOT>
-    <CCSM_BASELINE>/project/projectdirs/ccsm1/ccsm_baselines</CCSM_BASELINE>
-    <CCSM_CPRNC>/chos/global/u1/v/vadlaman/cesm1_3_xeon_phi_branch/tools/cprnc/cprnc</CCSM_CPRNC>
-    <BATCHQUERY>qstat -f</BATCHQUERY>
-    <BATCHSUBMIT>qsub</BATCHSUBMIT>
-    <BATCHREDIRECT></BATCHREDIRECT>
-    <SUPPORTED_BY>srinathv-at-ucar-dot-edu</SUPPORTED_BY>
-    <GMAKE_J>8</GMAKE_J>
-    <MAX_TASKS_PER_NODE>32</MAX_TASKS_PER_NODE>
-    <PES_PER_NODE>16</PES_PER_NODE>
-    <batch_system type="pbs" version="x.y">
-      <queues>
-	<queue walltimemax="10:00:00" jobmin="1" jobmax="9999" default="true">regular</queue>
-      </queues>
-      <walltimes>
-	<walltime default="true">10:00:00</walltime>
-      </walltimes>
-    </batch_system>
-    <mpirun mpilib="default">
-      <executable>mpirun</executable>
-      <arguments>
-	<arg name="machine_file">-hostfile $ENV{PBS_JOBID}</arg>
-	<arg name="tasks_per_node"> -ppn {{ tasks_per_node }}</arg>
-	<arg name="num_tasks"> -n {{ num_tasks }}</arg>
-      </arguments>
-    </mpirun>
-    <module_system type="module">
-      <init_path lang="perl">/usr/share/Modules/init/perl.pm</init_path>
-      <init_path lang="sh">/usr/share/Modules/init/sh</init_path>
-      <init_path lang="csh">/usr/share/Modules/init/csh</init_path>
-      <cmd_path lang="perl">/usr/bin/modulecmd perl</cmd_path>
-      <cmd_path lang="sh">module</cmd_path>
-      <cmd_path lang="csh">module</cmd_path>
-      <modules>
-	<command name="unload">intel</command>
-	<command name="unload">impi</command>
-	<command name="unload">hdf5</command>
-	<command name="unload">netcdf</command>
-      </modules>
-      <modules compiler="intel">
-	<command name="load">intel/13.1.2</command>
-      </modules>
-      <modules compiler="intel14">
-	<command name="load">intel/14.0.3</command>
-      </modules>
-      <modules compiler="intel15">
-	<command name="load">intel/15.0.0</command>
-      </modules>
-
-      <modules mpilib="impi">
-	<command name="load">impi/4.1.1</command>
-      </modules>
-      <modules mpilib="impi4.1.3">
-	<command name="load">impi/4.1.3</command>
-      </modules>
-      <modules mpilib="impi5.0.1">
-	<command name="load">impi/5.0.1</command>
-      </modules>
-    </module_system>
-    <environment_variables>
-      <env name="MKL">-mkl</env>
-      <env name="OMP_STACKSIZE">64M</env>
-    </environment_variables>
-  </machine>
-
-  <machine MACH="babbageKnc">
-    <DESC>NERSC , KNC system, 60 pes/node, 4 hw threads per pes, batch system is PBS</DESC>
-    <OS>LINUX</OS>
-    <COMPILERS>intel,intel14,intel15</COMPILERS>
-    <MPILIBS>impi,impi4.1.3,impi5.0.1</MPILIBS>
-    <RUNDIR>$SCRATCH/$CASE/run</RUNDIR>
-    <EXEROOT>$SCRATCH/$CASE/bld</EXEROOT>
-    <CESMSCRATCHROOT>$SCRATCH</CESMSCRATCHROOT>
-    <DIN_LOC_ROOT>/project/projectdirs/ccsm1/inputdata</DIN_LOC_ROOT>
-    <DIN_LOC_ROOT_CLMFORC>/project/projectdirs/ccsm1/inputdata/atm/datm7</DIN_LOC_ROOT_CLMFORC>
-    <REST_OPTION>never</REST_OPTION>
-    <DOUT_S>FALSE</DOUT_S>
-    <DOUT_S_ROOT>$SCRATCH/archive/$CASE</DOUT_S_ROOT>
-    <DOUT_L_MSROOT>csm/$CASE</DOUT_L_MSROOT>
-    <CCSM_BASELINE>/project/projectdirs/ccsm1/ccsm_baselines</CCSM_BASELINE>
-    <CCSM_CPRNC>/chos/global/u1/v/vadlaman/cesm1_3_xeon_phi_branch/tools/cprnc/cprnc</CCSM_CPRNC>
-    <BATCHQUERY>qstat -f</BATCHQUERY>
-    <BATCHSUBMIT>qsub</BATCHSUBMIT>
-    <BATCHREDIRECT></BATCHREDIRECT>
-    <SUPPORTED_BY>srinathv-at-ucar-dot-edu</SUPPORTED_BY>
-    <GMAKE_J>8</GMAKE_J>
-    <MAX_TASKS_PER_NODE>192</MAX_TASKS_PER_NODE>
-    <PES_PER_NODE>60</PES_PER_NODE>
-    <batch_system type="pbs" version="x.y">
-      <queues>
-	<queue walltimemax="04:00:00" jobmin="1" jobmax="9999" default="true">regular</queue>
-      </queues>
-      <walltimes>
-	<walltime default="true">04:00:00</walltime>
-      </walltimes>
-    </batch_system>
-    <mpirun mpilib="default">
-      <executable>mpirun.mic</executable>
-      <arguments>
-	<arg name="machine_file">-hostfile $ENV{PBS_JOBID}</arg>
-	<arg name="tasks_per_node"> -ppn {{ tasks_per_node }}</arg>
-	<arg name="num_tasks"> -n {{ num_tasks }}</arg>
-      </arguments>
-    </mpirun>
-    <module_system type="module">
-      <init_path lang="perl">/usr/share/Modules/init/perl.pm</init_path>
-      <init_path lang="sh">/usr/share/Modules/init/sh</init_path>
-      <init_path lang="csh">/usr/share/Modules/init/csh</init_path>
-      <cmd_path lang="perl">/usr/bin/modulecmd perl</cmd_path>
-      <cmd_path lang="sh">module</cmd_path>
-      <cmd_path lang="csh">module</cmd_path>
-      <modules>
-	<command name="unload">intel</command>
-	<command name="unload">impi</command>
-	<command name="unload">netcdf</command>
-      </modules>
-      <modules compiler="intel13">
-	<command name="load">intel/13.1.2</command>
-      </modules>
-      <modules compiler="intel14">
-	<command name="load">intel/14.0.3</command>
-      </modules>
-      <modules compiler="intel15">
-	<command name="load">intel/15.0.0</command>
-      </modules>
-
-      <modules mpilib="impi">
-	<command name="load">impi/4.1.1</command>
-      </modules>
-      <modules mpilib="impi4.1.3">
-	<command name="load">impi/4.1.3</command>
-      </modules>
-      <modules mpilib="impi5.0.1">
-	<command name="load">impi/5.0.1</command>
-      </modules>
-      <modules>
-	<command name="load">cmake</command>
-	<command name="load">netcdf/mic-4.1.3</command>
-	<command name="load">pnetcdf/mic-1.5.0</command>
-      </modules>
-    </module_system>
-    <environment_variables>
-      <env name="MKL">-mkl</env>
-      <env name="OMP_STACKSIZE">64M</env>
-    </environment_variables>
-  </machine>
-
->>>>>>> a25ad558
   <machine MACH="bluewaters">
     <NODENAME_REGEX>h2o</NODENAME_REGEX>
     <DESC>ORNL XE6, os is CNL, 32 pes/node, batch system is PBS</DESC>
