--- conflicted
+++ resolved
@@ -376,11 +376,6 @@
 
     "e3sm_gpu" : {
         "tests"    : (
-<<<<<<< HEAD
-=======
-                 "SMS_P36x1_Ld1.ne4pg2_ne4pg2.FC5AV1C-H01A.eam-crm_gpu",
-                 "SMS_P36x1_Ld1.ne4_ne4.FC5AV1C-H01A.eam-crm_gpu",
->>>>>>> 7338829c
                  "SMS_P36x1_Ld1.T62_oEC60to30v3.CMPASO-NYF",
                  "SMS_P36x1_Ld1.T62_oEC60to30v3.DTESTM",
                  )
