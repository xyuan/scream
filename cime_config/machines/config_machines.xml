<?xml version="1.0"?>

<config_machines version="2.0">

  <!--

   ===============================================================
   COMPILER and COMPILERS
   ===============================================================
   If a machine supports multiple compilers - then
    - the settings for COMPILERS should reflect the supported compilers
      as a comma separated string
    - the setting for COMPILER should be the default compiler
      (which is one of the values in COMPILERS)

   ===============================================================
   MPILIB and MPILIBS
   ===============================================================
   If a machine supports only one MPILIB is supported - then
   the setting for  MPILIB and MPILIBS should be blank ("")
   If a machine supports multiple mpi libraries (e.g. mpich and openmpi)
    - the settings for MPILIBS should reflect the supported mpi libraries
      as a comma separated string

   The default settings for COMPILERS and MPILIBS is blank (in config_machines.xml)

   Normally variable substitutions are not made until the case scripts are run, however variables
   of the form $ENV{VARIABLE_NAME} are substituted in create_newcase from the environment
   variable of the same name if it exists.

   ===============================================================
   PROJECT_REQUIRED
   ===============================================================
   A machine may need the PROJECT xml variable to be defined either because it is
   used in some paths, or because it is used to give an account number in the job
   submission script. If either of these are the case, then PROJECT_REQUIRED
   should be set to TRUE for the given machine.


   walltimes:
   Denotes the walltimes that can be used for a particular machine.
   walltime: as before, if default="true" is defined, this walltime will be used
   by default.
   Alternatively, ccsm_estcost must be used to choose the queue based on the estimated cost of the run.

   mpirun: the mpirun command that will be used to actually launch the model.
   The attributes used to choose the mpirun command are:

   mpilib: can either be 'default' the name of an mpi library, or a compiler name so one can choose the mpirun
           based on the mpi library in use.

     the 'executable' tag must have arguments required for the chosen mpirun, as well as the executable name.

   unit_testing: can be 'true' or 'false'.
     This allows using a different mpirun command to launch unit tests

  -->

  <machine MACH="miller">
    <DESC> ORNL AF cluster 800-node AMD Epyc 2-sockets 64-cores per node</DESC>
    <OS>CNL</OS>
    <COMPILERS>gnu,cray,intel</COMPILERS>
    <MPILIBS>mpt</MPILIBS>
    <PROJECT>nwp501</PROJECT>
    <SAVE_TIMING_DIR>/lustre/storm/nwp501/proj-shared/e3sm</SAVE_TIMING_DIR>
    <SAVE_TIMING_DIR_PROJECTS>e3sm,nwp501</SAVE_TIMING_DIR_PROJECTS>
    <CIME_OUTPUT_ROOT>/lustre/storm/nwp501/proj-shared/e3sm/e3sm_scratch/</CIME_OUTPUT_ROOT>
    <DIN_LOC_ROOT>/lustre/storm/nwp501/proj-shared/e3sm/inputdata</DIN_LOC_ROOT>
    <DIN_LOC_ROOT_CLMFORC>/lustre/storm/nwp501/proj-shared/e3sm/inputdata/atm/datm7</DIN_LOC_ROOT_CLMFORC>
    <DOUT_S_ROOT>$CIME_OUTPUT_ROOT/archive/$CASE</DOUT_S_ROOT>
    <BASELINE_ROOT>/lustre/storm/nwp501/proj-shared/e3sm/baselines/$COMPILER</BASELINE_ROOT>
    <CCSM_CPRNC>/lustre/storm/nwp501/proj-shared/e3sm/tools/cprnc</CCSM_CPRNC>
    <GMAKE_J>8</GMAKE_J>
    <TESTS>e3sm_developer</TESTS>
    <NTEST_PARALLEL_JOBS>4</NTEST_PARALLEL_JOBS>
    <BATCH_SYSTEM>miller_slurm</BATCH_SYSTEM>
    <SUPPORTED_BY>e3sm</SUPPORTED_BY>
    <MAX_TASKS_PER_NODE>128</MAX_TASKS_PER_NODE>
    <MAX_MPITASKS_PER_NODE>128</MAX_MPITASKS_PER_NODE>
    <PROJECT_REQUIRED>FALSE</PROJECT_REQUIRED>
    <mpirun mpilib="default">
      <executable>srun</executable>
      <arguments>
        <arg name="num_tasks">-n {{ total_tasks }} -N {{ num_nodes }} --kill-on-bad-exit </arg>
        <arg name="thread_count">-c $SHELL{echo 128/ {{ tasks_per_node }} |bc}</arg>
        <arg name="binding"> $SHELL{if [ 128 -ge `./xmlquery --value MAX_MPITASKS_PER_NODE` ]; then echo "--cpu_bind=cores"; else echo "--cpu_bind=threads";fi;} </arg>
        <arg name="placement">-m plane={{ tasks_per_node }}</arg>
      </arguments>
    </mpirun>
    <module_system type="module">
      <init_path lang="perl">/opt/cray/pe/modules/default/init/perl.pm</init_path>
      <init_path lang="python">/opt/cray/pe/modules/default/init/python.py</init_path>
      <init_path lang="sh">/opt/cray/pe/modules/default/init/sh</init_path>
      <init_path lang="csh">/opt/cray/pe/modules/default/init/csh</init_path>
      <cmd_path lang="perl">/opt/cray/pe/modules/default/bin/modulecmd perl</cmd_path>
      <cmd_path lang="python">/opt/cray/pe/modules/default/bin/modulecmd python</cmd_path>
      <cmd_path lang="sh">module</cmd_path>
      <cmd_path lang="csh">module</cmd_path>
      <modules>
        <command name="unload">craype</command>
        <command name="unload">cray-mpich</command>
        <command name="unload">cray-parallel-netcdf</command>
        <command name="unload">cray-hdf5-parallel</command>
        <command name="unload">cray-hdf5</command>
        <command name="unload">cray-netcdf</command>
        <command name="unload">cray-netcdf-hdf5parallel</command>
        <command name="load">craype/2.7.12</command>
      </modules>
      <modules compiler="intel">
        <command name="rm">PrgEnv-gnu</command>
        <command name="rm">PrgEnv-cray</command>
        <command name="load">PrgEnv-intel/8.1.0</command>
        <command name="swap">intel/19.1.0.166</command>
      </modules>
      <modules compiler="gnu">
        <command name="unload">PrgEnv-cray</command>
        <command name="load">PrgEnv-gnu/8.1.0</command>
        <command name="swap">gcc/9.3.0</command>
      </modules>
      <modules compiler="cray">
        <command name="unload">PrgEnv-intel</command>
        <command name="unload">PrgEnv-gnu</command>
        <command name="load">gcc/9.3.0</command>
        <command name="load">PrgEnv-cray/8.1.0</command>
        <command name="rm">darshan</command>
      </modules>
      <modules compiler="!intel">
        <command name="swap">cray-libsci/21.06.1.1</command>
      </modules>
      <modules>
        <command name="load">cray-mpich/8.1.11</command>
        <command name="load">cray-hdf5-parallel/1.12.0.7</command>
        <command name="load">cray-netcdf-hdf5parallel/4.7.4.7</command>
        <command name="load">cray-parallel-netcdf/1.12.1.7</command>
      </modules>
    </module_system>

    <RUNDIR>$CIME_OUTPUT_ROOT/$CASE/run</RUNDIR>
    <EXEROOT>$CIME_OUTPUT_ROOT/$CASE/bld</EXEROOT>
    <TEST_TPUT_TOLERANCE>0.1</TEST_TPUT_TOLERANCE>
    <MAX_GB_OLD_TEST_DATA>1000</MAX_GB_OLD_TEST_DATA>
    <environment_variables>
      <env name="PERL5LIB">/usr/lib/perl5/5.26.1</env>
      <env name="NETCDF_C_PATH">opt/cray/pe/netcdf-hdf5parallel/4.7.4.4/gnu/9.1/</env>
      <env name="NETCDF_FORTRAN_PATH">opt/cray/pe/netcdf-hdf5parallel/4.7.4.4/gnu/9.1/</env>
      <env name="PNETCDF_PATH">$SHELL{dirname $(dirname $(which pnetcdf_version))}</env>
    </environment_variables>
    <environment_variables SMP_PRESENT="TRUE">
      <env name="OMP_STACKSIZE">128M</env>
    </environment_variables>
    <environment_variables SMP_PRESENT="TRUE" compiler="intel" MAX_TASKS_PER_NODE="!128">
      <env name="KMP_AFFINITY">granularity=core,balanced</env>
    </environment_variables>
    <environment_variables SMP_PRESENT="TRUE" compiler="intel" MAX_TASKS_PER_NODE="128">
      <env name="KMP_AFFINITY">granularity=thread,balanced</env>
    </environment_variables>
    <environment_variables SMP_PRESENT="TRUE" compiler="gnu">
      <env name="OMP_PLACES">cores</env>
    </environment_variables>
  </machine>

  <machine MACH="pm-cpu">
    <DESC>Perlmutter CPU-only nodes at NERSC.  Phase2 only: Each node has 2 AMD EPYC 7713 64-Core (Milan) 512GB</DESC>
    <NODENAME_REGEX>$ENV{NERSC_HOST}:perlmutter</NODENAME_REGEX>
    <OS>Linux</OS>
    <COMPILERS>gnu,nvidia,amdclang</COMPILERS>
    <MPILIBS>mpich</MPILIBS>
    <PROJECT>e3sm</PROJECT>
    <SAVE_TIMING_DIR>/global/cfs/cdirs/e3sm</SAVE_TIMING_DIR>
    <SAVE_TIMING_DIR_PROJECTS>e3sm,m3411,m3412</SAVE_TIMING_DIR_PROJECTS>
    <CIME_OUTPUT_ROOT>$ENV{PSCRATCH}/e3sm_scratch/pm-cpu</CIME_OUTPUT_ROOT>
    <CIME_HTML_ROOT>/global/cfs/cdirs/e3sm/www/$ENV{USER}</CIME_HTML_ROOT>
    <CIME_URL_ROOT>http://portal.nersc.gov/project/e3sm/$ENV{USER}</CIME_URL_ROOT>
    <DIN_LOC_ROOT>/global/cfs/cdirs/e3sm/inputdata</DIN_LOC_ROOT>
    <DIN_LOC_ROOT_CLMFORC>/global/cfs/cdirs/e3sm/inputdata/atm/datm7</DIN_LOC_ROOT_CLMFORC>
    <DOUT_S_ROOT>$CIME_OUTPUT_ROOT/archive/$CASE</DOUT_S_ROOT>
    <BASELINE_ROOT>/global/cfs/cdirs/e3sm/baselines/$COMPILER</BASELINE_ROOT>
    <CCSM_CPRNC>/global/cfs/cdirs/e3sm/tools/cprnc.cori/cprnc</CCSM_CPRNC>
    <GMAKE_J>10</GMAKE_J>
    <TESTS>e3sm_developer</TESTS>
    <NTEST_PARALLEL_JOBS>4</NTEST_PARALLEL_JOBS>
    <BATCH_SYSTEM>nersc_slurm</BATCH_SYSTEM>
    <SUPPORTED_BY>e3sm</SUPPORTED_BY>
    <MAX_TASKS_PER_NODE>256</MAX_TASKS_PER_NODE>
    <MAX_MPITASKS_PER_NODE>64</MAX_MPITASKS_PER_NODE>
    <PROJECT_REQUIRED>TRUE</PROJECT_REQUIRED>
    <mpirun mpilib="default">
      <executable>srun</executable>
      <arguments>
        <arg name="label"> --label</arg>
        <arg name="num_tasks"> -n {{ total_tasks }} -N {{ num_nodes }}</arg>
        <arg name="thread_count">-c $SHELL{echo 256/`./xmlquery --value MAX_MPITASKS_PER_NODE`|bc}</arg>
        <arg name="binding"> $SHELL{if [ 128 -ge `./xmlquery --value MAX_MPITASKS_PER_NODE` ]; then echo "--cpu_bind=cores"; else echo "--cpu_bind=threads";fi;} </arg>
        <arg name="placement"> -m plane=$SHELL{echo `./xmlquery --value MAX_MPITASKS_PER_NODE`}</arg>
    </arguments>
    </mpirun>
    <module_system type="module" allow_error="true">
      <init_path lang="perl">/usr/share/lmod/8.3.1/init/perl</init_path>
      <init_path lang="python">/usr/share/lmod/8.3.1/init/python</init_path>
      <init_path lang="sh">/usr/share/lmod/8.3.1/init/sh</init_path>
      <init_path lang="csh">/usr/share/lmod/8.3.1/init/csh</init_path>
      <cmd_path lang="perl">/usr/share/lmod/lmod/libexec/lmod perl</cmd_path>
      <cmd_path lang="python">/usr/share/lmod/lmod/libexec/lmod python</cmd_path>
      <cmd_path lang="sh">module</cmd_path>
      <cmd_path lang="csh">module</cmd_path>

      <modules>
        <command name="unload">cray-hdf5-parallel</command>
        <command name="unload">cray-netcdf-hdf5parallel</command>
        <command name="unload">cray-parallel-netcdf</command>
        <command name="unload">PrgEnv-gnu</command>
        <command name="unload">PrgEnv-nvidia</command>
        <command name="unload">cudatoolkit</command>
        <command name="unload">craype-accel-nvidia80</command>
        <command name="unload">craype-accel-host</command>
        <command name="unload">perftools-base</command>
        <command name="unload">perftools</command>
        <command name="unload">darshan</command>
      </modules>

      <modules compiler="gnu">
        <command name="load">PrgEnv-gnu/8.3.3</command>
        <command name="load">gcc/11.2.0</command>
      </modules>

      <modules compiler="nvidia">
        <command name="load">PrgEnv-nvidia</command>
        <command name="load">nvidia/21.11</command>
      </modules>

      <modules compiler="amdclang">
        <command name="load">PrgEnv-aocc</command>
        <command name="load">aocc/3.2.0</command>
      </modules>

      <modules>
        <command name="load">craype-accel-host</command>
        <command name="load">cray-libsci</command>
        <command name="load">craype</command>
        <command name="load">cray-mpich/8.1.15</command>
        <command name="load">cray-hdf5-parallel/1.12.1.1</command>
        <command name="load">cray-netcdf-hdf5parallel/4.8.1.1</command>
        <command name="load">cray-parallel-netcdf/1.12.2.1</command>
        <command name="load">cmake/3.22.0</command>
      </modules>
    </module_system>

    <RUNDIR>$CIME_OUTPUT_ROOT/$CASE/run</RUNDIR>
    <EXEROOT>$CIME_OUTPUT_ROOT/$CASE/bld</EXEROOT>
    <TEST_TPUT_TOLERANCE>0.1</TEST_TPUT_TOLERANCE>

    <environment_variables>
      <env name="MPICH_ENV_DISPLAY">1</env>
      <env name="MPICH_VERSION_DISPLAY">1</env>
      <env name="OMP_STACKSIZE">128M</env>
      <env name="OMP_PROC_BIND">spread</env>
      <env name="OMP_PLACES">threads</env>
      <env name="HDF5_USE_FILE_LOCKING">FALSE</env>
      <env name="PERL5LIB">/global/cfs/cdirs/e3sm/perl/lib/perl5-only-switch</env>
      <env name="FI_CXI_RX_MATCH_MODE">software</env>
    </environment_variables>
    <resource_limits>
      <resource name="RLIMIT_STACK">-1</resource>
    </resource_limits>
  </machine>

  <machine MACH="pm-gpu">
    <DESC>Perlmutter GPU nodes at NERSC.  Phase1 only: Each GPU node has single AMD EPYC 7713 64-Core (Milan) (256GB) and 4 nvidia A100's.</DESC>
    <NODENAME_REGEX>$ENV{NERSC_HOST}:perlmutter</NODENAME_REGEX>
    <OS>Linux</OS>
    <COMPILERS>gnugpu,gnu,nvidiagpu,nvidia</COMPILERS>
    <MPILIBS>mpich</MPILIBS>
    <PROJECT>e3sm_g</PROJECT>
    <SAVE_TIMING_DIR>/global/cfs/cdirs/e3sm</SAVE_TIMING_DIR>
    <SAVE_TIMING_DIR_PROJECTS>e3sm,m3411,m3412</SAVE_TIMING_DIR_PROJECTS>
    <CIME_OUTPUT_ROOT>$ENV{PSCRATCH}/e3sm_scratch/pm-gpu</CIME_OUTPUT_ROOT>
    <CIME_HTML_ROOT>/global/cfs/cdirs/e3sm/www/$ENV{USER}</CIME_HTML_ROOT>
    <CIME_URL_ROOT>http://portal.nersc.gov/project/e3sm/$ENV{USER}</CIME_URL_ROOT>
    <DIN_LOC_ROOT>/global/cfs/cdirs/e3sm/inputdata</DIN_LOC_ROOT>
    <DIN_LOC_ROOT_CLMFORC>/global/cfs/cdirs/e3sm/inputdata/atm/datm7</DIN_LOC_ROOT_CLMFORC>
    <DOUT_S_ROOT>$CIME_OUTPUT_ROOT/archive/$CASE</DOUT_S_ROOT>
    <BASELINE_ROOT>/global/cfs/cdirs/e3sm/baselines/$COMPILER</BASELINE_ROOT>
    <CCSM_CPRNC>/global/cfs/cdirs/e3sm/tools/cprnc.cori/cprnc</CCSM_CPRNC>
    <GMAKE_J>10</GMAKE_J>
    <TESTS>e3sm_developer</TESTS>
    <NTEST_PARALLEL_JOBS>4</NTEST_PARALLEL_JOBS>
    <BATCH_SYSTEM>nersc_slurm</BATCH_SYSTEM>
    <SUPPORTED_BY>e3sm</SUPPORTED_BY>
    <MAX_TASKS_PER_NODE>128</MAX_TASKS_PER_NODE>
    <MAX_TASKS_PER_NODE compiler="gnu">256</MAX_TASKS_PER_NODE>
    <MAX_TASKS_PER_NODE compiler="nvidia">256</MAX_TASKS_PER_NODE>
    <MAX_MPITASKS_PER_NODE>4</MAX_MPITASKS_PER_NODE>
    <MAX_MPITASKS_PER_NODE compiler="gnu">64</MAX_MPITASKS_PER_NODE>
    <MAX_MPITASKS_PER_NODE compiler="nvidia">64</MAX_MPITASKS_PER_NODE>
    <PROJECT_REQUIRED>TRUE</PROJECT_REQUIRED>
    <mpirun mpilib="default">
      <executable>srun</executable>
      <arguments>
        <arg name="label"> --label</arg>
        <arg name="num_tasks"> -n {{ total_tasks }} -N {{ num_nodes }}</arg>
        <arg name="thread_count">-c $SHELL{echo 128/`./xmlquery --value MAX_MPITASKS_PER_NODE`|bc}</arg>
        <arg name="binding"> $SHELL{if [ 64 -ge `./xmlquery --value MAX_MPITASKS_PER_NODE` ]; then echo "--cpu_bind=cores"; else echo "--cpu_bind=threads";fi;} </arg>
        <arg name="placement"> -m plane=$SHELL{echo `./xmlquery --value MAX_MPITASKS_PER_NODE`}</arg>
    </arguments>
    </mpirun>
    <module_system type="module" allow_error="true">
      <init_path lang="perl">/usr/share/lmod/8.3.1/init/perl</init_path>
      <init_path lang="python">/usr/share/lmod/8.3.1/init/python</init_path>
      <init_path lang="sh">/usr/share/lmod/8.3.1/init/sh</init_path>
      <init_path lang="csh">/usr/share/lmod/8.3.1/init/csh</init_path>
      <cmd_path lang="perl">/usr/share/lmod/lmod/libexec/lmod perl</cmd_path>
      <cmd_path lang="python">/usr/share/lmod/lmod/libexec/lmod python</cmd_path>
      <cmd_path lang="sh">module</cmd_path>
      <cmd_path lang="csh">module</cmd_path>

      <modules>
        <command name="unload">cray-hdf5-parallel</command>
        <command name="unload">cray-netcdf-hdf5parallel</command>
        <command name="unload">cray-parallel-netcdf</command>
        <command name="unload">PrgEnv-gnu</command>
        <command name="unload">PrgEnv-nvidia</command>
        <command name="unload">cudatoolkit</command>
        <command name="unload">craype-accel-nvidia80</command>
        <command name="unload">craype-accel-host</command>
        <command name="unload">perftools-base</command>
        <command name="unload">perftools</command>
        <command name="unload">darshan</command>
      </modules>

      <modules compiler="gnu.*">
        <command name="load">PrgEnv-gnu/8.3.3</command>
        <command name="load">gcc/11.2.0</command>
      </modules>

      <modules compiler="nvidia.*">
        <command name="load">PrgEnv-nvidia</command>
        <command name="load">nvidia/21.11</command>
      </modules>

      <modules compiler="gnugpu">
        <command name="load">cudatoolkit/11.5</command>
        <command name="load">craype-accel-nvidia80</command>
      </modules>

      <modules compiler="nvidiagpu">
        <command name="load">cudatoolkit/11.5</command>
        <command name="load">craype-accel-nvidia80</command>
      </modules>

      <modules compiler="gnu">
        <command name="load">craype-accel-host</command>
      </modules>

      <modules compiler="nvidia">
        <command name="load">craype-accel-host</command>
      </modules>

      <modules>
        <command name="load">cray-libsci</command>
        <command name="load">craype</command>
        <command name="load">cray-mpich/8.1.15</command>
        <command name="load">cray-hdf5-parallel/1.12.1.1</command>
        <command name="load">cray-netcdf-hdf5parallel/4.8.1.1</command>
        <command name="load">cray-parallel-netcdf/1.12.2.1</command>
        <command name="load">cmake/3.22.0</command>
      </modules>
    </module_system>

    <RUNDIR>$CIME_OUTPUT_ROOT/$CASE/run</RUNDIR>
    <EXEROOT>$CIME_OUTPUT_ROOT/$CASE/bld</EXEROOT>
    <TEST_TPUT_TOLERANCE>0.1</TEST_TPUT_TOLERANCE>

    <environment_variables>
      <env name="MPICH_ENV_DISPLAY">1</env>
      <env name="MPICH_VERSION_DISPLAY">1</env>
      <env name="OMP_STACKSIZE">128M</env>
      <env name="OMP_PROC_BIND">spread</env>
      <env name="OMP_PLACES">threads</env>
      <env name="HDF5_USE_FILE_LOCKING">FALSE</env>
      <env name="PERL5LIB">/global/cfs/cdirs/e3sm/perl/lib/perl5-only-switch</env>
    </environment_variables>
    <environment_variables compiler="gnugpu">
      <env name="MPICH_GPU_SUPPORT_ENABLED">1</env>
    </environment_variables>
    <environment_variables compiler="nvidiagpu">
      <env name="MPICH_GPU_SUPPORT_ENABLED">1</env>
    </environment_variables>
    <resource_limits>
      <resource name="RLIMIT_STACK">-1</resource>
    </resource_limits>
  </machine>

  <machine MACH="alvarez">
    <DESC>test machine at NERSC, very similar to pm-cpu. each node has 2 AMD EPYC 7713 64-Core (Milan) 512GB</DESC>
    <NODENAME_REGEX>$ENV{NERSC_HOST}:alvarez</NODENAME_REGEX>
    <OS>Linux</OS>
    <COMPILERS>gnu,nvidia,amdclang</COMPILERS>
    <MPILIBS>mpich</MPILIBS>
    <PROJECT>e3sm</PROJECT>
    <SAVE_TIMING_DIR>/global/cfs/cdirs/e3sm</SAVE_TIMING_DIR>
    <SAVE_TIMING_DIR_PROJECTS>e3sm,m3411,m3412</SAVE_TIMING_DIR_PROJECTS>
    <CIME_OUTPUT_ROOT>$ENV{PSCRATCH}/e3sm_scratch/alvarez</CIME_OUTPUT_ROOT>
    <CIME_HTML_ROOT>/global/cfs/cdirs/e3sm/www/$ENV{USER}</CIME_HTML_ROOT>
    <CIME_URL_ROOT>http://portal.nersc.gov/project/e3sm/$ENV{USER}</CIME_URL_ROOT>
    <DIN_LOC_ROOT>/global/cfs/cdirs/e3sm/inputdata</DIN_LOC_ROOT>
    <DIN_LOC_ROOT_CLMFORC>/global/cfs/cdirs/e3sm/inputdata/atm/datm7</DIN_LOC_ROOT_CLMFORC>
    <DOUT_S_ROOT>$CIME_OUTPUT_ROOT/archive/$CASE</DOUT_S_ROOT>
    <BASELINE_ROOT>/global/cfs/cdirs/e3sm/baselines/$COMPILER</BASELINE_ROOT>
    <CCSM_CPRNC>/global/cfs/cdirs/e3sm/tools/cprnc.cori/cprnc</CCSM_CPRNC>
    <GMAKE_J>10</GMAKE_J>
    <TESTS>e3sm_developer</TESTS>
    <NTEST_PARALLEL_JOBS>4</NTEST_PARALLEL_JOBS>
    <BATCH_SYSTEM>nersc_slurm</BATCH_SYSTEM>
    <SUPPORTED_BY>e3sm</SUPPORTED_BY>
    <MAX_TASKS_PER_NODE>256</MAX_TASKS_PER_NODE>
    <MAX_MPITASKS_PER_NODE>64</MAX_MPITASKS_PER_NODE>
    <PROJECT_REQUIRED>TRUE</PROJECT_REQUIRED>
    <mpirun mpilib="default">
      <executable>srun</executable>
      <arguments>
        <arg name="label"> --label</arg>
        <arg name="num_tasks"> -n {{ total_tasks }} -N {{ num_nodes }}</arg>
        <arg name="thread_count">-c $SHELL{echo 256/`./xmlquery --value MAX_MPITASKS_PER_NODE`|bc}</arg>
        <arg name="binding"> $SHELL{if [ 128 -ge `./xmlquery --value MAX_MPITASKS_PER_NODE` ]; then echo "--cpu_bind=cores"; else echo "--cpu_bind=threads";fi;} </arg>
        <arg name="placement"> -m plane=$SHELL{echo `./xmlquery --value MAX_MPITASKS_PER_NODE`}</arg>
    </arguments>
    </mpirun>
    <module_system type="module" allow_error="true">
      <init_path lang="perl">/usr/share/lmod/8.3.1/init/perl</init_path>
      <init_path lang="python">/usr/share/lmod/8.3.1/init/python</init_path>
      <init_path lang="sh">/usr/share/lmod/8.3.1/init/sh</init_path>
      <init_path lang="csh">/usr/share/lmod/8.3.1/init/csh</init_path>
      <cmd_path lang="perl">/usr/share/lmod/lmod/libexec/lmod perl</cmd_path>
      <cmd_path lang="python">/usr/share/lmod/lmod/libexec/lmod python</cmd_path>
      <cmd_path lang="sh">module</cmd_path>
      <cmd_path lang="csh">module</cmd_path>

      <modules>
        <command name="unload">cray-hdf5-parallel</command>
        <command name="unload">cray-netcdf-hdf5parallel</command>
        <command name="unload">cray-parallel-netcdf</command>
        <command name="unload">PrgEnv-gnu</command>
        <command name="unload">PrgEnv-nvidia</command>
        <command name="unload">cudatoolkit</command>
        <command name="unload">craype-accel-nvidia80</command>
        <command name="unload">craype-accel-host</command>
        <command name="unload">perftools-base</command>
        <command name="unload">perftools</command>
        <command name="unload">darshan</command>
      </modules>

      <modules compiler="gnu">
        <command name="load">PrgEnv-gnu/8.3.3</command>
        <command name="load">gcc/11.2.0</command>
      </modules>

      <modules compiler="nvidia">
        <command name="load">PrgEnv-nvidia</command>
        <command name="load">nvidia/21.11</command>
      </modules>

      <modules compiler="amdclang">
        <command name="load">PrgEnv-aocc</command>
        <command name="load">aocc/3.2.0</command>
      </modules>

      <modules>
        <command name="load">craype-accel-host</command>
        <command name="load">cray-libsci</command>
        <command name="load">craype</command>
        <command name="load">cray-mpich/8.1.15</command>
        <command name="load">cray-hdf5-parallel/1.12.1.5</command>
        <command name="load">cray-netcdf-hdf5parallel/4.8.1.5</command>
        <command name="load">cray-parallel-netcdf/1.12.2.5</command>
        <command name="load">cmake/3.22.0</command>
      </modules>
    </module_system>

    <RUNDIR>$CIME_OUTPUT_ROOT/$CASE/run</RUNDIR>
    <EXEROOT>$CIME_OUTPUT_ROOT/$CASE/bld</EXEROOT>
    <TEST_TPUT_TOLERANCE>0.1</TEST_TPUT_TOLERANCE>

    <environment_variables>
      <env name="MPICH_ENV_DISPLAY">1</env>
      <env name="MPICH_VERSION_DISPLAY">1</env>
      <env name="OMP_STACKSIZE">128M</env>
      <env name="OMP_PROC_BIND">spread</env>
      <env name="OMP_PLACES">threads</env>
      <env name="HDF5_USE_FILE_LOCKING">FALSE</env>
      <env name="PERL5LIB">/global/cfs/cdirs/e3sm/perl/lib/perl5-only-switch</env>
      <env name="FI_CXI_RX_MATCH_MODE">software</env>
    </environment_variables>
    <resource_limits>
      <resource name="RLIMIT_STACK">-1</resource>
    </resource_limits>
  </machine>

  <machine MACH="spock">
    <DESC>Spock. NCCS moderate-security system that contains similar hardware and software as the upcoming Frontier system at ORNL.</DESC>
    <NODENAME_REGEX>.*spock.*</NODENAME_REGEX>
    <OS>CNL</OS>
    <COMPILERS>gnu,cray</COMPILERS>
    <MPILIBS>mpich</MPILIBS>
    <PROJECT>cli133</PROJECT>
    <CIME_OUTPUT_ROOT>/gpfs/alpine/$PROJECT/proj-shared/$ENV{USER}/e3sm_scratch/spock</CIME_OUTPUT_ROOT>
    <DIN_LOC_ROOT>/gpfs/alpine/cli115/world-shared/e3sm/inputdata</DIN_LOC_ROOT>
    <DIN_LOC_ROOT_CLMFORC>/gpfs/alpine/cli115/world-shared/e3sm/inputdata/atm/datm7</DIN_LOC_ROOT_CLMFORC>
    <DOUT_S_ROOT>$CIME_OUTPUT_ROOT/archive/$CASE</DOUT_S_ROOT>
    <CCSM_CPRNC>/gpfs/alpine/cli133/world-shared/grnydawn/e3sm/tools/cprnc_spock/cprnc</CCSM_CPRNC>
    <GMAKE_J>8</GMAKE_J>
    <NTEST_PARALLEL_JOBS>1</NTEST_PARALLEL_JOBS>
    <BATCH_SYSTEM>slurm</BATCH_SYSTEM>
    <SUPPORTED_BY>e3sm</SUPPORTED_BY>
    <MAX_TASKS_PER_NODE>64</MAX_TASKS_PER_NODE>
    <MAX_MPITASKS_PER_NODE>64</MAX_MPITASKS_PER_NODE>
    <PROJECT_REQUIRED>TRUE</PROJECT_REQUIRED>

    <mpirun mpilib="default">
      <executable>srun</executable>
      <arguments>
        <arg name="label"> --label</arg>
        <arg name="num_tasks"> -l -K -n {{ total_tasks }} -N {{ num_nodes }} </arg>
        <arg name="binding">--cpu_bind=cores</arg>
        <arg name="thread_count">-c $ENV{OMP_NUM_THREADS}</arg>
        <arg name="placement">-m plane={{ tasks_per_node }}</arg>
      </arguments>
    </mpirun>

    <module_system type="module" allow_error="true">
      <init_path lang="sh">/usr/share/lmod/lmod/init/sh</init_path>
      <init_path lang="csh">/usr/share/lmod/lmod/init/csh</init_path>
      <init_path lang="perl">/usr/share/lmod/lmod/init/perl</init_path>
      <init_path lang="python">/usr/share/lmod/lmod/init/env_modules_python.py</init_path>
      <cmd_path lang="perl">/usr/share/lmod/lmod/libexec/lmod perl</cmd_path>
      <cmd_path lang="sh">module</cmd_path>
      <cmd_path lang="csh">module</cmd_path>
      <cmd_path lang="python">/usr/share/lmod/lmod/libexec/lmod python</cmd_path>

      <modules>
        <command name="purge"/>
        <command name="load">DefApps</command>
        <command name="load">cray-python/3.8.5.1</command>
        <command name="load">subversion/1.14.0</command>
        <command name="load">git/2.31.1</command>
        <command name="load">cmake/3.20.2</command>
        <command name="load">zlib/1.2.11</command>
        <command name="load">cray-libsci/21.06.1.1</command>
      </modules>
      <modules compiler="gnu">
        <command name="load">PrgEnv-gnu/8.0.0</command>
        <command name="load">cray-mpich/8.1.7</command>
        <command name="load">cray-hdf5-parallel/1.12.0.6</command>
        <command name="load">cray-netcdf-hdf5parallel/4.7.4.6</command>
        <command name="load">cray-parallel-netcdf/1.12.1.5</command>
      </modules>
      <modules compiler="cray">
        <command name="load">PrgEnv-cray/8.0.0</command>
        <command name="load">cray-mpich/8.1.7</command>
        <command name="load">cray-hdf5-parallel/1.12.0.6</command>
        <command name="load">cray-netcdf-hdf5parallel/4.7.4.6</command>
        <command name="load">cray-parallel-netcdf/1.12.1.5</command>
      </modules>

    </module_system>
    <RUNDIR>$CIME_OUTPUT_ROOT/$CASE/run</RUNDIR>
    <EXEROOT>$CIME_OUTPUT_ROOT/$CASE/bld</EXEROOT>
    <TEST_TPUT_TOLERANCE>0.1</TEST_TPUT_TOLERANCE>
    <environment_variables>
      <env name="NETCDF_PATH">$SHELL{dirname $(dirname $(which nc-config))}</env>
      <env name="PNETCDF_PATH">$SHELL{dirname $(dirname $(which pnetcdf_version))}</env>
    </environment_variables>
    <environment_variables SMP_PRESENT="TRUE">
      <env name="OMP_STACKSIZE">128M</env>
      <env name="OMP_PROC_BIND">spread</env>
      <env name="OMP_PLACES">threads</env>
    </environment_variables>
  </machine>

  <machine MACH="crusher-cpu">
    <DESC>Crusher. NCCS moderate-security system that contains similar hardware and software as the upcoming Frontier system at ORNL. 192 AMD EPYC 7A53 64C nodes, 128 hwthreads, 512GB DDR4, 4 MI250X GPUs</DESC>
    <NODENAME_REGEX>.*crusher.*</NODENAME_REGEX>
    <OS>CNL</OS>
    <COMPILERS>gnu,crayclang,amdclang</COMPILERS>
    <MPILIBS>mpich</MPILIBS>
    <PROJECT>cli133</PROJECT>
    <CIME_OUTPUT_ROOT>/gpfs/alpine/$PROJECT/proj-shared/$ENV{USER}/e3sm_scratch/crusher</CIME_OUTPUT_ROOT>
    <DIN_LOC_ROOT>/gpfs/alpine/cli115/world-shared/e3sm/inputdata</DIN_LOC_ROOT>
    <DIN_LOC_ROOT_CLMFORC>/gpfs/alpine/cli115/world-shared/e3sm/inputdata/atm/datm7</DIN_LOC_ROOT_CLMFORC>
    <DOUT_S_ROOT>$CIME_OUTPUT_ROOT/archive/$CASE</DOUT_S_ROOT>
    <BASELINE_ROOT>/gpfs/alpine/cli133/world-shared/e3sm/baselines/$COMPILER</BASELINE_ROOT>
    <CCSM_CPRNC>/gpfs/alpine/cli133/world-shared/e3sm/tools/cprnc/cprnc</CCSM_CPRNC>
    <GMAKE_J>8</GMAKE_J>
    <NTEST_PARALLEL_JOBS>1</NTEST_PARALLEL_JOBS>
    <BATCH_SYSTEM>slurm</BATCH_SYSTEM>
    <SUPPORTED_BY>e3sm</SUPPORTED_BY>
    <MAX_TASKS_PER_NODE>64</MAX_TASKS_PER_NODE>
    <MAX_MPITASKS_PER_NODE>64</MAX_MPITASKS_PER_NODE>
    <PROJECT_REQUIRED>TRUE</PROJECT_REQUIRED>
    <mpirun mpilib="default">
      <executable>srun</executable>
      <arguments>
        <arg name="num_tasks"> -l -K -n {{ total_tasks }} -N {{ num_nodes }} </arg>
        <!-- <arg name="binding">cpu_bind=cores</arg>  -->
        <!-- <arg name="binding">threads-per-core=1 -c 2</arg> -->
        <arg name="binding">--threads-per-core=1</arg>
        <arg name="thread_count">-c $ENV{OMP_NUM_THREADS}</arg>
        <arg name="placement">-m *:block</arg>
        <!--<arg name="placement">-m plane={{ tasks_per_node }}</arg>-->
      </arguments>
    </mpirun>
    <module_system type="module" allow_error="true">
      <init_path lang="sh">/usr/share/lmod/lmod/init/sh</init_path>
      <init_path lang="csh">/usr/share/lmod/lmod/init/csh</init_path>
      <init_path lang="perl">/usr/share/lmod/lmod/init/perl</init_path>
      <init_path lang="python">/usr/share/lmod/lmod/init/env_modules_python.py</init_path>
      <cmd_path lang="perl">/usr/share/lmod/lmod/libexec/lmod perl</cmd_path>
      <cmd_path lang="sh">module</cmd_path>
      <cmd_path lang="csh">module</cmd_path>
      <cmd_path lang="python">/usr/share/lmod/lmod/libexec/lmod python</cmd_path>
<<<<<<< HEAD

=======
>>>>>>> 37fee3d8
      <modules compiler="crayclang">
        <command name="reset"></command>
        <command name="switch">PrgEnv-cray PrgEnv-cray/8.3.3</command>
        <command name="switch">cce cce/14.0.0</command>
      </modules>
<<<<<<< HEAD

=======
>>>>>>> 37fee3d8
      <modules compiler="amdclang">
        <command name="reset"></command>
        <command name="switch">PrgEnv-cray PrgEnv-amd/8.3.3</command>
        <command name="switch">amd amd/5.1.0</command>
      </modules>
      <modules compiler="gnu">
        <command name="reset"></command>
        <command name="switch">PrgEnv-cray PrgEnv-gnu/8.3.3</command>
      </modules>
      <modules>
        <command name="load">cray-python/3.9.12.1</command>
        <command name="load">subversion/1.14.1</command>
        <command name="load">git/2.36.1</command>
        <command name="load">cmake/3.21.3</command>
<<<<<<< HEAD
        <command name="load">zlib/1.2.11</command>
        <command name="load">cray-libsci/21.08.1.2</command>
        <command name="load">cray-hdf5-parallel/1.12.1.1</command>
	<command name="load">cray-netcdf-hdf5parallel/4.8.1.1</command>
=======
        <command name="load">cray-hdf5-parallel/1.12.1.1</command>
        <command name="load">cray-netcdf-hdf5parallel/4.8.1.1</command>
>>>>>>> 37fee3d8
        <command name="load">cray-parallel-netcdf/1.12.1.7</command>
      </modules>
    </module_system>
    <RUNDIR>$CIME_OUTPUT_ROOT/$CASE/run</RUNDIR>
    <EXEROOT>$CIME_OUTPUT_ROOT/$CASE/bld</EXEROOT>
    <TEST_TPUT_TOLERANCE>0.1</TEST_TPUT_TOLERANCE>
    <environment_variables>
      <env name="NETCDF_PATH">$ENV{NETCDF_DIR}</env>
      <env name="PNETCDF_PATH">$ENV{PNETCDF_DIR}</env>
    </environment_variables>
    <environment_variables compiler="amdclang">
      <env name="LD_LIBRARY_PATH">$ENV{CRAY_LIBSCI_DIR}/amd/4.0/x86_64/lib:$ENV{LD_LIBRARY_PATH}</env>
    </environment_variables>
    <environment_variables SMP_PRESENT="TRUE">
      <env name="OMP_STACKSIZE">128M</env>
      <env name="OMP_PROC_BIND">spread</env>
      <env name="OMP_PLACES">threads</env>
    </environment_variables>
  </machine>

  <machine MACH="crusher-gpu">
    <DESC>Crusher. NCCS moderate-security system that contains similar hardware and software as the upcoming Frontier system at ORNL. 192 AMD EPYC 7A53 64C nodes, 128 hwthreads, 512GB DDR4, 4 MI250X GPUs</DESC>
    <NODENAME_REGEX>.*crusher.*</NODENAME_REGEX>
    <OS>CNL</OS>
    <COMPILERS>crayclang</COMPILERS>
    <MPILIBS>mpich</MPILIBS>
    <PROJECT>cli133</PROJECT>
    <CIME_OUTPUT_ROOT>/gpfs/alpine/$PROJECT/proj-shared/$ENV{USER}/e3sm_scratch/crusher</CIME_OUTPUT_ROOT>
    <DIN_LOC_ROOT>/gpfs/alpine/cli115/world-shared/e3sm/inputdata</DIN_LOC_ROOT>
    <DIN_LOC_ROOT_CLMFORC>/gpfs/alpine/cli115/world-shared/e3sm/inputdata/atm/datm7</DIN_LOC_ROOT_CLMFORC>
    <DOUT_S_ROOT>$CIME_OUTPUT_ROOT/archive/$CASE</DOUT_S_ROOT>
       <CCSM_CPRNC>/gpfs/alpine/cli133/world-shared/e3sm/tools/cprnc/cprnc</CCSM_CPRNC>
    <GMAKE_J>8</GMAKE_J>
    <NTEST_PARALLEL_JOBS>1</NTEST_PARALLEL_JOBS>
    <BATCH_SYSTEM>slurm</BATCH_SYSTEM>
    <SUPPORTED_BY>e3sm</SUPPORTED_BY>
    <MAX_TASKS_PER_NODE>8</MAX_TASKS_PER_NODE>
    <MAX_MPITASKS_PER_NODE>8</MAX_MPITASKS_PER_NODE>
    <PROJECT_REQUIRED>TRUE</PROJECT_REQUIRED>

    <mpirun mpilib="default">
      <executable>srun</executable>
      <arguments>
        <arg name="num_tasks"> -l -K -n {{ total_tasks }} -N {{ num_nodes }} </arg>
        <!-- <arg name="binding">cpu_bind=cores</arg>  -->
        <!-- <arg name="binding">threads-per-core=1 -c 2</arg> -->
        <arg name="binding">--gpus-per-node=8 --gpu-bind=closest</arg>
        <arg name="thread_count">-c 4</arg>
	<!-- <arg name="placement">-m *:block</arg> -->
        <!--<arg name="placement">-m plane={{ tasks_per_node }}</arg>-->
      </arguments>
    </mpirun>

    <module_system type="module" allow_error="true">
      <init_path lang="sh">/usr/share/lmod/lmod/init/sh</init_path>
      <init_path lang="csh">/usr/share/lmod/lmod/init/csh</init_path>
      <init_path lang="perl">/usr/share/lmod/lmod/init/perl</init_path>
      <init_path lang="python">/usr/share/lmod/lmod/init/env_modules_python.py</init_path>
      <cmd_path lang="perl">/usr/share/lmod/lmod/libexec/lmod perl</cmd_path>
      <cmd_path lang="sh">module</cmd_path>
      <cmd_path lang="csh">module</cmd_path>
      <cmd_path lang="python">/usr/share/lmod/lmod/libexec/lmod python</cmd_path>

      <modules compiler="crayclang">
        <command name="reset"></command>
        <command name="switch">PrgEnv-cray PrgEnv-cray/8.3.3</command>
	<command name="switch">cce cce/14.0.0</command>

        <command name="load">craype-accel-amd-gfx90a</command>
        <command name="load">rocm/5.1.0</command>
      </modules>

      <modules>
        <command name="load">cray-mpich/8.1.16</command>
        <command name="load">cray-python/3.9.4.2</command>
        <command name="load">subversion/1.14.0</command>
        <command name="load">git/2.31.1</command>
        <command name="load">cmake/3.21.3</command>
        <command name="load">zlib/1.2.11</command>
        <command name="load">cray-libsci/21.08.1.2</command>
        <command name="load">cray-hdf5-parallel/1.12.1.1</command>
        <command name="load">cray-netcdf-hdf5parallel/4.8.1.1</command>
        <command name="load">cray-parallel-netcdf/1.12.1.7</command>
      </modules>

    </module_system>
    <RUNDIR>$CIME_OUTPUT_ROOT/$CASE/run</RUNDIR>
    <EXEROOT>$CIME_OUTPUT_ROOT/$CASE/bld</EXEROOT>
    <TEST_TPUT_TOLERANCE>0.1</TEST_TPUT_TOLERANCE>
    <environment_variables>
      <env name="NETCDF_PATH">$ENV{NETCDF_DIR}</env>
      <env name="PNETCDF_PATH">$ENV{PNETCDF_DIR}</env>
      <env name="MPIR_CVAR_GPU_EAGER_DEVICE_MEM">0</env>
      <env name="MPICH_GPU_SUPPORT_ENABLED">1</env>
    </environment_variables>

    <environment_variables SMP_PRESENT="TRUE">
      <env name="OMP_STACKSIZE">128M</env>
      <env name="OMP_PROC_BIND">spread</env>
      <env name="OMP_PLACES">threads</env>
    </environment_variables>
  </machine>




  <machine MACH="cori-haswell">
    <DESC>Cori. XC40 Cray system at NERSC. Haswell partition. os is CNL, 32 pes/node, batch system is SLURM</DESC>
    <NODENAME_REGEX>cori-knl-is-default</NODENAME_REGEX>
    <OS>CNL</OS>
    <COMPILERS>intel,gnu</COMPILERS>
    <MPILIBS>mpt</MPILIBS>
    <PROJECT>e3sm</PROJECT>
    <SAVE_TIMING_DIR>/global/cfs/cdirs/e3sm</SAVE_TIMING_DIR>
    <SAVE_TIMING_DIR_PROJECTS>e3sm,m3411,m3412</SAVE_TIMING_DIR_PROJECTS>
    <CIME_OUTPUT_ROOT>$ENV{SCRATCH}/e3sm_scratch/cori-haswell</CIME_OUTPUT_ROOT>
    <CIME_HTML_ROOT>/global/cfs/cdirs/e3sm/www/$ENV{USER}</CIME_HTML_ROOT>
    <CIME_URL_ROOT>http://portal.nersc.gov/project/e3sm/$ENV{USER}</CIME_URL_ROOT>
    <DIN_LOC_ROOT>/global/cfs/cdirs/e3sm/inputdata</DIN_LOC_ROOT>
    <DIN_LOC_ROOT_CLMFORC>/global/cfs/cdirs/e3sm/inputdata/atm/datm7</DIN_LOC_ROOT_CLMFORC>
    <DOUT_S_ROOT>$CIME_OUTPUT_ROOT/archive/$CASE</DOUT_S_ROOT>
    <BASELINE_ROOT>/global/cfs/cdirs/e3sm/baselines/$COMPILER</BASELINE_ROOT>
    <CCSM_CPRNC>/global/cfs/cdirs/e3sm/tools/cprnc.cori/cprnc</CCSM_CPRNC>
    <GMAKE_J>8</GMAKE_J>
    <TESTS>e3sm_developer</TESTS>
    <NTEST_PARALLEL_JOBS>4</NTEST_PARALLEL_JOBS>
    <BATCH_SYSTEM>nersc_slurm</BATCH_SYSTEM>
    <SUPPORTED_BY>e3sm</SUPPORTED_BY>
    <MAX_TASKS_PER_NODE>32</MAX_TASKS_PER_NODE>
    <MAX_MPITASKS_PER_NODE>32</MAX_MPITASKS_PER_NODE>
    <PROJECT_REQUIRED>TRUE</PROJECT_REQUIRED>
    <mpirun mpilib="default">
      <executable>srun</executable>
      <arguments>
        <arg name="label"> --label</arg>
        <arg name="num_tasks"> -n {{ total_tasks }} -N {{ num_nodes }}</arg>
        <arg name="thread_count">-c $SHELL{echo 64/`./xmlquery --value MAX_MPITASKS_PER_NODE`|bc}</arg>
        <arg name="binding"> $SHELL{if [ 32 -ge `./xmlquery --value MAX_MPITASKS_PER_NODE` ]; then echo "--cpu_bind=cores"; else echo "--cpu_bind=threads";fi;} </arg>
        <arg name="placement"> -m plane=$SHELL{echo `./xmlquery --value MAX_MPITASKS_PER_NODE`}</arg>
    </arguments>
    </mpirun>
    <module_system type="module">
      <init_path lang="perl">/opt/modules/default/init/perl</init_path>
      <init_path lang="python">/opt/modules/default/init/python</init_path>
      <init_path lang="sh">/opt/modules/default/init/sh</init_path>
      <init_path lang="csh">/opt/modules/default/init/csh</init_path>
      <cmd_path lang="perl">/opt/modules/default/bin/modulecmd perl</cmd_path>
      <cmd_path lang="python">/opt/modules/default/bin/modulecmd python</cmd_path>
      <cmd_path lang="sh">module</cmd_path>
      <cmd_path lang="csh">module</cmd_path>

      <modules>
        <command name="rm">PrgEnv-intel</command>
        <command name="rm">PrgEnv-cray</command>
        <command name="rm">PrgEnv-gnu</command>
        <command name="rm">intel</command>
        <command name="rm">cce</command>
        <command name="rm">gcc</command>
        <command name="rm">cray-parallel-netcdf</command>
        <command name="rm">cray-hdf5-parallel</command>
        <command name="rm">pmi</command>
        <command name="rm">cray-libsci</command>
        <command name="rm">cray-mpich2</command>
        <command name="rm">cray-mpich</command>
        <command name="rm">cray-netcdf</command>
        <command name="rm">cray-hdf5</command>
        <command name="rm">cray-netcdf-hdf5parallel</command>
        <command name="rm">craype-sandybridge</command>
        <command name="rm">craype-ivybridge</command>
        <command name="rm">craype</command>
        <command name="rm">papi</command>
        <command name="rm">cmake</command>
        <command name="rm">cray-petsc</command>
        <command name="rm">esmf</command>
        <command name="rm">zlib</command>
        <command name="rm">craype-hugepages2M</command>
        <command name="rm">darshan</command>
        
        <!-- first load basic defaults, then remove/swap/load as necessary -->
        <command name="load">craype</command>
        <command name="load">PrgEnv-intel</command>
        <command name="load">cray-mpich</command>
        <command name="rm">craype-mic-knl</command>
        <command name="load">craype-haswell</command>
      </modules>

      <modules mpilib="mpt">
        <command name="swap">cray-mpich cray-mpich/7.7.10</command>
      </modules>

      <modules compiler="intel">
        <command name="load">PrgEnv-intel/6.0.10</command>
        <command name="rm">intel</command>
        <command name="load">intel/19.0.3.199</command>
      </modules>

      <modules compiler="gnu">
        <command name="swap">PrgEnv-intel PrgEnv-gnu/6.0.10</command>
        <command name="rm">gcc</command>
        <command name="load">gcc/10.3.0</command>
        <command name="rm">cray-libsci</command>
        <command name="load">cray-libsci/20.09.1</command>
      </modules>

      <modules>
        <command name="swap">craype craype/2.6.2</command>
        <command name="rm">pmi</command>
        <command name="load">pmi/5.0.14</command>
        <command name="rm">craype-mic-knl</command>
        <command name="load">craype-haswell</command>
      </modules>

      <modules mpilib="mpi-serial">
        <command name="rm">cray-netcdf-hdf5parallel</command>
        <command name="rm">cray-hdf5-parallel</command>
        <command name="rm">cray-parallel-netcdf</command>
        <command name="load">cray-netcdf/4.6.3.2</command>
        <command name="load">cray-hdf5/1.10.5.2</command>
      </modules>
      <modules mpilib="!mpi-serial">
        <command name="rm">cray-netcdf-hdf5parallel</command>
        <command name="load">cray-netcdf-hdf5parallel/4.6.3.2</command>
        <command name="load">cray-hdf5-parallel/1.10.5.2</command>
        <command name="load">cray-parallel-netcdf/1.11.1.1</command>
      </modules>

      <modules>
        <command name="rm">cmake</command>
        <command name="load">cmake</command>
        <command name="load">perl5-extras</command>
      </modules>
    </module_system>

    <RUNDIR>$CIME_OUTPUT_ROOT/$CASE/run</RUNDIR>
    <EXEROOT>$CIME_OUTPUT_ROOT/$CASE/bld</EXEROOT>
    <TEST_TPUT_TOLERANCE>0.1</TEST_TPUT_TOLERANCE>
    <environment_variables>

      <env name="MPICH_ENV_DISPLAY">1</env>
      <env name="MPICH_VERSION_DISPLAY">1</env>
      <!--env name="MPICH_CPUMASK_DISPLAY">1</env-->

      <env name="OMP_STACKSIZE">128M</env>
      <env name="OMP_PROC_BIND">spread</env>
      <env name="OMP_PLACES">threads</env>
      <env name="HDF5_USE_FILE_LOCKING">FALSE</env>
      <env name="CRAYPE_LINK_TYPE">static</env>
    </environment_variables>
    <environment_variables compiler="intel">
      <env name="FORT_BUFFERED">yes</env>
    </environment_variables>
  </machine>

  <!-- KNL nodes of Cori -->
  <machine MACH="cori-knl">
    <DESC>Cori. XC40 Cray system at NERSC. KNL partition. os is CNL, 68 pes/node (for now only use 64), batch system is SLURM</DESC>
    <NODENAME_REGEX>cori</NODENAME_REGEX>
    <OS>CNL</OS>
    <COMPILERS>intel,gnu</COMPILERS>
    <MPILIBS>mpt,impi</MPILIBS>
    <PROJECT>e3sm</PROJECT>
    <SAVE_TIMING_DIR>/global/cfs/cdirs/e3sm</SAVE_TIMING_DIR>
    <SAVE_TIMING_DIR_PROJECTS>e3sm,m3411,m3412</SAVE_TIMING_DIR_PROJECTS>
    <CIME_OUTPUT_ROOT>$ENV{SCRATCH}/e3sm_scratch/cori-knl</CIME_OUTPUT_ROOT>
    <CIME_HTML_ROOT>/global/cfs/cdirs/e3sm/www/$ENV{USER}</CIME_HTML_ROOT>
    <CIME_URL_ROOT>http://portal.nersc.gov/project/e3sm/$ENV{USER}</CIME_URL_ROOT>
    <DIN_LOC_ROOT>/global/cfs/cdirs/e3sm/inputdata</DIN_LOC_ROOT>
    <DIN_LOC_ROOT_CLMFORC>/global/cfs/cdirs/e3sm/inputdata/atm/datm7</DIN_LOC_ROOT_CLMFORC>
    <DOUT_S_ROOT>$CIME_OUTPUT_ROOT/archive/$CASE</DOUT_S_ROOT>
    <BASELINE_ROOT>/global/cfs/cdirs/e3sm/baselines/$COMPILER</BASELINE_ROOT>
    <CCSM_CPRNC>/global/cfs/cdirs/e3sm/tools/cprnc.cori/cprnc</CCSM_CPRNC>
    <GMAKE_J>8</GMAKE_J>
    <TESTS>e3sm_developer</TESTS>
    <NTEST_PARALLEL_JOBS>4</NTEST_PARALLEL_JOBS>
    <BATCH_SYSTEM>nersc_slurm</BATCH_SYSTEM>
    <SUPPORTED_BY>e3sm</SUPPORTED_BY>
    <MAX_TASKS_PER_NODE>128</MAX_TASKS_PER_NODE>
    <MAX_MPITASKS_PER_NODE>64</MAX_MPITASKS_PER_NODE>
    <PROJECT_REQUIRED>TRUE</PROJECT_REQUIRED>
    <mpirun mpilib="default">
      <executable>srun</executable>
      <arguments>
        <arg name="label"> --label</arg>
        <arg name="num_tasks"> -n {{ total_tasks }} -N {{ num_nodes }}</arg>
        <arg name="thread_count">-c $SHELL{mpn=`./xmlquery --value MAX_MPITASKS_PER_NODE`; if [ 68 -ge $mpn ]; then c0=`expr 272 / $mpn`; c1=`expr $c0 / 4`; cflag=`expr $c1 \* 4`; echo $cflag|bc ; else echo 272/$mpn|bc;fi;} </arg>
        <arg name="binding"> $SHELL{if [ 68 -ge `./xmlquery --value MAX_MPITASKS_PER_NODE` ]; then echo "--cpu_bind=cores"; else echo "--cpu_bind=threads";fi;} </arg>
        <arg name="placement"> -m plane=$SHELL{echo `./xmlquery --value MAX_MPITASKS_PER_NODE`}</arg>
    </arguments>
    </mpirun>
    <module_system type="module">
      <init_path lang="perl">/opt/modules/default/init/perl</init_path>
      <init_path lang="python">/opt/modules/default/init/python</init_path>
      <init_path lang="sh">/opt/modules/default/init/sh</init_path>
      <init_path lang="csh">/opt/modules/default/init/csh</init_path>
      <cmd_path lang="perl">/opt/modules/default/bin/modulecmd perl</cmd_path>
      <cmd_path lang="python">/opt/modules/default/bin/modulecmd python</cmd_path>
      <cmd_path lang="sh">module</cmd_path>
      <cmd_path lang="csh">module</cmd_path>
      <modules>
        <command name="rm">craype</command>
        <command name="rm">craype-mic-knl</command>
        <command name="rm">craype-haswell</command>
        <command name="rm">PrgEnv-intel</command>
        <command name="rm">PrgEnv-cray</command>
        <command name="rm">PrgEnv-gnu</command>
        <command name="rm">intel</command>
        <command name="rm">cce</command>
        <command name="rm">gcc</command>
        <command name="rm">cray-parallel-netcdf</command>
        <command name="rm">cray-hdf5-parallel</command>
        <command name="rm">pmi</command>
        <command name="rm">cray-mpich2</command>
        <command name="rm">cray-mpich</command>
        <command name="rm">cray-netcdf</command>
        <command name="rm">cray-hdf5</command>
        <command name="rm">cray-netcdf-hdf5parallel</command>
        <command name="rm">cray-libsci</command>
        <command name="rm">papi</command>
        <command name="rm">cmake</command>
        <command name="rm">cray-petsc</command>
        <command name="rm">esmf</command>
        <command name="rm">zlib</command>
        <command name="rm">craype-hugepages2M</command>
        <command name="rm">darshan</command>
        
        <!-- first load basic defaults, then remove/swap/load as necessary -->
        <command name="load">craype</command>
        <command name="load">PrgEnv-intel</command>
        <command name="load">cray-mpich</command>
        <command name="rm">craype-haswell</command>
        <command name="load">craype-mic-knl</command>
      </modules>

      <modules mpilib="mpt">
        <command name="swap">cray-mpich cray-mpich/7.7.10</command>
      </modules>

      <modules mpilib="impi">
        <command name="swap">cray-mpich impi/2020.up4</command>
      </modules>

      <modules compiler="intel">
        <command name="load">PrgEnv-intel/6.0.10</command>
        <command name="rm">intel</command>
        <command name="load">intel/19.0.3.199</command>
      </modules>

      <modules compiler="gnu">
        <command name="swap">PrgEnv-intel PrgEnv-gnu/6.0.10</command>
        <command name="rm">gcc</command>
        <command name="load">gcc/10.3.0</command>
        <command name="rm">cray-libsci</command>
        <command name="load">cray-libsci/20.09.1</command>
      </modules>

      <modules>
        <command name="swap">craype craype/2.6.2</command>
        <command name="rm">pmi</command>
        <command name="load">pmi/5.0.14</command>
        <command name="rm">craype-haswell</command>
        <command name="load">craype-mic-knl</command>
      </modules>

      <modules mpilib="mpi-serial">
        <command name="rm">cray-netcdf-hdf5parallel</command>
        <command name="rm">cray-hdf5-parallel</command>
        <command name="rm">cray-parallel-netcdf</command>
        <command name="load">cray-netcdf/4.6.3.2</command>
        <command name="load">cray-hdf5/1.10.5.2</command>
      </modules>
      <modules mpilib="!mpi-serial">
        <command name="rm">cray-netcdf-hdf5parallel</command>
        <command name="load">cray-netcdf-hdf5parallel/4.6.3.2</command>
        <command name="load">cray-hdf5-parallel/1.10.5.2</command>
        <command name="load">cray-parallel-netcdf/1.11.1.1</command>
      </modules>

      <modules>
        <command name="rm">cmake</command>
        <command name="load">cmake</command>
        <command name="load">perl5-extras</command>
      </modules>

      <!--command name="list">&gt;&amp; ml.txt</command-->

    </module_system>

    <RUNDIR>$CIME_OUTPUT_ROOT/$CASE/run</RUNDIR>
    <EXEROOT>$CIME_OUTPUT_ROOT/$CASE/bld</EXEROOT>
    <TEST_TPUT_TOLERANCE>0.1</TEST_TPUT_TOLERANCE>
    <environment_variables>
      <env name="MPICH_ENV_DISPLAY">1</env>
      <env name="MPICH_VERSION_DISPLAY">1</env>
      <!--env name="MPICH_CPUMASK_DISPLAY">1</env-->

      <env name="OMP_STACKSIZE">128M</env>
      <env name="OMP_PROC_BIND">spread</env>
      <env name="OMP_PLACES">threads</env>
      <env name="HDF5_USE_FILE_LOCKING">FALSE</env>
      <env name="CRAYPE_LINK_TYPE">static</env>
    </environment_variables>

    <environment_variables mpilib="mpt">
      <env name="MPICH_GNI_DYNAMIC_CONN">disabled</env>
    </environment_variables>
    <environment_variables compiler="intel">
      <env name="MPICH_MEMORY_REPORT">1</env>
    </environment_variables>
  </machine>

  <!-- Skylake nodes of Stampede2 at TACC -->
  <machine MACH="stampede2">
    <DESC>Stampede2. Intel skylake nodes at TACC. 48 cores per node, batch system is SLURM</DESC>
    <NODENAME_REGEX>.*stampede2.*</NODENAME_REGEX>
    <OS>LINUX</OS>
    <COMPILERS>intel,gnu</COMPILERS>
    <MPILIBS>impi</MPILIBS>
    <SAVE_TIMING_DIR>$ENV{SCRATCH}</SAVE_TIMING_DIR>
    <SAVE_TIMING_DIR_PROJECTS>acme</SAVE_TIMING_DIR_PROJECTS>
    <CIME_OUTPUT_ROOT>$ENV{SCRATCH}/acme_scratch/stampede2</CIME_OUTPUT_ROOT>
    <DIN_LOC_ROOT>$ENV{SCRATCH}/inputdata</DIN_LOC_ROOT>
    <DIN_LOC_ROOT_CLMFORC>$ENV{SCRATCH}/inputdata/atm/datm7</DIN_LOC_ROOT_CLMFORC>
    <DOUT_S_ROOT>$CIME_OUTPUT_ROOT/archive/$CASE</DOUT_S_ROOT>
    <BASELINE_ROOT>$ENV{SCRATCH}/baselines/$COMPILER</BASELINE_ROOT>
    <CCSM_CPRNC>$ENV{SCRATCH}/tools/cprnc.cori/cprnc</CCSM_CPRNC>
    <GMAKE_J>8</GMAKE_J>
    <TESTS>e3sm_developer</TESTS>
    <BATCH_SYSTEM>slurm</BATCH_SYSTEM>
    <SUPPORTED_BY>e3sm</SUPPORTED_BY>
    <MAX_TASKS_PER_NODE>96</MAX_TASKS_PER_NODE>
    <MAX_MPITASKS_PER_NODE>48</MAX_MPITASKS_PER_NODE>
    <PROJECT_REQUIRED>FALSE</PROJECT_REQUIRED>
    <mpirun mpilib="default">
      <executable>ibrun</executable>
    </mpirun>
    <module_system type="module">
      <init_path lang="perl">/opt/apps/lmod/lmod/init/perl</init_path>
      <init_path lang="python">/opt/apps/lmod/lmod/init/python</init_path>
      <init_path lang="sh">/opt/apps/lmod/lmod/init/sh</init_path>
      <init_path lang="csh">/opt/apps/lmod/lmod/init/csh</init_path>
      <cmd_path lang="perl">/opt/apps/lmod/lmod/libexec/lmod perl</cmd_path>
      <cmd_path lang="python">/opt/apps/lmod/lmod/libexec/lmod python</cmd_path>
      <cmd_path lang="sh">module -q</cmd_path>
      <cmd_path lang="csh">module -q</cmd_path>

      <modules>
        <command name="purge"/>
      </modules>

      <modules compiler="intel">
        <command name="load">intel/18.0.0</command>
      </modules>

      <modules compiler="gnu">
        <command name="load">gcc/6.3.0</command>
      </modules>

      <modules mpilib="impi">
        <command name="load">impi/18.0.0</command>
      </modules>

      <modules mpilib="mpi-serial">
        <command name="load">hdf5/1.8.16</command>
        <command name="load">netcdf/4.3.3.1</command>
      </modules>
      <modules mpilib="!mpi-serial">
        <command name="load">phdf5/1.8.16</command>
        <command name="load">parallel-netcdf/4.3.3.1</command>
        <command name="load">pnetcdf/1.8.1</command>
      </modules>
      <modules>
        <command name="load">git</command>
        <command name="load">cmake</command>
        <command name="load">autotools</command>
        <command name="load">xalt</command>
        <!--command name="load">TACC</command-->
        <!--command name="load">python/2.7.13</command-->
      </modules>

    </module_system>

    <RUNDIR>$CIME_OUTPUT_ROOT/$CASE/run</RUNDIR>
    <EXEROOT>$CIME_OUTPUT_ROOT/$CASE/bld</EXEROOT>
    <TEST_TPUT_TOLERANCE>0.1</TEST_TPUT_TOLERANCE>
    <environment_variables>
      <env name="MPICH_ENV_DISPLAY">1</env>
      <env name="MPICH_VERSION_DISPLAY">1</env>

      <env name="OMP_STACKSIZE">128M</env>
      <env name="OMP_PROC_BIND">spread</env>
      <env name="OMP_PLACES">threads</env>
      <env name="I_MPI_PIN">1</env>
      <env name="MY_MPIRUN_OPTIONS">-l</env>
    </environment_variables>
  </machine>

  <machine MACH="mac">
    <DESC>Mac OS/X workstation or laptop</DESC>
    <NODENAME_REGEX/>
    <OS>Darwin</OS>
    <COMPILERS>gnu</COMPILERS>
    <MPILIBS>openmpi,mpich</MPILIBS>
    <CIME_OUTPUT_ROOT>$ENV{HOME}/projects/acme/scratch</CIME_OUTPUT_ROOT>
    <DIN_LOC_ROOT>$ENV{HOME}/projects/acme/cesm-inputdata</DIN_LOC_ROOT>
    <DIN_LOC_ROOT_CLMFORC>$ENV{HOME}/projects/acme/ptclm-data</DIN_LOC_ROOT_CLMFORC>
    <DOUT_S_ROOT>$ENV{HOME}/projects/acme/scratch/archive/$CASE</DOUT_S_ROOT>
    <BASELINE_ROOT>$ENV{HOME}/projects/acme/baselines/$COMPILER</BASELINE_ROOT>
    <CCSM_CPRNC>$CCSMROOT/tools/cprnc/build/cprnc</CCSM_CPRNC>
    <GMAKE_J>4</GMAKE_J>
    <TESTS>e3sm_developer</TESTS>
    <BATCH_SYSTEM>none</BATCH_SYSTEM>
    <SUPPORTED_BY>jnjohnson at lbl dot gov</SUPPORTED_BY>
    <MAX_TASKS_PER_NODE>4</MAX_TASKS_PER_NODE>
    <MAX_MPITASKS_PER_NODE>2</MAX_MPITASKS_PER_NODE>
    <mpirun mpilib="default">
      <executable>mpirun</executable>
      <arguments/>
    </mpirun>
    <module_system type="none"/>
    <RUNDIR>$ENV{HOME}/projects/acme/scratch/$CASE/run</RUNDIR>
    <EXEROOT>$ENV{HOME}/projects/acme/scratch/$CASE/bld</EXEROOT>
    <!-- cmake -DCMAKE_Fortran_COMPILER=/opt/local/bin/mpif90-mpich-gcc48 -DHDF5_DIR=/opt/local -DNetcdf_INCLUDE_DIR=/opt/local/include .. -->
    <!--    <GMAKE>make</GMAKE> <- this doesn't actually work! -->
  </machine>

  <machine MACH="linux-generic">
    <DESC>Linux workstation or laptop</DESC>
    <NODENAME_REGEX>none</NODENAME_REGEX>
    <OS>LINUX</OS>
    <COMPILERS>gnu</COMPILERS>
    <MPILIBS>openmpi,mpich</MPILIBS>
    <CIME_OUTPUT_ROOT>$ENV{HOME}/projects/acme/scratch</CIME_OUTPUT_ROOT>
    <DIN_LOC_ROOT>$ENV{HOME}/projects/acme/cesm-inputdata</DIN_LOC_ROOT>
    <DIN_LOC_ROOT_CLMFORC>$ENV{HOME}/projects/acme/ptclm-data</DIN_LOC_ROOT_CLMFORC>
    <DOUT_S_ROOT>$ENV{HOME}/projects/acme/scratch/archive/$CASE</DOUT_S_ROOT>
    <BASELINE_ROOT>$ENV{HOME}/projects/acme/baselines/$COMPILER</BASELINE_ROOT>
    <CCSM_CPRNC>$CCSMROOT/tools/cprnc/build/cprnc</CCSM_CPRNC>
    <GMAKE_J>4</GMAKE_J>
    <TESTS>e3sm_developer</TESTS>
    <BATCH_SYSTEM>none</BATCH_SYSTEM>
    <SUPPORTED_BY>jayesh at mcs dot anl dot gov</SUPPORTED_BY>
    <MAX_TASKS_PER_NODE>4</MAX_TASKS_PER_NODE>
    <MAX_MPITASKS_PER_NODE>2</MAX_MPITASKS_PER_NODE>
    <mpirun mpilib="default">
      <executable>mpirun</executable>
      <arguments>
        <arg name="num_tasks"> -np {{ total_tasks }}</arg>
      </arguments>
    </mpirun>
    <module_system type="none"/>
    <RUNDIR>$ENV{HOME}/projects/acme/scratch/$CASE/run</RUNDIR>
    <EXEROOT>$ENV{HOME}/projects/acme/scratch/$CASE/bld</EXEROOT>
    <!-- cmake -DCMAKE_Fortran_COMPILER=/opt/local/bin/mpif90-mpich-gcc48 -DHDF5_DIR=/opt/local -DNetcdf_INCLUDE_DIR=/opt/local/include .. -->
    <!--    <GMAKE>make</GMAKE> <- this doesn't actually work! -->
  </machine>

  <machine MACH="singularity">
    <DESC>Singularity container</DESC>
    <NODENAME_REGEX>singularity</NODENAME_REGEX>
    <OS>LINUX</OS>
    <COMPILERS>gnu</COMPILERS>
    <MPILIBS>mpich</MPILIBS>
    <CIME_OUTPUT_ROOT>$ENV{HOME}/projects/e3sm/scratch</CIME_OUTPUT_ROOT>
    <DIN_LOC_ROOT>$ENV{HOME}/projects/e3sm/cesm-inputdata</DIN_LOC_ROOT>
    <DIN_LOC_ROOT_CLMFORC>$ENV{HOME}/projects/e3sm/ptclm-data</DIN_LOC_ROOT_CLMFORC>
    <DOUT_S_ROOT>$ENV{HOME}/projects/e3sm/scratch/archive/$CASE</DOUT_S_ROOT>
    <BASELINE_ROOT>$ENV{HOME}/projects/e3sm/baselines/$COMPILER</BASELINE_ROOT>
    <CCSM_CPRNC>$CCSMROOT/tools/cprnc/build/cprnc</CCSM_CPRNC>
    <GMAKE>make</GMAKE>
    <GMAKE_J>4</GMAKE_J>
    <TESTS>e3sm_developer</TESTS>
    <BATCH_SYSTEM>none</BATCH_SYSTEM>
    <SUPPORTED_BY>lukasz at uchicago dot edu</SUPPORTED_BY>
    <MAX_TASKS_PER_NODE>16</MAX_TASKS_PER_NODE>
    <MAX_MPITASKS_PER_NODE>16</MAX_MPITASKS_PER_NODE>
    <mpirun mpilib="default">
      <executable>mpirun</executable>
      <arguments>
        <arg name="num_tasks"> -launcher fork -hosts localhost -np {{ total_tasks }}</arg>
      </arguments>
    </mpirun>
    <module_system type="none"/>
    <RUNDIR>$ENV{HOME}/projects/e3sm/scratch/$CASE/run</RUNDIR>
    <EXEROOT>$ENV{HOME}/projects/e3sm/scratch/$CASE/bld</EXEROOT>
    <environment_variables>
      <env name="E3SM_SRCROOT">$SRCROOT</env>
    </environment_variables>
    <environment_variables mpilib="mpi-serial">
      <env name="NETCDF_PATH">/usr/local/packages/netcdf-serial</env>
      <env name="PATH">/usr/local/packages/cmake/bin:/usr/local/packages/hdf5-serial/bin:/usr/local/packages/netcdf-serial/bin:$ENV{PATH}</env>
      <env name="LD_LIBRARY_PATH">/usr/local/packages/szip/lib:/usr/local/packages/hdf5-serial/lib:/usr/local/packages/netcdf-serial/lib</env>
    </environment_variables>
    <environment_variables mpilib="!mpi-serial">
      <env name="NETCDF_PATH">/usr/local/packages/netcdf-parallel</env>
      <env name="PNETCDF_PATH">/usr/local/packages/pnetcdf</env>
      <env name="HDF5_PATH">/usr/local/packages/hdf5-parallel</env>
      <env name="PATH">/usr/local/packages/cmake/bin:/usr/local/packages/mpich/bin:/usr/local/packages/hdf5-parallel/bin:/usr/local/packages/netcdf-parallel/bin:/usr/local/packages/pnetcdf/bin:$ENV{PATH}</env>
      <env name="LD_LIBRARY_PATH">/usr/local/packages/mpich/lib:/usr/local/packages/szip/lib:/usr/local/packages/hdf5-parallel/lib:/usr/local/packages/netcdf-parallel/lib:/usr/local/packages/pnetcdf/lib</env>
    </environment_variables>
  </machine>

  <machine MACH="melvin">
    <DESC>Linux workstation for Jenkins testing</DESC>
    <NODENAME_REGEX>(melvin|watson|s999964|climate|penn|sems)</NODENAME_REGEX>
    <OS>LINUX</OS>
    <PROXY>proxy.sandia.gov:80</PROXY>
    <COMPILERS>gnu,intel</COMPILERS>
    <MPILIBS>openmpi</MPILIBS>
    <SAVE_TIMING_DIR>/sems-data-store/ACME/timings</SAVE_TIMING_DIR>
    <SAVE_TIMING_DIR_PROJECTS>.*</SAVE_TIMING_DIR_PROJECTS>
    <CIME_OUTPUT_ROOT>$ENV{HOME}/acme/scratch</CIME_OUTPUT_ROOT>
    <DIN_LOC_ROOT>/sems-data-store/ACME/inputdata</DIN_LOC_ROOT>
    <DIN_LOC_ROOT_CLMFORC>/sems-data-store/ACME/inputdata/atm/datm7</DIN_LOC_ROOT_CLMFORC>
    <DOUT_S_ROOT>$CIME_OUTPUT_ROOT/archive/$CASE</DOUT_S_ROOT>
    <BASELINE_ROOT>/sems-data-store/ACME/baselines/$COMPILER</BASELINE_ROOT>
    <CCSM_CPRNC>/sems-data-store/ACME/cprnc/build.new/cprnc</CCSM_CPRNC>
    <GMAKE_J>32</GMAKE_J>
    <TESTS>e3sm_developer</TESTS>
    <BATCH_SYSTEM>none</BATCH_SYSTEM>
    <SUPPORTED_BY>jgfouca at sandia dot gov</SUPPORTED_BY>
    <MAX_TASKS_PER_NODE>48</MAX_TASKS_PER_NODE>
    <MAX_MPITASKS_PER_NODE>48</MAX_MPITASKS_PER_NODE>
    <mpirun mpilib="default">
      <executable>mpirun</executable>
      <arguments>
        <arg name="num_tasks"> -np {{ total_tasks }}</arg>
        <arg name="tasks_per_node"> --map-by ppr:{{ tasks_per_numa }}:socket:PE=$ENV{OMP_NUM_THREADS} --bind-to hwthread:overload-allowed</arg>
      </arguments>
    </mpirun>
    <module_system type="module" allow_error="false">
      <init_path lang="python">/usr/share/Modules/init/python.py</init_path>
      <init_path lang="perl">/usr/share/Modules/init/perl.pm</init_path>
      <init_path lang="sh">/usr/share/Modules/init/sh</init_path>
      <init_path lang="csh">/usr/share/Modules/init/csh</init_path>
      <cmd_path lang="python">/usr/bin/modulecmd python</cmd_path>
      <cmd_path lang="perl">/usr/bin/modulecmd perl</cmd_path>
      <cmd_path lang="csh">module</cmd_path>
      <cmd_path lang="sh">module</cmd_path>
      <modules>
        <command name="purge"/>
        <command name="load">sems-env</command>
        <command name="load">acme-env</command>
        <command name="load">sems-git</command>
        <command name="load">acme-binutils</command>
        <command name="load">sems-python/3.5.2</command>
        <command name="load">sems-cmake/3.12.2</command>
      </modules>
      <modules compiler="gnu">
        <command name="load">sems-gcc/7.3.0</command>
      </modules>
      <modules compiler="intel">
        <command name="load">sems-intel/16.0.3</command>
      </modules>
      <modules mpilib="mpi-serial">
        <command name="load">sems-netcdf/4.4.1/exo</command>
        <command name="load">acme-pfunit/3.2.8/base</command>
      </modules>
      <modules mpilib="!mpi-serial">
        <command name="load">acme-openmpi/2.1.5</command>
        <command name="load">acme-netcdf/4.7.4/acme</command>
      </modules>
    </module_system>
    <RUNDIR>$CIME_OUTPUT_ROOT/$CASE/run</RUNDIR>
    <EXEROOT>$CIME_OUTPUT_ROOT/$CASE/bld</EXEROOT>
    <TEST_TPUT_TOLERANCE>0.1</TEST_TPUT_TOLERANCE>
    <MAX_GB_OLD_TEST_DATA>1000</MAX_GB_OLD_TEST_DATA>
    <!--    <GMAKE>make</GMAKE> <- this doesn't actually work! -->
    <environment_variables>
      <env name="NETCDFROOT">$ENV{SEMS_NETCDF_ROOT}</env>
      <env name="OMP_STACKSIZE">64M</env>
      <env name="OMP_PROC_BIND">spread</env>
      <env name="OMP_PLACES">threads</env>
    </environment_variables>
  </machine>

  <machine MACH="mappy">
    <DESC>Huge Linux workstation for Sandia climate scientists</DESC>
    <NODENAME_REGEX>mappy</NODENAME_REGEX>
    <OS>LINUX</OS>
    <PROXY>proxy.sandia.gov:80</PROXY>
    <COMPILERS>gnu,gnu9,intel</COMPILERS>
    <MPILIBS>openmpi</MPILIBS>
    <SAVE_TIMING_DIR>/sems-data-store/ACME/mappy/timings</SAVE_TIMING_DIR>
    <SAVE_TIMING_DIR_PROJECTS>.*</SAVE_TIMING_DIR_PROJECTS>
    <CIME_OUTPUT_ROOT>$ENV{HOME}/acme/scratch</CIME_OUTPUT_ROOT>
    <DIN_LOC_ROOT>/sems-data-store/ACME/inputdata</DIN_LOC_ROOT>
    <DIN_LOC_ROOT_CLMFORC>/sems-data-store/ACME/inputdata/atm/datm7</DIN_LOC_ROOT_CLMFORC>
    <DOUT_S_ROOT>$CIME_OUTPUT_ROOT/archive/$CASE</DOUT_S_ROOT>
    <BASELINE_ROOT>/sems-data-store/ACME/baselines/mappy/$COMPILER</BASELINE_ROOT>
    <CCSM_CPRNC>/sems-data-store/ACME/mappy/cprnc/cprnc</CCSM_CPRNC>
    <GMAKE_J>64</GMAKE_J>
    <TESTS>e3sm_developer</TESTS>
    <BATCH_SYSTEM>none</BATCH_SYSTEM>
    <SUPPORTED_BY>jgfouca at sandia dot gov</SUPPORTED_BY>
    <MAX_TASKS_PER_NODE>64</MAX_TASKS_PER_NODE>
    <MAX_MPITASKS_PER_NODE>64</MAX_MPITASKS_PER_NODE>
    <mpirun mpilib="default">
      <executable>mpirun</executable>
      <arguments>
        <arg name="num_tasks"> -np {{ total_tasks }}</arg>
        <arg name="tasks_per_node"> --map-by ppr:{{ tasks_per_numa }}:socket:PE=$ENV{OMP_NUM_THREADS} --bind-to hwthread:overload-allowed</arg>
      </arguments>
    </mpirun>
    <module_system type="module" allow_error="false">
      <init_path lang="python">/projects/sems/install/rhel7-x86_64/sems/v2/lmod/lmod/8.3/gcc/10.1.0/zbzzu7k/lmod/lmod/init/env_modules_python.py</init_path>
      <init_path lang="perl">/projects/sems/install/rhel7-x86_64/sems/v2/lmod/lmod/8.3/gcc/10.1.0/zbzzu7k/lmod/lmod/init/perl</init_path>
      <init_path lang="sh">/projects/sems/install/rhel7-x86_64/sems/v2/lmod/lmod/8.3/gcc/10.1.0/zbzzu7k/lmod/lmod/init/sh</init_path>
      <init_path lang="csh">/projects/sems/install/rhel7-x86_64/sems/v2/lmod/lmod/8.3/gcc/10.1.0/zbzzu7k/lmod/lmod/init/csh</init_path>
      <cmd_path lang="python">/projects/sems/install/rhel7-x86_64/sems/v2/lmod/lmod/8.3/gcc/10.1.0/zbzzu7k/lmod/lmod/libexec/lmod python</cmd_path>
      <cmd_path lang="perl">/projects/sems/install/rhel7-x86_64/sems/v2/lmod/lmod/8.3/gcc/10.1.0/zbzzu7k/lmod/lmod/libexec/lmod perl</cmd_path>
      <cmd_path lang="csh">module</cmd_path>
      <cmd_path lang="sh">module</cmd_path>
      <modules>
        <command name="purge"/>
        <command name="load">sems-archive-env</command>
        <command name="load">acme-env</command>
        <command name="load">sems-archive-git</command>
        <command name="load">sems-archive-cmake/3.19.1</command>
      </modules>
      <modules compiler="gnu">
        <command name="load">acme-gcc/8.1.0</command>
      </modules>
      <modules compiler="gnu9">
        <command name="load">sems-archive-gcc/9.2.0</command>
      </modules>
      <modules compiler="intel">
        <command name="load">sems-archive-intel/19.0.5</command>
      </modules>
      <modules mpilib="mpi-serial" compiler="!gnu9">
        <command name="load">acme-netcdf/4.4.1/exo_acme</command>
        <command name="load">acme-pfunit/3.2.8/base</command>
      </modules>
      <modules mpilib="!mpi-serial" compiler="!gnu9">
        <command name="load">acme-openmpi/2.1.5</command>
        <command name="load">acme-netcdf/4.7.4/acme</command>
      </modules>
      <modules mpilib="mpi-serial" compiler="gnu9">
        <command name="load">sems-archive-netcdf/4.7.3/base</command>
      </modules>
      <modules mpilib="!mpi-serial" compiler="gnu9">
        <command name="load">sems-archive-openmpi/4.0.2</command>
        <command name="load">sems-archive-netcdf/4.7.3/parallel</command>
      </modules>
    </module_system>
    <RUNDIR>$CIME_OUTPUT_ROOT/$CASE/run</RUNDIR>
    <EXEROOT>$CIME_OUTPUT_ROOT/$CASE/bld</EXEROOT>
    <TEST_TPUT_TOLERANCE>0.1</TEST_TPUT_TOLERANCE>
    <MAX_GB_OLD_TEST_DATA>0</MAX_GB_OLD_TEST_DATA>
    <!--    <GMAKE>make</GMAKE> <- this doesn't actually work! -->
    <environment_variables>
      <env name="NETCDFROOT">$ENV{SEMS_NETCDF_ROOT}</env>
      <env name="OMP_STACKSIZE">64M</env>
      <env name="OMP_PROC_BIND">spread</env>
      <env name="OMP_PLACES">threads</env>
    </environment_variables>
  </machine>

  <machine MACH="weaver">
    <DESC>Sandia GPU testbed</DESC>
    <NODENAME_REGEX>weaver</NODENAME_REGEX>
    <OS>LINUX</OS>
    <COMPILERS>gnugpu</COMPILERS>
    <MPILIBS>openmpi</MPILIBS>
    <SAVE_TIMING_DIR>/home/projects/e3sm/timings</SAVE_TIMING_DIR>
    <SAVE_TIMING_DIR_PROJECTS>.*</SAVE_TIMING_DIR_PROJECTS>
    <CIME_OUTPUT_ROOT>$ENV{HOME}/acme/scratch</CIME_OUTPUT_ROOT>
    <DIN_LOC_ROOT>/home/projects/e3sm/scream/data</DIN_LOC_ROOT>
    <DIN_LOC_ROOT_CLMFORC>/home/projects/e3sm/scream/data/atm/datm7</DIN_LOC_ROOT_CLMFORC>
    <DOUT_S_ROOT>$CIME_OUTPUT_ROOT/archive/$CASE</DOUT_S_ROOT>
    <BASELINE_ROOT>/home/projects/e3sm/baselines/weaver/$COMPILER</BASELINE_ROOT>
    <CCSM_CPRNC>/home/projects/e3sm/cprnc/cprnc</CCSM_CPRNC>
    <GMAKE_J>32</GMAKE_J>
    <TESTS>e3sm_developer</TESTS>
    <BATCH_SYSTEM>lsf</BATCH_SYSTEM>
    <SUPPORTED_BY>jgfouca at sandia dot gov</SUPPORTED_BY>
    <MAX_TASKS_PER_NODE>32</MAX_TASKS_PER_NODE>
    <MAX_MPITASKS_PER_NODE>32</MAX_MPITASKS_PER_NODE>
    <mpirun mpilib="default">
      <executable>mpirun</executable>
      <arguments>
        <arg name="num_tasks"> -np {{ total_tasks }}</arg>
      </arguments>
    </mpirun>
    <module_system type="module" allow_error="false">
      <init_path lang="sh">/usr/share/Modules/init/sh</init_path>
      <init_path lang="python">/usr/share/Modules/init/python.py</init_path>
      <cmd_path lang="sh">module</cmd_path>
      <cmd_path lang="python">/usr/bin/modulecmd python</cmd_path>
      <modules>
        <command name="purge"/>
        <command name="load">cuda/10.1.105</command>
        <command name="load">ucx/1.6.0</command>
        <command name="load">git/2.10.1</command>
        <command name="load">python/3.7.3</command>
        <command name="load">cmake/3.18.0</command>
        <command name="load">perl/5.22.1</command>
      </modules>
    </module_system>
    <RUNDIR>$CIME_OUTPUT_ROOT/$CASE/run</RUNDIR>
    <EXEROOT>$CIME_OUTPUT_ROOT/$CASE/bld</EXEROOT>
    <TEST_TPUT_TOLERANCE>0.1</TEST_TPUT_TOLERANCE>
    <MAX_GB_OLD_TEST_DATA>0</MAX_GB_OLD_TEST_DATA>
    <!--    <GMAKE>make</GMAKE> <- this doesn't actually work! -->
    <environment_variables>
      <env name="LD_LIBRARY_PATH">/ascldap/users/projects/e3sm/scream/libs/mpfr/install/weaver/lib:/ascldap/users/projects/e3sm/scream/libs/gcc/install/weaver/gcc/8.5.0/lib64:/ascldap/users/projects/e3sm/scream/libs/gcc/install/weaver/gcc/8.5.0/lib:$ENV{LD_LIBRARY_PATH}</env>
      <env name="PATH">/ascldap/users/projects/e3sm/scream/libs/gcc/install/weaver/gcc/8.5.0/bin:/ascldap/users/projects/e3sm/scream/libs/gcc/install/weaver/gcc/8.5.0/libexec/gcc/powerpc64le-unknown-linux-gnu/8.5.0:/ascldap/users/projects/e3sm/scream/libs/openmpi/install/weaver/gcc/8.5.0/cuda/10.1.105/bin:/ascldap/users/projects/e3sm/scream/libs/pnetcdf/install/weaver/gcc/8.5.0/cuda/10.1.105/bin:/ascldap/users/projects/e3sm/scream/libs/netcdf-c/install/weaver/gcc/8.5.0/cuda/10.1.105/bin:/ascldap/users/projects/e3sm/scream/libs/netcdf-fortran/install/weaver/gcc/8.5.0/cuda/10.1.105/bin:/ascldap/users/projects/e3sm/scream/libs/wget/bin:/ascldap/users/jgfouca/perl5/bin:$ENV{PATH}</env>
      <env name="PERL5LIB">/ascldap/users/jgfouca/perl5/lib/perl5</env>
      <env name="PERL_LOCAL_LIB_ROOT">/ascldap/users/jgfouca/perl5</env>
    </environment_variables>
  </machine>

  <machine MACH="snl-white">
    <DESC>IBM Power 8 Testbed machine</DESC>
    <NODENAME_REGEX>white</NODENAME_REGEX>
    <OS>LINUX</OS>
    <COMPILERS>gnu</COMPILERS>
    <MPILIBS>openmpi</MPILIBS>
    <CIME_OUTPUT_ROOT>$ENV{HOME}/projects/e3sm/scratch</CIME_OUTPUT_ROOT>
    <DIN_LOC_ROOT>$ENV{HOME}/projects/e3sm/cesm-inputdata</DIN_LOC_ROOT>
    <DIN_LOC_ROOT_CLMFORC>$ENV{HOME}/projects/e3sm/ptclm-data</DIN_LOC_ROOT_CLMFORC>
    <DOUT_S_ROOT>$ENV{HOME}/projects/e3sm/scratch/archive/$CASE</DOUT_S_ROOT>
    <BASELINE_ROOT>$ENV{HOME}/projects/e3sm/baselines/$COMPILER</BASELINE_ROOT>
    <CCSM_CPRNC>$CCSMROOT/tools/cprnc/build/cprnc</CCSM_CPRNC>
    <GMAKE_J>32</GMAKE_J>
    <TESTS>e3sm_developer</TESTS>
    <BATCH_SYSTEM>lsf</BATCH_SYSTEM>
    <SUPPORTED_BY>mdeakin at sandia dot gov</SUPPORTED_BY>
    <MAX_TASKS_PER_NODE>4</MAX_TASKS_PER_NODE>
    <MAX_MPITASKS_PER_NODE>1</MAX_MPITASKS_PER_NODE>
    <mpirun mpilib="default">
      <executable>mpirun</executable>
      <arguments/>
    </mpirun>
    <module_system type="module" allow_error="true">
      <init_path lang="sh">/usr/share/Modules/init/sh</init_path>
      <init_path lang="python">/usr/share/Modules/init/python.py</init_path>
      <cmd_path lang="sh">module</cmd_path>
      <cmd_path lang="python">/usr/bin/modulecmd python</cmd_path>
      <modules>
        <command name="load">devpack/20181011/openmpi/2.1.2/gcc/7.2.0/cuda/9.2.88</command>
      </modules>
    </module_system>
    <RUNDIR>$ENV{HOME}/projects/e3sm/scratch/$CASE/run</RUNDIR>
    <EXEROOT>$ENV{HOME}/projects/e3sm/scratch/$CASE/bld</EXEROOT>
    <environment_variables>
      <env name="NETCDF_C_PATH">$ENV{NETCDF_ROOT}</env>
      <env name="NETCDF_FORTRAN_PATH">/ascldap/users/jgfouca/packages/netcdf-fortran-4.4.4-white</env>
      <env name="E3SM_SRCROOT">$SRCROOT</env>
    </environment_variables>
  </machine>

  <machine MACH="snl-blake">
    <DESC>Skylake Testbed machine</DESC>
    <NODENAME_REGEX>blake</NODENAME_REGEX>
    <OS>LINUX</OS>
    <COMPILERS>intel18</COMPILERS>
    <MPILIBS>openmpi</MPILIBS>
    <CIME_OUTPUT_ROOT>$ENV{HOME}/projects/e3sm/scratch</CIME_OUTPUT_ROOT>
    <DIN_LOC_ROOT>$ENV{HOME}/projects/e3sm/cesm-inputdata</DIN_LOC_ROOT>
    <DIN_LOC_ROOT_CLMFORC>$ENV{HOME}/projects/e3sm/ptclm-data</DIN_LOC_ROOT_CLMFORC>
    <DOUT_S_ROOT>$ENV{HOME}/projects/e3sm/scratch/archive/$CASE</DOUT_S_ROOT>
    <BASELINE_ROOT>$ENV{HOME}/projects/e3sm/baselines/$COMPILER</BASELINE_ROOT>
    <CCSM_CPRNC>$CCSMROOT/tools/cprnc/build/cprnc</CCSM_CPRNC>
    <GMAKE_J>48</GMAKE_J>
    <TESTS>e3sm_developer</TESTS>
    <BATCH_SYSTEM>slurm</BATCH_SYSTEM>
    <SUPPORTED_BY>mdeakin at sandia dot gov</SUPPORTED_BY>
    <MAX_TASKS_PER_NODE>48</MAX_TASKS_PER_NODE>
    <MAX_MPITASKS_PER_NODE>48</MAX_MPITASKS_PER_NODE>
    <mpirun mpilib="default">
      <executable>mpirun</executable>
      <arguments/>
    </mpirun>
    <module_system type="module" allow_error="true">
      <init_path lang="sh">/usr/share/Modules/init/sh</init_path>
      <init_path lang="python">/usr/share/Modules/init/python.py</init_path>
      <cmd_path lang="sh">module</cmd_path>
      <cmd_path lang="python">module</cmd_path>
      <modules>
        <command name="load">zlib/1.2.11</command>
        <command name="load">intel/compilers/18.1.163</command>
        <command name="load">openmpi/2.1.2/intel/18.1.163</command>
        <command name="load">hdf5/1.10.1/openmpi/2.1.2/intel/18.1.163</command>
        <command name="load">netcdf-exo/4.4.1.1/openmpi/2.1.2/intel/18.1.163</command>
      </modules>
    </module_system>
    <RUNDIR>$ENV{HOME}/projects/e3sm/scratch/$CASE/run</RUNDIR>
    <EXEROOT>$ENV{HOME}/projects/e3sm/scratch/$CASE/bld</EXEROOT>
    <environment_variables>
      <env name="NETCDF_C_PATH">$ENV{NETCDF_ROOT}</env>
      <env name="NETCDF_FORTRAN_PATH">$ENV{NETCDFF_ROOT}</env>
    </environment_variables>
  </machine>

  <machine MACH="anlworkstation">
    <DESC>Linux workstation for ANL</DESC>
    <NODENAME_REGEX>compute.*mcs.anl.gov</NODENAME_REGEX>
    <OS>LINUX</OS>
    <COMPILERS>gnu</COMPILERS>
    <MPILIBS>mpich,openmpi</MPILIBS>
    <CIME_OUTPUT_ROOT>$ENV{HOME}/acme/scratch</CIME_OUTPUT_ROOT>
    <DIN_LOC_ROOT>/home/climate1/acme/inputdata</DIN_LOC_ROOT>
    <DIN_LOC_ROOT_CLMFORC>/home/climate1/acme/inputdata/atm/datm7</DIN_LOC_ROOT_CLMFORC>
    <DOUT_S_ROOT>$CIME_OUTPUT_ROOT/archive/$CASE</DOUT_S_ROOT>
    <BASELINE_ROOT>/home/climate1/acme/baselines/$COMPILER</BASELINE_ROOT>
    <CCSM_CPRNC>/home/climate1/acme/cprnc/build/cprnc</CCSM_CPRNC>
    <GMAKE>make</GMAKE>
    <GMAKE_J>32</GMAKE_J>
    <TESTS>e3sm_developer</TESTS>
    <BATCH_SYSTEM>none</BATCH_SYSTEM>
    <SUPPORTED_BY>jgfouca at sandia dot gov</SUPPORTED_BY>
    <MAX_TASKS_PER_NODE>32</MAX_TASKS_PER_NODE>
    <MAX_MPITASKS_PER_NODE>32</MAX_MPITASKS_PER_NODE>
    <mpirun mpilib="mpich">
      <executable>mpirun</executable>
      <arguments>
        <arg name="num_tasks"> -l -np {{ total_tasks }}</arg>
      </arguments>
    </mpirun>
    <mpirun mpilib="openmpi">
      <executable>mpirun</executable>
      <arguments>
        <arg name="num_tasks"> -np {{ total_tasks }}</arg>
      </arguments>
    </mpirun>
    <module_system type="soft">
      <init_path lang="csh">/software/common/adm/packages/softenv-1.6.2/etc/softenv-load.csh</init_path>
      <init_path lang="sh">/software/common/adm/packages/softenv-1.6.2/etc/softenv-load.sh</init_path>
      <cmd_path lang="csh">source /software/common/adm/packages/softenv-1.6.2/etc/softenv-aliases.csh ; soft</cmd_path>
      <cmd_path lang="sh">source /software/common/adm/packages/softenv-1.6.2/etc/softenv-aliases.sh ; soft</cmd_path>
      <modules compiler="gnu">
        <command name="add">+gcc-8.2.0</command>
      </modules>
    </module_system>
    <RUNDIR>$CIME_OUTPUT_ROOT/$CASE/run</RUNDIR>
    <EXEROOT>$CIME_OUTPUT_ROOT/$CASE/bld</EXEROOT>
    <environment_variables mpilib="mpi-serial">
      <env name="PATH">/soft/apps/packages/climate/cmake/3.18.4/bin:/soft/apps/packages/climate/gmake/bin:$ENV{PATH}</env>
      <!-- We currently don't have a soft env for serial hdf5 and szip built with gcc 8.2.0 -->
      <env name="LD_LIBRARY_PATH">/soft/apps/packages/climate/hdf5/1.8.16-serial/gcc-8.2.0/lib:/soft/apps/packages/climate/szip/2.1/gcc-8.2.0/lib:$ENV{LD_LIBRARY_PATH}</env>
      <!-- We currently don't have a soft env for netcdf serial built with gcc 8.2.0 -->
      <env name="NETCDF_PATH">/soft/apps/packages/climate/netcdf/4.4.1c-4.2cxx-4.4.4f-serial/gcc-8.2.0</env>
    </environment_variables>
    <environment_variables mpilib="mpich">
      <!-- We currently don't have a soft env for parallel hdf5 and szip built with gcc 8.2.0 -->
      <env name="LD_LIBRARY_PATH">/soft/apps/packages/climate/hdf5/1.8.16-parallel/mpich-3.3.2/gcc-8.2.0/lib:/soft/apps/packages/climate/szip/2.1/gcc-8.2.0/lib:$ENV{LD_LIBRARY_PATH}</env>
      <!-- We currently don't have a soft env for mpich 3.3.2 built with gcc 8.2.0 -->
      <env name="PATH">/soft/apps/packages/climate/mpich/3.3.2/gcc-8.2.0/bin:/soft/apps/packages/climate/cmake/3.18.4/bin:/soft/apps/packages/climate/gmake/bin:$ENV{PATH}</env>
      <!-- We currently don't have a soft env for parallel hdf5 built with mpich 3.3.2 and gcc 8.2.0 -->
      <env name="HDF5_PATH">/soft/apps/packages/climate/hdf5/1.8.16-parallel/mpich-3.3.2/gcc-8.2.0</env>
      <!-- We currently don't have a soft env for netcdf parallel built with mpich 3.3.2 and gcc 8.2.0 -->
      <env name="NETCDF_PATH">/soft/apps/packages/climate/netcdf/4.4.1c-4.2cxx-4.4.4f-parallel/mpich-3.3.2/gcc-8.2.0</env>
      <!-- We currently don't have a soft env for pnetcdf built with mpich 3.3.2 and gcc 8.2.0 -->
      <env name="PNETCDF_PATH">/soft/apps/packages/climate/pnetcdf/1.12.0/mpich-3.3.2/gcc-8.2.0</env>
    </environment_variables>
    <environment_variables mpilib="openmpi">
      <!-- We currently don't have a soft env for openmpi 2.1.5, zlib, szip, hdf5, NetCDF and PnetCDF libraries -->
      <env name="PATH">/soft/apps/packages/climate/openmpi/2.1.5/gcc-8.2.0/bin:/soft/apps/packages/climate/cmake/3.18.4/bin:/soft/apps/packages/climate/gmake/bin:$ENV{PATH}</env>
      <env name="ZLIB_PATH">/soft/apps/packages/climate/zlib/1.2.11/gcc-8.2.0-static</env>
      <env name="SZIP_PATH">/soft/apps/packages/climate/szip/2.1/gcc-8.2.0-static</env>
      <env name="HDF5_PATH">/soft/apps/packages/climate/hdf5/1.8.12-parallel/openmpi-2.1.5/gcc-8.2.0-static</env>
      <env name="NETCDF_PATH">/soft/apps/packages/climate/netcdf/4.7.4c-4.3.1cxx-4.4.4f-parallel/openmpi-2.1.5/gcc-8.2.0-static-hdf5-1.8.12-pnetcdf-1.12.0</env>
      <env name="PNETCDF_PATH">/soft/apps/packages/climate/pnetcdf/1.12.0/openmpi-2.1.5/gcc-8.2.0</env>
    </environment_variables>
    <environment_variables SMP_PRESENT="TRUE">
      <env name="OMP_STACKSIZE">64M</env>
    </environment_variables>
    <environment_variables>
      <env name="PERL5LIB">/soft/apps/packages/climate/perl5/lib/perl5</env>
    </environment_variables>
  </machine>

  <machine MACH="anlgce-ub18">
    <DESC>ANL CELS General Computing Environment (Linux) workstation (Ubuntu 18.04)</DESC>
    <NODENAME_REGEX>compute-386-01|compute-386-02</NODENAME_REGEX>
    <OS>LINUX</OS>
    <COMPILERS>gnu</COMPILERS>
    <MPILIBS>mpich,openmpi</MPILIBS>
    <SAVE_TIMING_DIR>/scratch/$ENV{USER}/e3sm/timings</SAVE_TIMING_DIR>
    <SAVE_TIMING_DIR_PROJECTS>.*</SAVE_TIMING_DIR_PROJECTS>
    <CIME_OUTPUT_ROOT>/scratch/$ENV{USER}/e3sm/scratch</CIME_OUTPUT_ROOT>
    <DIN_LOC_ROOT>/nfs/gce/projects/climate/inputdata</DIN_LOC_ROOT>
    <DIN_LOC_ROOT_CLMFORC>$DIN_LOC_ROOT/atm/datm7</DIN_LOC_ROOT_CLMFORC>
    <DOUT_S_ROOT>$CIME_OUTPUT_ROOT/archive/$CASE</DOUT_S_ROOT>
    <BASELINE_ROOT>/nfs/gce/projects/climate/e3sm/baselines/$COMPILER</BASELINE_ROOT>
    <CCSM_CPRNC>/nfs/gce/projects/climate/e3sm/cprnc/build/cprnc</CCSM_CPRNC>
    <GMAKE>make</GMAKE>
    <GMAKE_J>8</GMAKE_J>
    <TESTS>e3sm_developer</TESTS>
    <BATCH_SYSTEM>none</BATCH_SYSTEM>
    <SUPPORTED_BY>jayesh at mcs dot anl dot gov</SUPPORTED_BY>
    <MAX_TASKS_PER_NODE>32</MAX_TASKS_PER_NODE>
    <MAX_MPITASKS_PER_NODE>32</MAX_MPITASKS_PER_NODE>
    <mpirun mpilib="mpich">
      <executable>mpirun</executable>
      <arguments>
        <arg name="num_tasks"> -l -np {{ total_tasks }}</arg>
      </arguments>
    </mpirun>
    <mpirun mpilib="openmpi">
      <executable>mpirun</executable>
      <arguments>
        <arg name="num_tasks"> --oversubscribe -np {{ total_tasks }}</arg>
      </arguments>
    </mpirun>
    <module_system type="module">
      <init_path lang="python">/nfs/gce/software/spack/opt/spack/linux-ubuntu18.04-x86_64/gcc-7.3.0/lmod-7.7.29-zg24dcc/lmod/lmod/init/env_modules_python.py</init_path>
      <init_path lang="perl">/nfs/gce/software/spack/opt/spack/linux-ubuntu18.04-x86_64/gcc-7.3.0/lmod-7.7.29-zg24dcc/lmod/lmod/init/perl</init_path>
      <init_path lang="bash">/nfs/gce/software/spack/opt/spack/linux-ubuntu18.04-x86_64/gcc-7.3.0/lmod-7.7.29-zg24dcc/lmod/lmod/init/bash</init_path>
      <init_path lang="sh">/nfs/gce/software/spack/opt/spack/linux-ubuntu18.04-x86_64/gcc-7.3.0/lmod-7.7.29-zg24dcc/lmod/lmod/init/sh</init_path>
      <init_path lang="csh">/nfs/gce/software/spack/opt/spack/linux-ubuntu18.04-x86_64/gcc-7.3.0/lmod-7.7.29-zg24dcc/lmod/lmod/init/csh</init_path>
      <cmd_path lang="python">/nfs/gce/software/spack/opt/spack/linux-ubuntu18.04-x86_64/gcc-7.3.0/lmod-7.7.29-zg24dcc/lmod/lmod/libexec/lmod python</cmd_path>
      <cmd_path lang="perl">module</cmd_path>
      <cmd_path lang="bash">module</cmd_path>
      <cmd_path lang="csh">module</cmd_path>
      <cmd_path lang="sh">module</cmd_path>
      <modules>
        <command name="purge"/>
        <command name="load">autoconf/2.69-tz6eue5</command>
        <command name="load">automake/1.16.3-fm5m6qc</command>
        <command name="load">libtool/2.4.6-jdxbjft</command>
        <command name="load">m4/1.4.19-wq3bm42</command>
        <command name="load">cmake/3.20.5-yjp2hz6</command>
        <command name="load">gcc/11.1.0-5ikoznk</command>
        <command name="load">zlib/1.2.11-smoyzzo</command>
      </modules>
    </module_system>
    <RUNDIR>$CIME_OUTPUT_ROOT/$CASE/run</RUNDIR>
    <EXEROOT>$CIME_OUTPUT_ROOT/$CASE/bld</EXEROOT>
    <environment_variables mpilib="mpi-serial">
      <!-- We currently don't have modules for serial NetCDF -->
      <env name="NETCDF_PATH">/nfs/gce/projects/climate/software/netcdf/4.8.0c-4.3.1cxx-4.5.3f-serial/gcc-11.1.0</env>
    </environment_variables>
    <environment_variables mpilib="mpich">
      <!-- We currently don't have modules for HDF5, NetCDF & PnetCDF -->
      <env name="LD_LIBRARY_PATH">/nfs/gce/projects/climate/software/mpich/3.4.2/gcc-11.1.0/lib:$ENV{LD_LIBRARY_PATH}</env>
      <env name="PATH">/nfs/gce/projects/climate/software/mpich/3.4.2/gcc-11.1.0/bin:$ENV{PATH}</env>
      <env name="ZLIB_PATH">/nfs/gce/software/spack/opt/spack/linux-ubuntu18.04-x86_64/gcc-7.5.0/zlib-1.2.11-smoyzzo</env>
      <env name="HDF5_PATH">/nfs/gce/projects/climate/software/hdf5/1.12.1/mpich-3.4.2/gcc-11.1.0</env>
      <env name="NETCDF_PATH">/nfs/gce/projects/climate/software/netcdf/4.8.0c-4.3.1cxx-4.5.3f-parallel/mpich-3.4.2/gcc-11.1.0</env>
      <env name="PNETCDF_PATH">/nfs/gce/projects/climate/software/pnetcdf/1.12.2/mpich-3.4.2/gcc-11.1.0</env>
    </environment_variables>
    <environment_variables mpilib="openmpi">
      <!-- We currently don't have modules for HDF5, NetCDF & PnetCDF -->
      <env name="LD_LIBRARY_PATH">/nfs/gce/projects/climate/software/openmpi/4.1.3/gcc-11.1.0/lib:$ENV{LD_LIBRARY_PATH}</env>
      <env name="PATH">/nfs/gce/projects/climate/software/openmpi/4.1.3/gcc-11.1.0/bin:$ENV{PATH}</env>
      <env name="ZLIB_PATH">/nfs/gce/software/spack/opt/spack/linux-ubuntu18.04-x86_64/gcc-7.5.0/zlib-1.2.11-smoyzzo</env>
      <env name="HDF5_PATH">/nfs/gce/projects/climate/software/hdf5/1.12.1/openmpi-4.1.3/gcc-11.1.0</env>
      <env name="NETCDF_PATH">/nfs/gce/projects/climate/software/netcdf/4.8.0c-4.3.1cxx-4.5.3f-parallel/openmpi-4.1.3/gcc-11.1.0</env>
      <env name="PNETCDF_PATH">/nfs/gce/projects/climate/software/pnetcdf/1.12.2/openmpi-4.1.3/gcc-11.1.0</env>
    </environment_variables>
    <environment_variables SMP_PRESENT="TRUE">
      <env name="OMP_STACKSIZE">64M</env>
    </environment_variables>
    <environment_variables>
      <env name="PERL5LIB">/nfs/gce/projects/climate/software/perl5/lib/perl5</env>
    </environment_variables>
  </machine>

  <machine MACH="anlgce">
    <DESC>ANL CELS General Computing Environment (Linux) workstation</DESC>
    <NODENAME_REGEX>compute-(240|386)-[0-9][0-9]</NODENAME_REGEX>
    <OS>LINUX</OS>
    <COMPILERS>gnu</COMPILERS>
    <MPILIBS>mpich,openmpi</MPILIBS>
    <SAVE_TIMING_DIR>/scratch/$ENV{USER}/e3sm/timings</SAVE_TIMING_DIR>
    <SAVE_TIMING_DIR_PROJECTS>.*</SAVE_TIMING_DIR_PROJECTS>
    <CIME_OUTPUT_ROOT>/scratch/$ENV{USER}/e3sm/scratch</CIME_OUTPUT_ROOT>
    <DIN_LOC_ROOT>/nfs/gce/projects/climate/inputdata</DIN_LOC_ROOT>
    <DIN_LOC_ROOT_CLMFORC>$DIN_LOC_ROOT/atm/datm7</DIN_LOC_ROOT_CLMFORC>
    <DOUT_S_ROOT>$CIME_OUTPUT_ROOT/archive/$CASE</DOUT_S_ROOT>
    <BASELINE_ROOT>/nfs/gce/projects/climate/e3sm/baselines/$COMPILER</BASELINE_ROOT>
    <CCSM_CPRNC>/nfs/gce/projects/climate/e3sm/cprnc/build/cprnc</CCSM_CPRNC>
    <GMAKE>make</GMAKE>
    <GMAKE_J>8</GMAKE_J>
    <TESTS>e3sm_developer</TESTS>
    <BATCH_SYSTEM>none</BATCH_SYSTEM>
    <SUPPORTED_BY>jayesh at mcs dot anl dot gov</SUPPORTED_BY>
    <MAX_TASKS_PER_NODE>32</MAX_TASKS_PER_NODE>
    <MAX_MPITASKS_PER_NODE>32</MAX_MPITASKS_PER_NODE>
    <mpirun mpilib="mpich">
      <executable>mpirun</executable>
      <arguments>
        <arg name="num_tasks"> -l -np {{ total_tasks }}</arg>
      </arguments>
    </mpirun>
    <mpirun mpilib="openmpi">
      <executable>mpirun</executable>
      <arguments>
        <arg name="num_tasks"> --oversubscribe -np {{ total_tasks }}</arg>
      </arguments>
    </mpirun>
    <module_system type="module">
      <init_path lang="python">/nfs/gce/software/spack/opt/spack/linux-ubuntu20.04-x86_64/gcc-9.3.0/lmod-8.3-6fjdtku/lmod/lmod/init/env_modules_python.py</init_path>
      <init_path lang="perl">/nfs/gce/software/spack/opt/spack/linux-ubuntu20.04-x86_64/gcc-9.3.0/lmod-8.3-6fjdtku/lmod/lmod/init/perl</init_path>
      <init_path lang="bash">/nfs/gce/software/spack/opt/spack/linux-ubuntu20.04-x86_64/gcc-9.3.0/lmod-8.3-6fjdtku/lmod/lmod/init/bash</init_path>
      <init_path lang="sh">/nfs/gce/software/spack/opt/spack/linux-ubuntu20.04-x86_64/gcc-9.3.0/lmod-8.3-6fjdtku/lmod/lmod/init/sh</init_path>
      <init_path lang="csh">/nfs/gce/software/spack/opt/spack/linux-ubuntu20.04-x86_64/gcc-9.3.0/lmod-8.3-6fjdtku/lmod/lmod/init/csh</init_path>
      <cmd_path lang="python">/nfs/gce/software/spack/opt/spack/linux-ubuntu20.04-x86_64/gcc-9.3.0/lmod-8.3-6fjdtku/lmod/lmod/libexec/lmod python</cmd_path>
      <cmd_path lang="perl">module</cmd_path>
      <cmd_path lang="bash">module</cmd_path>
      <cmd_path lang="csh">module</cmd_path>
      <cmd_path lang="sh">module</cmd_path>
      <modules>
        <command name="purge"/>
        <command name="load">autoconf/2.69-bmnwajj</command>
        <command name="load">automake/1.16.3-r7w24o4</command>
        <command name="load">libtool/2.4.6-uh3mpsu</command>
        <command name="load">m4/1.4.19-7fztfyz</command>
        <command name="load">cmake/3.20.5-zyz2eld</command>
        <command name="load">gcc/11.1.0-qsjmpcg</command>
        <command name="load">zlib/1.2.11-p7dmb5p</command>
      </modules>
    </module_system>
    <RUNDIR>$CIME_OUTPUT_ROOT/$CASE/run</RUNDIR>
    <EXEROOT>$CIME_OUTPUT_ROOT/$CASE/bld</EXEROOT>
    <environment_variables mpilib="mpi-serial">
      <!-- We currently don't have modules for serial NetCDF -->
      <env name="NETCDF_PATH">/nfs/gce/projects/climate/software/linux-ubuntu20.04-x86_64/netcdf/4.8.0c-4.3.1cxx-4.5.3f-serial/gcc-11.1.0</env>
    </environment_variables>
    <environment_variables mpilib="mpich">
      <!-- We currently don't have modules for HDF5, NetCDF & PnetCDF -->
      <env name="LD_LIBRARY_PATH">/nfs/gce/projects/climate/software/linux-ubuntu20.04-x86_64/mpich/4.0/gcc-11.1.0/lib:$ENV{LD_LIBRARY_PATH}</env>
      <env name="PATH">/nfs/gce/projects/climate/software/linux-ubuntu20.04-x86_64/mpich/4.0/gcc-11.1.0/bin:$ENV{PATH}</env>
      <env name="ZLIB_PATH">/nfs/gce/software/spack/opt/spack/linux-ubuntu20.04-x86_64/gcc-9.3.0/zlib-1.2.11-p7dmb5p</env>
      <env name="HDF5_PATH">/nfs/gce/projects/climate/software/linux-ubuntu20.04-x86_64/hdf5/1.12.1/mpich-4.0/gcc-11.1.0</env>
      <env name="NETCDF_PATH">/nfs/gce/projects/climate/software/linux-ubuntu20.04-x86_64/netcdf/4.8.0c-4.3.1cxx-4.5.3f-parallel/mpich-4.0/gcc-11.1.0</env>
      <env name="PNETCDF_PATH">/nfs/gce/projects/climate/software/linux-ubuntu20.04-x86_64/pnetcdf/1.12.2/mpich-4.0/gcc-11.1.0</env>
    </environment_variables>
    <environment_variables mpilib="openmpi">
      <!-- We currently don't have modules for HDF5, NetCDF & PnetCDF -->
      <env name="LD_LIBRARY_PATH">/nfs/gce/projects/climate/software/linux-ubuntu20.04-x86_64/openmpi/4.1.3/gcc-11.1.0/lib:$ENV{LD_LIBRARY_PATH}</env>
      <env name="PATH">/nfs/gce/projects/climate/software/linux-ubuntu20.04-x86_64/openmpi/4.1.3/gcc-11.1.0/bin:$ENV{PATH}</env>
      <env name="ZLIB_PATH">/nfs/gce/software/spack/opt/spack/linux-ubuntu20.04-x86_64/gcc-9.3.0/zlib-1.2.11-p7dmb5p</env>
      <env name="HDF5_PATH">/nfs/gce/projects/climate/software/linux-ubuntu20.04-x86_64/hdf5/1.12.1/openmpi-4.1.3/gcc-11.1.0</env>
      <env name="NETCDF_PATH">/nfs/gce/projects/climate/software/linux-ubuntu20.04-x86_64/netcdf/4.8.0c-4.3.1cxx-4.5.3f-parallel/openmpi-4.1.3/gcc-11.1.0</env>
      <env name="PNETCDF_PATH">/nfs/gce/projects/climate/software/linux-ubuntu20.04-x86_64/pnetcdf/1.12.2/openmpi-4.1.3/gcc-11.1.0</env>
    </environment_variables>
    <environment_variables SMP_PRESENT="TRUE">
      <env name="OMP_STACKSIZE">64M</env>
    </environment_variables>
    <environment_variables>
      <env name="PERL5LIB">/nfs/gce/projects/climate/software/perl5/lib/perl5</env>
    </environment_variables>
  </machine>

  <machine MACH="sandiatoss3">
    <DESC>SNL clust</DESC>
    <NODENAME_REGEX>(skybridge|chama)</NODENAME_REGEX>
    <OS>LINUX</OS>
    <PROXY>proxy.sandia.gov:80</PROXY>
    <COMPILERS>intel</COMPILERS>
    <MPILIBS>openmpi</MPILIBS>
    <PROJECT>fy210162</PROJECT>
    <SAVE_TIMING_DIR>/projects/ccsm/timings</SAVE_TIMING_DIR>
    <SAVE_TIMING_DIR_PROJECTS>.*</SAVE_TIMING_DIR_PROJECTS>
    <CIME_OUTPUT_ROOT>/gpfs/$USER/acme_scratch/sandiatoss3</CIME_OUTPUT_ROOT>
    <DIN_LOC_ROOT>/projects/ccsm/inputdata</DIN_LOC_ROOT>
    <DIN_LOC_ROOT_CLMFORC>/projects/ccsm/inputdata/atm/datm7</DIN_LOC_ROOT_CLMFORC>
    <DOUT_S_ROOT>$CIME_OUTPUT_ROOT/archive/$CASE</DOUT_S_ROOT>
    <BASELINE_ROOT>/projects/ccsm/ccsm_baselines/$COMPILER</BASELINE_ROOT>
    <CCSM_CPRNC>/projects/ccsm/cprnc/build.toss3/cprnc</CCSM_CPRNC>
    <GMAKE_J>8</GMAKE_J>
    <TESTS>e3sm_integration</TESTS>
    <BATCH_SYSTEM>slurm</BATCH_SYSTEM>
    <SUPPORTED_BY>jgfouca at sandia dot gov</SUPPORTED_BY>
    <MAX_TASKS_PER_NODE>16</MAX_TASKS_PER_NODE>
    <MAX_MPITASKS_PER_NODE>16</MAX_MPITASKS_PER_NODE>
    <PROJECT_REQUIRED>TRUE</PROJECT_REQUIRED>
    <mpirun mpilib="default">
      <executable>mpiexec</executable>
      <arguments>
        <arg name="num_tasks"> --n {{ total_tasks }}</arg>
        <arg name="tasks_per_node"> --map-by ppr:{{ tasks_per_numa }}:socket:PE=$ENV{OMP_NUM_THREADS} --bind-to core</arg>
      </arguments>
    </mpirun>
    <mpirun mpilib="mpi-serial">
      <executable/>
    </mpirun>
    <module_system type="module">
      <init_path lang="python">/usr/share/lmod/lmod/init/python.py</init_path>
      <init_path lang="perl">/usr/share/lmod/lmod/init/perl.pm</init_path>
      <init_path lang="sh">/usr/share/lmod/lmod/init/sh</init_path>
      <init_path lang="csh">/usr/share/lmod/lmod/init/csh</init_path>
      <cmd_path lang="python">/usr/share/lmod/lmod/libexec/lmod python</cmd_path>
      <cmd_path lang="perl">/usr/share/lmod/lmod/libexec/lmod perl</cmd_path>
      <cmd_path lang="csh">module</cmd_path>
      <cmd_path lang="sh">module</cmd_path>
      <modules>
        <command name="purge"/>
        <command name="load">sems-archive-env</command>
        <command name="load">acme-env</command>
        <command name="load">sems-archive-git</command>
        <command name="load">sems-archive-cmake/3.19.1</command>
        <command name="load">gnu/6.3.1</command>
        <command name="load">sems-archive-intel/17.0.0</command>
      </modules>
      <modules mpilib="!mpi-serial">
        <command name="load">sems-archive-openmpi/1.10.5</command>
        <command name="load">acme-netcdf/4.7.4/acme</command>
      </modules>
      <modules mpilib="mpi-serial">
        <command name="load">sems-archive-netcdf/4.4.1/exo</command>
      </modules>
    </module_system>
    <RUNDIR>/nscratch/$USER/acme_scratch/sandiatoss3/$CASE/run</RUNDIR>
    <EXEROOT>$CIME_OUTPUT_ROOT/$CASE/bld</EXEROOT>
    <!-- complete path to a short term archiving directory -->
    <!-- path to the cprnc tool used to compare netcdf history files in testing -->
    <TEST_TPUT_TOLERANCE>0.1</TEST_TPUT_TOLERANCE>

    <environment_variables>
      <env name="NETCDFROOT">$ENV{SEMS_NETCDF_ROOT}</env>
      <env name="NETCDF_INCLUDES">$ENV{SEMS_NETCDF_ROOT}/include</env>
      <env name="NETCDF_LIBS">$ENV{SEMS_NETCDF_ROOT}/lib</env>
      <env name="OMP_STACKSIZE">64M</env>
    </environment_variables>
    <environment_variables mpilib="!mpi-serial">
      <env name="PNETCDFROOT">$ENV{SEMS_NETCDF_ROOT}</env>
    </environment_variables>
  </machine>

  <machine MACH="ghost">
    <DESC>SNL clust</DESC>
    <NODENAME_REGEX>ghost-login</NODENAME_REGEX>
    <OS>LINUX</OS>
    <PROXY>proxy.sandia.gov:80</PROXY>
    <COMPILERS>intel</COMPILERS>
    <MPILIBS>openmpi</MPILIBS>
    <PROJECT>fy210162</PROJECT>

    <CIME_OUTPUT_ROOT>/gscratch/$USER/acme_scratch/ghost</CIME_OUTPUT_ROOT>
    <DIN_LOC_ROOT>/projects/ccsm/inputdata</DIN_LOC_ROOT>
    <DIN_LOC_ROOT_CLMFORC>/projects/ccsm/inputdata/atm/datm7</DIN_LOC_ROOT_CLMFORC>
    <DOUT_S_ROOT>$CIME_OUTPUT_ROOT/archive/$CASE</DOUT_S_ROOT>
    <BASELINE_ROOT>/projects/ccsm/ccsm_baselines/$COMPILER</BASELINE_ROOT>
    <CCSM_CPRNC>/projects/ccsm/cprnc/build.toss3/cprnc</CCSM_CPRNC>
    <GMAKE_J>8</GMAKE_J>
    <TESTS>e3sm_integration</TESTS>
    <BATCH_SYSTEM>slurm</BATCH_SYSTEM>
    <SUPPORTED_BY>jgfouca at sandia dot gov</SUPPORTED_BY>
    <MAX_TASKS_PER_NODE>36</MAX_TASKS_PER_NODE>
    <MAX_MPITASKS_PER_NODE>36</MAX_MPITASKS_PER_NODE>
    <PROJECT_REQUIRED>TRUE</PROJECT_REQUIRED>
    <mpirun mpilib="default">
      <executable>mpiexec</executable>
      <arguments>
        <arg name="num_tasks"> --n {{ total_tasks }}</arg>
        <arg name="tasks_per_node"> --map-by ppr:{{ tasks_per_numa }}:socket:PE=$ENV{OMP_NUM_THREADS} --bind-to core</arg>
      </arguments>
    </mpirun>
    <mpirun mpilib="mpi-serial">
      <executable/>
    </mpirun>
    <module_system type="module">
      <init_path lang="python">/usr/share/lmod/lmod/init/python.py</init_path>
      <init_path lang="perl">/usr/share/lmod/lmod/init/perl.pm</init_path>
      <init_path lang="sh">/usr/share/lmod/lmod/init/sh</init_path>
      <init_path lang="csh">/usr/share/lmod/lmod/init/csh</init_path>
      <cmd_path lang="python">/usr/share/lmod/lmod/libexec/lmod python</cmd_path>
      <cmd_path lang="perl">/usr/share/lmod/lmod/libexec/lmod perl</cmd_path>
      <cmd_path lang="csh">module</cmd_path>
      <cmd_path lang="sh">module</cmd_path>
      <modules>
        <command name="purge"/>
        <command name="load">sems-env</command>
        <command name="load">sems-git</command>
        <command name="load">sems-python/3.5.2</command>
        <command name="load">sems-cmake</command>
        <command name="load">gnu/4.9.2</command>
        <command name="load">sems-intel/16.0.2</command>
        <command name="load">mkl/16.0</command>
        <command name="load">sems-netcdf/4.4.1/exo_parallel</command>
      </modules>
      <modules mpilib="!mpi-serial">
        <command name="load">sems-openmpi/1.10.5</command>
      </modules>
    </module_system>
    <RUNDIR>$CIME_OUTPUT_ROOT/$CASE/run</RUNDIR>
    <EXEROOT>$CIME_OUTPUT_ROOT/$CASE/bld</EXEROOT>
    <!-- complete path to a short term archiving directory -->
    <!-- path to the cprnc tool used to compare netcdf history files in testing -->
    <environment_variables>
      <env name="NETCDFROOT">$ENV{SEMS_NETCDF_ROOT}</env>
      <env name="NETCDF_INCLUDES">$ENV{SEMS_NETCDF_ROOT}/include</env>
      <env name="NETCDF_LIBS">$ENV{SEMS_NETCDF_ROOT}/lib</env>
      <env name="OMP_STACKSIZE">64M</env>
    </environment_variables>
    <environment_variables mpilib="!mpi-serial">
      <env name="PNETCDFROOT">$ENV{SEMS_NETCDF_ROOT}</env>
    </environment_variables>
  </machine>

  <machine MACH="anvil">
    <DESC>ANL/LCRC Linux Cluster</DESC>
    <NODENAME_REGEX>b.*.lcrc.anl.gov</NODENAME_REGEX>
    <OS>LINUX</OS>
    <COMPILERS>intel,gnu</COMPILERS>
    <MPILIBS>impi,openmpi,mvapich</MPILIBS>
    <PROJECT>condo</PROJECT>
    <SAVE_TIMING_DIR>/lcrc/group/e3sm</SAVE_TIMING_DIR>
    <SAVE_TIMING_DIR_PROJECTS>.*</SAVE_TIMING_DIR_PROJECTS>
    <CIME_OUTPUT_ROOT>/lcrc/group/e3sm/$USER/scratch/anvil</CIME_OUTPUT_ROOT>
    <CIME_HTML_ROOT>/lcrc/group/e3sm/public_html/$ENV{USER}</CIME_HTML_ROOT>
    <CIME_URL_ROOT>https://web.lcrc.anl.gov/public/e3sm/$ENV{USER}</CIME_URL_ROOT>
    <DIN_LOC_ROOT>/lcrc/group/e3sm/data/inputdata</DIN_LOC_ROOT>
    <DIN_LOC_ROOT_CLMFORC>/lcrc/group/e3sm/data/inputdata/atm/datm7</DIN_LOC_ROOT_CLMFORC>
    <DOUT_S_ROOT>/lcrc/group/e3sm/$USER/archive/$CASE</DOUT_S_ROOT>
    <BASELINE_ROOT>/lcrc/group/e3sm/baselines/anvil/$COMPILER</BASELINE_ROOT>
    <CCSM_CPRNC>/lcrc/group/e3sm/soft/tools/cprnc/cprnc</CCSM_CPRNC>
    <GMAKE_J>8</GMAKE_J>
    <TESTS>e3sm_integration</TESTS>
    <BATCH_SYSTEM>slurm</BATCH_SYSTEM>
    <SUPPORTED_BY>E3SM</SUPPORTED_BY>
    <MAX_TASKS_PER_NODE>36</MAX_TASKS_PER_NODE>
    <MAX_MPITASKS_PER_NODE>36</MAX_MPITASKS_PER_NODE>
    <PROJECT_REQUIRED>FALSE</PROJECT_REQUIRED>
    <mpirun mpilib="default">
      <executable>srun</executable>
      <arguments>
        <arg name="num_tasks"> -l -n {{ total_tasks }} -N {{ num_nodes }} --kill-on-bad-exit </arg>
        <arg name="binding">--cpu_bind=cores</arg>
        <arg name="thread_count">-c $ENV{OMP_NUM_THREADS}</arg>
        <arg name="placement">-m plane={{ tasks_per_node }}</arg>
      </arguments>
    </mpirun>
    <module_system type="module">
      <init_path lang="sh">/home/software/spack-0.10.1/opt/spack/linux-centos7-x86_64/gcc-4.8.5/lmod-7.4.9-ic63herzfgw5u3na5mdtvp3nwxy6oj2z/lmod/lmod/init/sh;export MODULEPATH=$MODULEPATH:/software/centos7/spack-latest/share/spack/lmod/linux-centos7-x86_64/Core</init_path>
      <init_path lang="csh">/home/software/spack-0.10.1/opt/spack/linux-centos7-x86_64/gcc-4.8.5/lmod-7.4.9-ic63herzfgw5u3na5mdtvp3nwxy6oj2z/lmod/lmod/init/csh;setenv MODULEPATH $MODULEPATH\:/software/centos7/spack-latest/share/spack/lmod/linux-centos7-x86_64/Core</init_path>
      <init_path lang="python">/home/software/spack-0.10.1/opt/spack/linux-centos7-x86_64/gcc-4.8.5/lmod-7.4.9-ic63herzfgw5u3na5mdtvp3nwxy6oj2z/lmod/lmod/init/env_modules_python.py</init_path>
      <cmd_path lang="python">export MODULEPATH=$MODULEPATH:/software/centos7/spack-latest/share/spack/lmod/linux-centos7-x86_64/Core;/home/software/spack-0.10.1/opt/spack/linux-centos7-x86_64/gcc-4.8.5/lmod-7.4.9-ic63herzfgw5u3na5mdtvp3nwxy6oj2z/lmod/lmod/libexec/lmod python</cmd_path>
      <cmd_path lang="sh">module</cmd_path>
      <cmd_path lang="csh">module</cmd_path>
      <modules>
        <command name="purge"/>
        <command name="load">cmake/3.20.3-vedypwm</command>
      </modules>
      <modules compiler="intel">
        <command name="load">gcc/7.4.0</command>
        <command name="load">intel/20.0.4-lednsve</command>
        <command name="load">intel-mkl/2020.4.304-voqlapk</command>
      </modules>
      <modules compiler="intel" mpilib="mvapich">
        <command name="load">mvapich2/2.3.6-verbs-x4iz7lq</command>
        <command name="load">netcdf-c/4.4.1-gei7x7w</command>
        <command name="load">netcdf-cxx/4.2-db2f5or</command>
        <command name="load">netcdf-fortran/4.4.4-b4ldb3a</command>
        <command name="load">parallel-netcdf/1.11.0-kj4jsvt</command>
      </modules>
      <modules compiler="intel" mpilib="impi">
        <command name="load">intel-mpi/2019.9.304-i42whlw</command>
        <command name="load">netcdf-c/4.4.1-blyisdg</command>
        <command name="load">netcdf-cxx/4.2-gkqc6fq</command>
        <command name="load">netcdf-fortran/4.4.4-eanrh5t</command>
        <command name="load">parallel-netcdf/1.11.0-y3nmmej</command>
      </modules>
      <modules compiler="intel" mpilib="openmpi">
        <command name="load">openmpi/4.1.1-v3b3npd</command>
        <command name="load">netcdf-c/4.4.1-smyuxme</command>
        <command name="load">netcdf-cxx/4.2-kfb2aag</command>
        <command name="load">netcdf-fortran/4.4.4-mablvyc</command>
        <command name="load">parallel-netcdf/1.11.0-x4n5s7k</command>
      </modules>
      <modules compiler="gnu">
        <command name="load">gcc/8.2.0-xhxgy33</command>
        <command name="load">intel-mkl/2020.4.304-d6zw4xa</command>
      </modules>
      <modules compiler="gnu" mpilib="mvapich">
        <command name="load">netcdf/4.4.1-ve2zfkw</command>
        <command name="load">netcdf-cxx/4.2-2rkopdl</command>
        <command name="load">netcdf-fortran/4.4.4-thtylny</command>
        <command name="load">mvapich2/2.2-verbs-ppznoge</command>
        <command name="load">parallel-netcdf/1.11.0-c22b2bn</command>
      </modules>
      <modules compiler="gnu" mpilib="impi">
        <command name="load">intel-mpi/2019.9.304-rxpzd6p</command>
        <command name="load">netcdf-c/4.4.1-fysjgfx</command>
        <command name="load">netcdf-cxx/4.2-oaiw2v6</command>
        <command name="load">netcdf-fortran/4.4.4-kxgkaop</command>
        <command name="load">parallel-netcdf/1.11.0-fce7akl</command>
      </modules>
      <modules compiler="gnu" mpilib="openmpi">
        <command name="load">openmpi/4.1.1-x5n4m36</command>
        <command name="load">netcdf-c/4.4.1-mtfptpl</command>
        <command name="load">netcdf-cxx/4.2-osp27dq</command>
        <command name="load">netcdf-fortran/4.4.4-5yd6dos</command>
        <command name="load">parallel-netcdf/1.11.0-a7ohxsg</command>
      </modules>
    </module_system>
    <RUNDIR>$CIME_OUTPUT_ROOT/$CASE/run</RUNDIR>
    <EXEROOT>$CIME_OUTPUT_ROOT/$CASE/bld</EXEROOT>
    <TEST_TPUT_TOLERANCE>0.1</TEST_TPUT_TOLERANCE>
    <MAX_GB_OLD_TEST_DATA>1000</MAX_GB_OLD_TEST_DATA>
    <environment_variables>
      <env name="NETCDF_C_PATH">$SHELL{dirname $(dirname $(which nc-config))}</env>
      <env name="NETCDF_FORTRAN_PATH">$SHELL{dirname $(dirname $(which nf-config))}</env>
      <env name="PNETCDF_PATH">$SHELL{dirname $(dirname $(which pnetcdf_version))}</env>
      <env name="PATH">/lcrc/group/e3sm/soft/perl/5.26.0/bin:$ENV{PATH}</env>
    </environment_variables>
    <environment_variables mpilib="mvapich">
      <env name="MV2_ENABLE_AFFINITY">0</env>
      <env name="MV2_SHOW_CPU_BINDING">1</env>
      <env name="MV2_HOMOGENEOUS_CLUSTER">1</env>
    </environment_variables>
    <environment_variables mpilib="mvapich" DEBUG="TRUE">
      <env name="MV2_DEBUG_SHOW_BACKTRACE">1</env>
      <env name="MV2_SHOW_ENV_INFO">2</env>
    </environment_variables>
    <environment_variables mpilib="impi" DEBUG="TRUE">
      <env name="I_MPI_DEBUG">10</env>
    </environment_variables>
    <environment_variables SMP_PRESENT="TRUE">
      <env name="OMP_STACKSIZE">64M</env>
    </environment_variables>
    <environment_variables SMP_PRESENT="TRUE" compiler="intel">
      <env name="KMP_AFFINITY">granularity=core,balanced</env>
      <env name="KMP_HOT_TEAMS_MODE">1</env>
    </environment_variables>
    <environment_variables SMP_PRESENT="TRUE" compiler="gnu">
      <env name="OMP_PLACES">cores</env>
    </environment_variables>
  </machine>

  <machine MACH="chrysalis">
    <DESC>ANL LCRC cluster 512-node AMD Epyc 7532 2-sockets 64-cores per node</DESC>
    <NODENAME_REGEX>chr.*</NODENAME_REGEX>
    <OS>LINUX</OS>
    <COMPILERS>intel,gnu</COMPILERS>
    <MPILIBS>openmpi,impi</MPILIBS>
    <PROJECT>e3sm</PROJECT>
    <SAVE_TIMING_DIR>/lcrc/group/e3sm/PERF_Chrysalis</SAVE_TIMING_DIR>
    <SAVE_TIMING_DIR_PROJECTS>.*</SAVE_TIMING_DIR_PROJECTS>
    <CIME_OUTPUT_ROOT>/lcrc/group/e3sm/$USER/scratch/chrys</CIME_OUTPUT_ROOT>
    <CIME_HTML_ROOT>/lcrc/group/e3sm/public_html/$ENV{USER}</CIME_HTML_ROOT>
    <CIME_URL_ROOT>https://web.lcrc.anl.gov/public/e3sm/$ENV{USER}</CIME_URL_ROOT>
    <DIN_LOC_ROOT>/lcrc/group/e3sm/data/inputdata</DIN_LOC_ROOT>
    <DIN_LOC_ROOT_CLMFORC>/lcrc/group/e3sm/data/inputdata/atm/datm7</DIN_LOC_ROOT_CLMFORC>
    <DOUT_S_ROOT>/lcrc/group/e3sm/$USER/scratch/chrys/archive/$CASE</DOUT_S_ROOT>
    <BASELINE_ROOT>/lcrc/group/e3sm/baselines/chrys/$COMPILER</BASELINE_ROOT>
    <CCSM_CPRNC>/lcrc/group/e3sm/tools/cprnc/cprnc</CCSM_CPRNC>
    <GMAKE_J>8</GMAKE_J>
    <TESTS>e3sm_integration</TESTS>
    <NTEST_PARALLEL_JOBS>4</NTEST_PARALLEL_JOBS>
    <BATCH_SYSTEM>slurm</BATCH_SYSTEM>
    <SUPPORTED_BY>E3SM</SUPPORTED_BY>
    <MAX_TASKS_PER_NODE>128</MAX_TASKS_PER_NODE>
    <MAX_MPITASKS_PER_NODE>64</MAX_MPITASKS_PER_NODE>
    <PROJECT_REQUIRED>FALSE</PROJECT_REQUIRED>
    <mpirun mpilib="default">
      <executable>srun</executable>
      <arguments>
        <arg name="num_tasks">--mpi=pmi2 -l -n {{ total_tasks }} -N {{ num_nodes }} --kill-on-bad-exit </arg>
        <arg name="binding"> $SHELL{if [ 64 -ge `./xmlquery --value MAX_MPITASKS_PER_NODE` ]; then echo "--cpu_bind=cores"; else echo "--cpu_bind=threads";fi;} </arg>	
        <arg name="thread_count">-c $SHELL{echo 128/ {{ tasks_per_node }} |bc}</arg>
        <arg name="placement">-m plane={{ tasks_per_node }}</arg>
      </arguments>
    </mpirun>
    <module_system type="module">
      <init_path lang="sh">/gpfs/fs1/soft/chrysalis/spack/opt/spack/linux-centos8-x86_64/gcc-9.3.0/lmod-8.3-5be73rg/lmod/lmod/init/sh</init_path>
      <init_path lang="csh">/gpfs/fs1/soft/chrysalis/spack/opt/spack/linux-centos8-x86_64/gcc-9.3.0/lmod-8.3-5be73rg/lmod/lmod/init/csh</init_path>
      <init_path lang="python">/gpfs/fs1/soft/chrysalis/spack/opt/spack/linux-centos8-x86_64/gcc-9.3.0/lmod-8.3-5be73rg/lmod/lmod/init/env_modules_python.py</init_path>
      <cmd_path lang="python">/gpfs/fs1/soft/chrysalis/spack/opt/spack/linux-centos8-x86_64/gcc-9.3.0/lmod-8.3-5be73rg/lmod/lmod/libexec/lmod python</cmd_path>
      <cmd_path lang="sh">module</cmd_path>
      <cmd_path lang="csh">module</cmd_path>
      <modules>
        <command name="purge"/>
        <command name="load">subversion/1.14.0-e4smcy3</command>
        <command name="load">perl/5.32.0-bsnc6lt</command>
        <command name="load">cmake/3.19.1-yisciec</command>
      </modules>
      <modules compiler="intel">
        <command name="load">intel/20.0.4-kodw73g</command>
        <command name="load">intel-mkl/2020.4.304-g2qaxzf</command>
      </modules>
      <modules compiler="intel" mpilib="openmpi">
        <command name="load">openmpi/4.1.3-pin4k7o</command>
        <command name="load">hdf5/1.10.7-eewgp6v</command>
        <command name="load">netcdf-c/4.4.1-ihoo4zq</command>
        <command name="load">netcdf-cxx/4.2-soitsxm</command>
        <command name="load">netcdf-fortran/4.4.4-tplolxh</command>
        <command name="load">parallel-netcdf/1.11.0-gvcfihh</command>
      </modules>
      <modules compiler="intel" mpilib="impi">
        <command name="load">intel-mpi/2019.9.304-tkzvizk</command>
        <command name="load">hdf5/1.8.16-se4xyo7</command>
        <command name="load">netcdf-c/4.4.1-qvxyzq2</command>
        <command name="load">netcdf-cxx/4.2-binixgj</command>
        <command name="load">netcdf-fortran/4.4.4-rdxohvp</command>
        <command name="load">parallel-netcdf/1.11.0-b74wv4m</command>
      </modules>
      <modules compiler="gnu">
        <command name="load">gcc/9.2.0-ugetvbp</command>
        <command name="load">intel-mkl/2020.4.304-n3b5fye</command>
      </modules>
      <modules compiler="gnu" mpilib="openmpi">
        <command name="load">openmpi/4.1.3-sxfyy4k</command>
        <command name="load">hdf5/1.10.7-j3zxncu</command>
        <command name="load">netcdf-c/4.4.1-7ohuiwq</command>
        <command name="load">netcdf-cxx/4.2-tkg465k</command>
        <command name="load">netcdf-fortran/4.4.4-k2zu3y5</command>
        <command name="load">parallel-netcdf/1.11.0-mirrcz7</command>
      </modules>
      <modules compiler="gnu" mpilib="impi">
        <command name="load">intel-mpi/2019.9.304-jdih7h5</command>
        <command name="load">hdf5/1.8.16-dtbpce3</command>
        <command name="load">netcdf-c/4.4.1-zcoa44z</command>
        <command name="load">netcdf-cxx/4.2-ayxg4c7</command>
        <command name="load">netcdf-fortran/4.4.4-2lfr2lr</command>
        <command name="load">parallel-netcdf/1.11.0-ifdodru</command>
      </modules>
    </module_system>
    <RUNDIR>$CIME_OUTPUT_ROOT/$CASE/run</RUNDIR>
    <EXEROOT>$CIME_OUTPUT_ROOT/$CASE/bld</EXEROOT>
    <TEST_TPUT_TOLERANCE>0.05</TEST_TPUT_TOLERANCE>
    <TEST_MEMLEAK_TOLERANCE>0.05</TEST_MEMLEAK_TOLERANCE>
    <MAX_GB_OLD_TEST_DATA>1000</MAX_GB_OLD_TEST_DATA>
    <environment_variables>
      <env name="PERL5LIB">/lcrc/group/e3sm/soft/perl/chrys/lib/perl5</env>
      <env name="NETCDF_C_PATH">$SHELL{dirname $(dirname $(which nc-config))}</env>
      <env name="NETCDF_FORTRAN_PATH">$SHELL{dirname $(dirname $(which nf-config))}</env>
      <env name="PNETCDF_PATH">$SHELL{dirname $(dirname $(which pnetcdf_version))}</env>
    </environment_variables>
    <environment_variables SMP_PRESENT="TRUE">
      <env name="OMP_STACKSIZE">128M</env>
    </environment_variables>
    <environment_variables SMP_PRESENT="TRUE" compiler="intel" MAX_TASKS_PER_NODE="!128">
      <env name="KMP_AFFINITY">granularity=core,balanced</env>
    </environment_variables>
    <environment_variables SMP_PRESENT="TRUE" compiler="intel" MAX_TASKS_PER_NODE="128">
      <env name="KMP_AFFINITY">granularity=thread,balanced</env>
    </environment_variables>
    <environment_variables SMP_PRESENT="TRUE" compiler="gnu">
      <env name="OMP_PLACES">cores</env>
    </environment_variables>
  </machine>

  <machine MACH="blues">
    <DESC>ANL/LCRC Linux Cluster</DESC>
    <OS>LINUX</OS>
    <COMPILERS>pgigpu</COMPILERS>
    <MPILIBS>mvapich</MPILIBS>
    <PROJECT>e3sm</PROJECT>
    <SAVE_TIMING_DIR>/lcrc/group/e3sm</SAVE_TIMING_DIR>
    <SAVE_TIMING_DIR_PROJECTS>.*</SAVE_TIMING_DIR_PROJECTS>
    <CIME_OUTPUT_ROOT>/lcrc/group/e3sm/$USER/scratch/blues</CIME_OUTPUT_ROOT>
    <DIN_LOC_ROOT>/lcrc/group/e3sm/data/inputdata</DIN_LOC_ROOT>
    <DIN_LOC_ROOT_CLMFORC>/lcrc/group/e3sm/data/inputdata/atm/datm7</DIN_LOC_ROOT_CLMFORC>
    <DOUT_S_ROOT>/lcrc/group/e3sm/$USER/archive/$CASE</DOUT_S_ROOT>
    <BASELINE_ROOT>/lcrc/group/e3sm/baselines/blues/$COMPILER</BASELINE_ROOT>
    <CCSM_CPRNC>/lcrc/group/e3sm/soft/tools/cprnc/cprnc</CCSM_CPRNC>
    <GMAKE_J>8</GMAKE_J>
    <TESTS>e3sm_integration</TESTS>
    <NTEST_PARALLEL_JOBS>4</NTEST_PARALLEL_JOBS>
    <BATCH_SYSTEM>slurm</BATCH_SYSTEM>
    <SUPPORTED_BY>E3SM</SUPPORTED_BY>
    <MAX_TASKS_PER_NODE>16</MAX_TASKS_PER_NODE>
    <MAX_MPITASKS_PER_NODE>16</MAX_MPITASKS_PER_NODE>
    <PROJECT_REQUIRED>TRUE</PROJECT_REQUIRED>
    <mpirun mpilib="default">
      <executable>srun</executable>
      <arguments>
        <arg name="num_tasks"> -l -n {{ total_tasks }} -N {{ num_nodes }} --kill-on-bad-exit </arg>
        <arg name="binding">--cpu_bind=cores</arg>
        <arg name="thread_count">-c $ENV{OMP_NUM_THREADS}</arg>
        <arg name="placement">-m plane=$SHELL{echo 16/$OMP_NUM_THREADS|bc} </arg>
      </arguments>
    </mpirun>
    <module_system type="module">
      <init_path lang="sh">/home/software/spack-0.10.1/opt/spack/linux-centos7-x86_64/gcc-4.8.5/lmod-7.4.9-ic63herzfgw5u3na5mdtvp3nwxy6oj2z/lmod/lmod/init/sh;export MODULEPATH=$MODULEPATH:/software/centos7/spack-latest/share/spack/lmod/linux-centos7-x86_64/Core:/blues/gpfs/home/software/spack-0.10.1/share/spack/lmod/linux-centos7-x86_64/Core</init_path>
      <init_path lang="csh">/home/software/spack-0.10.1/opt/spack/linux-centos7-x86_64/gcc-4.8.5/lmod-7.4.9-ic63herzfgw5u3na5mdtvp3nwxy6oj2z/lmod/lmod/init/csh;setenv MODULEPATH $MODULEPATH\:/software/centos7/spack-latest/share/spack/lmod/linux-centos7-x86_64/Core\:/blues/gpfs/home/software/spack-0.10.1/share/spack/lmod/linux-centos7-x86_64/Core</init_path>
      <init_path lang="python">/home/software/spack-0.10.1/opt/spack/linux-centos7-x86_64/gcc-4.8.5/lmod-7.4.9-ic63herzfgw5u3na5mdtvp3nwxy6oj2z/lmod/lmod/init/env_modules_python.py</init_path>
      <cmd_path lang="python">export MODULEPATH=$MODULEPATH:/software/centos7/spack-latest/share/spack/lmod/linux-centos7-x86_64/Core:/blues/gpfs/home/software/spack-0.10.1/share/spack/lmod/linux-centos7-x86_64/Core;/home/software/spack-0.10.1/opt/spack/linux-centos7-x86_64/gcc-4.8.5/lmod-7.4.9-ic63herzfgw5u3na5mdtvp3nwxy6oj2z/lmod/lmod/libexec/lmod python</cmd_path>
      <cmd_path lang="sh">module</cmd_path>
      <cmd_path lang="csh">module</cmd_path>
      <modules>
        <command name="purge"/>
        <command name="load">cmake/3.20.3-vedypwm</command>
      </modules>
      <modules compiler="pgigpu">
        <command name="load">nvhpc/20.9-5brtudu</command>
        <command name="load">cuda/11.1.0-6dvax5z</command>
        <command name="load">netcdf-c/4.7.4-ltqliri</command>
        <command name="load">netcdf-cxx/4.2-kf5ox4e</command>
        <command name="load">netcdf-fortran/4.5.3-6mgyroo</command>
        <command name="load">mvapich2/2.3.4-blues-5fwicb5</command>
        <command name="load">parallel-netcdf/1.12.1-nyuvwhn</command>
      </modules>
    </module_system>
    <RUNDIR>$CIME_OUTPUT_ROOT/$CASE/run</RUNDIR>
    <EXEROOT>$CIME_OUTPUT_ROOT/$CASE/bld</EXEROOT>
    <TEST_TPUT_TOLERANCE>0.1</TEST_TPUT_TOLERANCE>
    <MAX_GB_OLD_TEST_DATA>1000</MAX_GB_OLD_TEST_DATA>
    <environment_variables>
      <env name="NETCDF_C_PATH">$SHELL{dirname $(dirname $(which nc-config))}</env>
      <env name="NETCDF_FORTRAN_PATH">$SHELL{dirname $(dirname $(which nf-config))}</env>
      <env name="PNETCDF_PATH">$SHELL{dirname $(dirname $(which pnetcdf_version))}</env>
      <env name="PATH">/lcrc/group/e3sm/soft/perl/5.26.0/bin:$ENV{PATH}</env>
    </environment_variables>
    <environment_variables mpilib="mvapich">
      <env name="MV2_ENABLE_AFFINITY">0</env>
      <env name="MV2_SHOW_CPU_BINDING">1</env>
    </environment_variables>
    <environment_variables mpilib="mvapich" DEBUG="TRUE">
      <env name="MV2_DEBUG_SHOW_BACKTRACE">1</env>
      <env name="MV2_SHOW_ENV_INFO">2</env>
    </environment_variables>
    <environment_variables SMP_PRESENT="TRUE">
      <env name="OMP_STACKSIZE">64M</env>
      <env name="OMP_PLACES">cores</env>
    </environment_variables>
  </machine>

  <machine MACH="swing">
    <DESC>ANL/LCRC Linux Cluster: 6x 128c EPYC nodes with 8x A100 GPUs</DESC>
    <NODENAME_REGEX>gpulogin.*</NODENAME_REGEX>
    <OS>LINUX</OS>
    <COMPILERS>pgigpu</COMPILERS>
    <MPILIBS>openmpi</MPILIBS>
    <PROJECT>e3sm</PROJECT>
    <SAVE_TIMING_DIR>/lcrc/group/e3sm</SAVE_TIMING_DIR>
    <SAVE_TIMING_DIR_PROJECTS>.*</SAVE_TIMING_DIR_PROJECTS>
    <CIME_OUTPUT_ROOT>/lcrc/group/e3sm/$USER/scratch/swing</CIME_OUTPUT_ROOT>
    <DIN_LOC_ROOT>/lcrc/group/e3sm/data/inputdata</DIN_LOC_ROOT>
    <DIN_LOC_ROOT_CLMFORC>/lcrc/group/e3sm/data/inputdata/atm/datm7</DIN_LOC_ROOT_CLMFORC>
    <DOUT_S_ROOT>/lcrc/group/e3sm/$USER/archive/$CASE</DOUT_S_ROOT>
    <BASELINE_ROOT>/lcrc/group/e3sm/baselines/swing/$COMPILER</BASELINE_ROOT>
    <CCSM_CPRNC>/lcrc/group/e3sm/soft/tools/cprnc/cprnc</CCSM_CPRNC>
    <GMAKE_J>8</GMAKE_J>
    <TESTS>e3sm_gpu</TESTS>
    <NTEST_PARALLEL_JOBS>4</NTEST_PARALLEL_JOBS>
    <BATCH_SYSTEM>slurm</BATCH_SYSTEM>
    <SUPPORTED_BY>E3SM</SUPPORTED_BY>
    <MAX_TASKS_PER_NODE>128</MAX_TASKS_PER_NODE>
    <MAX_TASKS_PER_NODE compiler="pgigpu">16</MAX_TASKS_PER_NODE>
    <MAX_MPITASKS_PER_NODE>128</MAX_MPITASKS_PER_NODE>
    <MAX_MPITASKS_PER_NODE compiler="pgigpu">16</MAX_MPITASKS_PER_NODE>
    <PROJECT_REQUIRED>TRUE</PROJECT_REQUIRED>
    <mpirun mpilib="default">
      <executable>srun</executable>
      <arguments>
        <arg name="num_tasks"> -l -n {{ total_tasks }} -N {{ num_nodes }} -K </arg>
        <arg name="binding">$SHELL{if [ 128 -ge `./xmlquery --value MAX_MPITASKS_PER_NODE` ]; then echo "--cpu_bind=cores"; else echo "--cpu_bind=threads";fi;}</arg>
        <arg name="thread_count">-c $SHELL{echo 256/ {{ tasks_per_node }} |bc}</arg>
        <arg name="placement">-m plane={{ tasks_per_node }}</arg>
      </arguments>
    </mpirun>
    <module_system type="module">
      <init_path lang="sh">/gpfs/fs1/soft/swing/spack/opt/spack/linux-ubuntu20.04-x86_64/gcc-9.3.0/lmod-8.3-5tuyfdb/lmod/lmod/init/sh</init_path>
      <init_path lang="csh">/gpfs/fs1/soft/swing/spack/opt/spack/linux-ubuntu20.04-x86_64/gcc-9.3.0/lmod-8.3-5tuyfdb/lmod/lmod/init/csh</init_path>
      <init_path lang="python">/gpfs/fs1/soft/swing/spack/opt/spack/linux-ubuntu20.04-x86_64/gcc-9.3.0/lmod-8.3-5tuyfdb/lmod/lmod/init/env_modules_python.py</init_path>
      <cmd_path lang="python">/gpfs/fs1/soft/swing/spack/opt/spack/linux-ubuntu20.04-x86_64/gcc-9.3.0/lmod-8.3-5tuyfdb/lmod/lmod/libexec/lmod python</cmd_path>
      <cmd_path lang="sh">module</cmd_path>
      <cmd_path lang="csh">module</cmd_path>
      <modules>
        <command name="purge"/>
        <command name="load">cmake/3.21.1-e5i6eks</command>
      </modules>
      <modules compiler="pgigpu">
        <command name="load">nvhpc/20.9-37zsymt</command>
        <command name="load">cuda/11.1.1-nkh7mm7</command>
        <command name="load">openmpi/4.1.1-r6ebr2e</command>
        <command name="load">netcdf-c/4.7.4-zppo53l</command>
        <command name="load">netcdf-cxx/4.2-wjm7fye</command>
        <command name="load">netcdf-fortran/4.5.3-srsajjs</command>
        <command name="load">parallel-netcdf/1.12.1-75szceu</command>
      </modules>
    </module_system>
    <RUNDIR>$CIME_OUTPUT_ROOT/$CASE/run</RUNDIR>
    <EXEROOT>$CIME_OUTPUT_ROOT/$CASE/bld</EXEROOT>
    <TEST_TPUT_TOLERANCE>0.1</TEST_TPUT_TOLERANCE>
    <MAX_GB_OLD_TEST_DATA>1000</MAX_GB_OLD_TEST_DATA>
    <environment_variables>
      <env name="NETCDF_C_PATH">$SHELL{dirname $(dirname $(which nc-config))}</env>
      <env name="NETCDF_FORTRAN_PATH">$SHELL{dirname $(dirname $(which nf-config))}</env>
      <env name="PNETCDF_PATH">$SHELL{dirname $(dirname $(which pnetcdf_version))}</env>
      <env name="PATH">/lcrc/group/e3sm/soft/perl/5.26.0/bin:$ENV{PATH}</env>
    </environment_variables>
    <environment_variables SMP_PRESENT="TRUE">
      <env name="OMP_STACKSIZE">64M</env>
      <env name="OMP_PLACES">cores</env>
    </environment_variables>
  </machine>

  <machine MACH="bebop">
    <DESC>ANL/LCRC Cluster, Cray CS400, 352-nodes Xeon Phi 7230 KNLs 64C/1.3GHz + 672-nodes Xeon E5-2695v4 Broadwells 36C/2.10GHz, Intel Omni-Path network, SLURM batch system, Lmod module environment.</DESC>
    <NODENAME_REGEX>beboplogin.*</NODENAME_REGEX>
    <OS>LINUX</OS>
    <COMPILERS>intel,gnu</COMPILERS>
    <MPILIBS>impi,mvapich</MPILIBS>
    <PROJECT>e3sm</PROJECT>
    <CIME_OUTPUT_ROOT>/lcrc/group/e3sm/$USER/scratch/bebop</CIME_OUTPUT_ROOT>
    <DIN_LOC_ROOT>/lcrc/group/e3sm/data/inputdata</DIN_LOC_ROOT>
    <DIN_LOC_ROOT_CLMFORC>/lcrc/group/e3sm/data/inputdata/atm/datm7</DIN_LOC_ROOT_CLMFORC>
    <DOUT_S_ROOT>/lcrc/group/e3sm/$USER/archive/$CASE</DOUT_S_ROOT>
    <BASELINE_ROOT>/lcrc/group/e3sm/baselines/bebop/$COMPILER</BASELINE_ROOT>
    <CCSM_CPRNC>/lcrc/group/e3sm/soft/tools/cprnc/cprnc</CCSM_CPRNC>
    <GMAKE_J>8</GMAKE_J>
    <TESTS>e3sm_integration</TESTS>
    <NTEST_PARALLEL_JOBS>4</NTEST_PARALLEL_JOBS>
    <BATCH_SYSTEM>slurm</BATCH_SYSTEM>
    <SUPPORTED_BY>E3SM</SUPPORTED_BY>
    <MAX_TASKS_PER_NODE>36</MAX_TASKS_PER_NODE>
    <MAX_MPITASKS_PER_NODE>36</MAX_MPITASKS_PER_NODE>
    <PROJECT_REQUIRED>TRUE</PROJECT_REQUIRED>
    <mpirun mpilib="impi">
      <executable>mpirun</executable>
      <arguments>
        <arg name="num_tasks"> -l -n {{ total_tasks }}</arg>
      </arguments>
    </mpirun>
    <mpirun mpilib="mvapich">
      <executable>srun</executable>
      <arguments>
        <arg name="num_tasks"> -l -n {{ total_tasks }} -N {{ num_nodes }} --kill-on-bad-exit </arg>
        <arg name="binding">--cpu_bind=cores</arg>
        <arg name="thread_count">-c $ENV{OMP_NUM_THREADS}</arg>
        <arg name="placement">-m plane=$SHELL{echo 36/$OMP_NUM_THREADS|bc}</arg>
      </arguments>
    </mpirun>
    <mpirun mpilib="mpi-serial">
      <executable/>
    </mpirun>
    <module_system type="module">
      <init_path lang="sh">/home/software/spack-0.10.1/opt/spack/linux-centos7-x86_64/gcc-4.8.5/lmod-7.4.9-ic63herzfgw5u3na5mdtvp3nwxy6oj2z/lmod/lmod/init/sh</init_path>
      <init_path lang="csh">/home/software/spack-0.10.1/opt/spack/linux-centos7-x86_64/gcc-4.8.5/lmod-7.4.9-ic63herzfgw5u3na5mdtvp3nwxy6oj2z/lmod/lmod/init/csh</init_path>
      <init_path lang="python">/home/software/spack-0.10.1/opt/spack/linux-centos7-x86_64/gcc-4.8.5/lmod-7.4.9-ic63herzfgw5u3na5mdtvp3nwxy6oj2z/lmod/lmod/init/env_modules_python.py</init_path>
      <cmd_path lang="python">/home/software/spack-0.10.1/opt/spack/linux-centos7-x86_64/gcc-4.8.5/lmod-7.4.9-ic63herzfgw5u3na5mdtvp3nwxy6oj2z/lmod/lmod/libexec/lmod python</cmd_path>
      <cmd_path lang="sh">module</cmd_path>
      <cmd_path lang="csh">module</cmd_path>
      <modules>
        <command name="purge"/>
        <command name="load">cmake/3.20.3-vedypwm</command>
        <command name="load">anaconda3/5.2.0</command>
      </modules>
      <modules compiler="intel">
        <command name="load">intel/18.0.4-443hhug</command>
        <command name="load">intel-mkl/2018.4.274-jwaeshj</command>
        <command name="load">hdf5/1.10.5-3mk3uik</command>
        <command name="load">netcdf/4.7.0-krelxcz</command>
        <command name="load">netcdf-fortran/4.4.5-74lj75q</command>
      </modules>
      <modules compiler="intel" mpilib="impi">
        <command name="load">intel-mpi/2018.4.274-4hmwfl6</command>
        <command name="load">parallel-netcdf/1.11.0-acswzws</command>
      </modules>
      <modules compiler="intel" mpilib="mvapich">
        <command name="load">mvapich2/2.3.1-verbs-omjz3ck</command>
        <command name="load">parallel-netcdf/1.11.2-7fy6qz3</command>
      </modules>
      <modules compiler="gnu">
        <command name="load">gcc/8.2.0-g7hppkz</command>
        <command name="load">intel-mkl/2018.4.274-2amycpi</command>
        <command name="load">hdf5/1.8.16-mz7lmxh</command>
        <command name="load">netcdf/4.4.1-xkjcghm</command>
        <command name="load">netcdf-fortran/4.4.4-mpstomu</command>
      </modules>
      <modules compiler="gnu" mpilib="impi">
        <command name="load">intel-mpi/2018.4.274-ozfo327</command>
        <command name="load">parallel-netcdf/1.11.0-filvnis</command>
      </modules>
      <modules compiler="gnu" mpilib="mvapich">
        <command name="load">mvapich2/2.3-bebop-3xi4hiu</command>
        <command name="load">parallel-netcdf/1.11.2-hfn33fd</command>
      </modules>
    </module_system>
    <RUNDIR>$CIME_OUTPUT_ROOT/$CASE/run</RUNDIR>
    <EXEROOT>$CIME_OUTPUT_ROOT/$CASE/bld</EXEROOT>
    <TEST_TPUT_TOLERANCE>0.1</TEST_TPUT_TOLERANCE>
    <environment_variables>
      <env name="NETCDF_C_PATH">$SHELL{dirname $(dirname $(which nc-config))}</env>
      <env name="NETCDF_FORTRAN_PATH">$SHELL{dirname $(dirname $(which nf-config))}</env>
      <env name="PATH">/lcrc/group/e3sm/soft/perl/5.26.0/bin:$ENV{PATH}</env>
    </environment_variables>
    <environment_variables mpilib="!mpi-serial">
      <env name="PNETCDF_PATH">$SHELL{dirname $(dirname $(which pnetcdf_version))}</env>
    </environment_variables>
    <environment_variables SMP_PRESENT="TRUE">
      <env name="OMP_STACKSIZE">128M</env>
      <env name="OMP_PROC_BIND">spread</env>
      <env name="OMP_PLACES">threads</env>
    </environment_variables>
    <environment_variables mpilib="impi">
      <env name="I_MPI_FABRICS">shm:tmi</env>
    </environment_variables>
  </machine>

  <machine MACH="syrah">
    <DESC>LLNL Linux Cluster, Linux (pgi), 16 pes/node, batch system is Slurm</DESC>
    <OS>LINUX</OS>
    <COMPILERS>intel</COMPILERS>
    <MPILIBS>mpich</MPILIBS>
    <PROJECT>cbronze</PROJECT>
    <CIME_OUTPUT_ROOT>/p/lustre1/$USER/e3sm_scratch/syrah</CIME_OUTPUT_ROOT>
    <DIN_LOC_ROOT>/usr/gdata/climdat/ccsm3data/inputdata</DIN_LOC_ROOT>
    <DIN_LOC_ROOT_CLMFORC>/usr/gdata/climdat/ccsm3data/inputdata/atm/datm7</DIN_LOC_ROOT_CLMFORC>
    <DOUT_S_ROOT> $CIME_OUTPUT_ROOT/archive/$CASE</DOUT_S_ROOT>
    <BASELINE_ROOT>$CIME_OUTPUT_ROOT/baselines/$COMPILER</BASELINE_ROOT>
    <CCSM_CPRNC>/usr/gdata/climdat/tools/cprnc</CCSM_CPRNC>
    <GMAKE_J>8</GMAKE_J>
    <BATCH_SYSTEM>lc_slurm</BATCH_SYSTEM>
    <SUPPORTED_BY>donahue5 -at- llnl.gov</SUPPORTED_BY>
    <MAX_TASKS_PER_NODE>32</MAX_TASKS_PER_NODE>
    <MAX_MPITASKS_PER_NODE>16</MAX_MPITASKS_PER_NODE>
    <mpirun mpilib="mpi-serial">
      <executable/>
    </mpirun>
    <mpirun mpilib="default">
      <executable>srun</executable>
    </mpirun>
    <module_system type="module">
      <init_path lang="python">/usr/share/lmod/lmod/init/env_modules_python.py</init_path>
      <init_path lang="perl">/usr/share/lmod/lmod/init/perl</init_path>
      <init_path lang="sh">/usr/share/lmod/lmod/init/sh</init_path>
      <init_path lang="csh">/usr/share/lmod/lmod/init/csh</init_path>
      <cmd_path lang="csh">module</cmd_path>
      <cmd_path lang="sh">module</cmd_path>
      <cmd_path lang="python">/usr/share/lmod/lmod/libexec/lmod python</cmd_path>
      <cmd_path lang="perl">/usr/share/lmod/lmod/libexec/lmod perl</cmd_path>
      <modules compiler="intel">
        <command name="load">python</command>
        <command name="load">git</command>
        <command name="load">intel/19.0.4</command>
        <command name="load">mvapich2/2.3</command>
        <command name="load">cmake/3.18.0</command>
        <command name="load">netcdf-fortran/4.4.4</command>
        <command name="load">pnetcdf/1.9.0</command>
      </modules>
    </module_system>
    <environment_variables compiler="intel">
      <env name="NETCDFROOT">/usr/tce/packages/netcdf-fortran/netcdf-fortran-4.4.4-intel-19.0.4/</env>
      <env name="NETCDF_PATH">/usr/tce/packages/netcdf-fortran/netcdf-fortran-4.4.4-intel-19.0.4/</env>
    </environment_variables>
    <environment_variables compiler="intel" mpilib="!mpi-serial">
      <env name="PNETCDFROOT">/usr/tce/packages/pnetcdf/pnetcdf-1.9.0-intel-19.0.4-mvapich2-2.3/</env>
    </environment_variables>
  </machine>

  <machine MACH="quartz">
    <DESC>LLNL Linux Cluster, Linux (pgi), 36 pes/node, batch system is Slurm</DESC>
    <OS>LINUX</OS>
    <COMPILERS>intel</COMPILERS>
    <MPILIBS>mpich</MPILIBS>
    <PROJECT>cbronze</PROJECT>
    <CIME_OUTPUT_ROOT>/p/lustre1/$USER/e3sm_scratch/quartz</CIME_OUTPUT_ROOT>
    <DIN_LOC_ROOT>/usr/gdata/climdat/ccsm3data/inputdata</DIN_LOC_ROOT>
    <DIN_LOC_ROOT_CLMFORC>/usr/gdata/climdat/ccsm3data/inputdata/atm/datm7</DIN_LOC_ROOT_CLMFORC>
    <DOUT_S_ROOT> $CIME_OUTPUT_ROOT/archive/$CASE</DOUT_S_ROOT>
    <BASELINE_ROOT>$CIME_OUTPUT_ROOT/baselines/$COMPILER</BASELINE_ROOT>
    <CCSM_CPRNC>/usr/gdata/climdat/tools/cprnc</CCSM_CPRNC>
    <GMAKE_J>8</GMAKE_J>
    <BATCH_SYSTEM>lc_slurm</BATCH_SYSTEM>
    <SUPPORTED_BY>donahue5 -at- llnl.gov</SUPPORTED_BY>
    <MAX_TASKS_PER_NODE>72</MAX_TASKS_PER_NODE>
    <MAX_MPITASKS_PER_NODE>36</MAX_MPITASKS_PER_NODE>
    <mpirun mpilib="mpi-serial">
      <executable/>
    </mpirun>
    <mpirun mpilib="default">
      <executable>srun</executable>
    </mpirun>
    <module_system type="module">
      <init_path lang="python">/usr/share/lmod/lmod/init/env_modules_python.py</init_path>
      <init_path lang="perl">/usr/share/lmod/lmod/init/perl</init_path>
      <init_path lang="sh">/usr/share/lmod/lmod/init/sh</init_path>
      <init_path lang="csh">/usr/share/lmod/lmod/init/csh</init_path>
      <cmd_path lang="csh">module</cmd_path>
      <cmd_path lang="sh">module</cmd_path>
      <cmd_path lang="python">/usr/share/lmod/lmod/libexec/lmod python</cmd_path>
      <cmd_path lang="perl">/usr/share/lmod/lmod/libexec/lmod perl</cmd_path>
      <modules compiler="intel">
        <command name="load">python</command>
        <command name="load">git</command>
        <command name="load">intel/19.0.4</command>
        <command name="load">mvapich2/2.3</command>
        <command name="load">cmake/3.18.0</command>
        <command name="load">netcdf-fortran/4.4.4</command>
        <command name="load">pnetcdf/1.9.0</command>
      </modules>
    </module_system>
    <environment_variables compiler="intel">
      <env name="NETCDFROOT">/usr/tce/packages/netcdf-fortran/netcdf-fortran-4.4.4-intel-19.0.4/</env>
      <env name="NETCDF_PATH">/usr/tce/packages/netcdf-fortran/netcdf-fortran-4.4.4-intel-19.0.4/</env>
    </environment_variables>
    <environment_variables compiler="intel" mpilib="!mpi-serial">
      <env name="PNETCDFROOT">/usr/tce/packages/pnetcdf/pnetcdf-1.9.0-intel-19.0.4-mvapich2-2.3/</env>
    </environment_variables>
  </machine>

  <machine MACH="theta">
    <DESC>ALCF Cray XC40 KNL, os is CNL, 64 pes/node, batch system is cobalt</DESC>
    <NODENAME_REGEX>theta.*</NODENAME_REGEX>
    <OS>CNL</OS>
    <COMPILERS>intel,gnu,cray</COMPILERS>
    <MPILIBS>mpt</MPILIBS>
    <SAVE_TIMING_DIR>/projects/$PROJECT</SAVE_TIMING_DIR>
    <SAVE_TIMING_DIR_PROJECTS>ClimateEnergy_4</SAVE_TIMING_DIR_PROJECTS>
    <CIME_OUTPUT_ROOT>/projects/$PROJECT/$USER</CIME_OUTPUT_ROOT>
    <DIN_LOC_ROOT>/projects/ccsm/e3sm/inputdata</DIN_LOC_ROOT>
    <DIN_LOC_ROOT_CLMFORC>/projects/ccsm/e3sm/inputdata/atm/datm7</DIN_LOC_ROOT_CLMFORC>
    <DOUT_S_ROOT>$CIME_OUTPUT_ROOT/archive/$CASE</DOUT_S_ROOT>
    <BASELINE_ROOT>/projects/$PROJECT/e3sm/baselines/$COMPILER</BASELINE_ROOT>
    <CCSM_CPRNC>/projects/ccsm/e3sm/tools/cprnc/cprnc</CCSM_CPRNC>
    <GMAKE_J>16</GMAKE_J>
    <TESTS>e3sm_developer</TESTS>
    <NTEST_PARALLEL_JOBS>4</NTEST_PARALLEL_JOBS>
    <BATCH_SYSTEM>cobalt_theta</BATCH_SYSTEM>
    <SUPPORTED_BY>E3SM</SUPPORTED_BY>
    <MAX_TASKS_PER_NODE>128</MAX_TASKS_PER_NODE>
    <MAX_MPITASKS_PER_NODE>64</MAX_MPITASKS_PER_NODE>
    <PROJECT_REQUIRED>TRUE</PROJECT_REQUIRED>
    <mpirun mpilib="default">
      <executable>aprun</executable>
      <arguments>
        <arg name="num_tasks">-n {{ total_tasks }}</arg>
        <arg name="tasks_per_node">-N $SHELL{if [ `./xmlquery --value MAX_MPITASKS_PER_NODE` -gt `./xmlquery --value TOTAL_TASKS` ];then echo `./xmlquery --value TOTAL_TASKS`;else echo `./xmlquery --value MAX_MPITASKS_PER_NODE`;fi;}</arg>
        <arg name="hyperthreading">--cc depth -d $SHELL{echo `./xmlquery --value MAX_TASKS_PER_NODE`/`./xmlquery --value MAX_MPITASKS_PER_NODE`|bc} -j $SHELL{if [ 64 -ge `./xmlquery --value MAX_TASKS_PER_NODE` ];then echo 1;else echo `./xmlquery --value MAX_TASKS_PER_NODE`/64|bc;fi;}</arg>
        <arg name="env_vars">$ENV{SMP_VARS} $ENV{labeling}</arg>
      </arguments>
    </mpirun>
    <module_system type="module">
      <init_path lang="perl">/opt/modules/default/init/perl.pm</init_path>
      <init_path lang="python">/opt/modules/default/init/python.py</init_path>
      <init_path lang="sh">/opt/modules/default/init/sh</init_path>
      <init_path lang="csh">/opt/modules/default/init/csh</init_path>
      <cmd_path lang="perl">/opt/modules/default/bin/modulecmd perl</cmd_path>
      <cmd_path lang="python">/opt/modules/default/bin/modulecmd python</cmd_path>
      <cmd_path lang="sh">module</cmd_path>
      <cmd_path lang="csh">module</cmd_path>
      <modules>
        <command name="rm">cray-mpich</command>
        <command name="rm">cray-parallel-netcdf</command>
        <command name="rm">cray-hdf5-parallel</command>
        <command name="rm">cray-hdf5</command>
        <command name="rm">cray-netcdf</command>
        <command name="rm">cray-netcdf-hdf5parallel</command>
        <command name="load">craype/2.6.5</command>
        <command name="load">cmake/3.18.0</command>
      </modules>
      <modules compiler="intel">
        <command name="rm">PrgEnv-gnu</command>
        <command name="rm">PrgEnv-cray</command>
        <command name="load">PrgEnv-intel/6.0.7</command>
        <command name="swap">intel/19.1.0.166</command>
      </modules>
      <modules compiler="gnu">
        <command name="rm">PrgEnv-intel</command>
        <command name="rm">PrgEnv-cray</command>
        <command name="load">PrgEnv-gnu/6.0.7</command>
        <command name="swap">gcc/9.3.0</command>
      </modules>
      <modules compiler="cray">
        <command name="rm">PrgEnv-intel</command>
        <command name="rm">PrgEnv-gnu</command>
        <command name="load">gcc/9.3.0</command>
        <command name="load">PrgEnv-cray/6.0.9</command>
        <command name="swap">cce/10.0.3</command>
        <command name="rm">darshan</command>
      </modules>
      <modules compiler="!intel">
        <command name="swap">cray-libsci/20.09.1</command>
      </modules>
      <modules>
        <command name="load">cray-mpich/7.7.14</command>
        <command name="load">cray-hdf5-parallel/1.10.6.1</command>
        <command name="load">cray-netcdf-hdf5parallel/4.7.3.3</command>
        <command name="load">cray-parallel-netcdf/1.12.0.1</command>
      </modules>
    </module_system>
    <RUNDIR>$CIME_OUTPUT_ROOT/$CASE/run</RUNDIR>
    <EXEROOT>$CIME_OUTPUT_ROOT/$CASE/bld</EXEROOT>
    <TEST_TPUT_TOLERANCE>0.1</TEST_TPUT_TOLERANCE>
    <MAX_GB_OLD_TEST_DATA>1000</MAX_GB_OLD_TEST_DATA>
    <environment_variables>
      <env name="PATH">/projects/ccsm/e3sm/soft/perl/5.26.0/bin:$ENV{PATH}</env>
      <env name="MPAS_TOOL_DIR">/projects/ccsm/e3sm/tools/mpas</env>
      <env name="HDF5_DISABLE_VERSION_CHECK">1</env>
      <env name="labeling">-e PMI_LABEL_ERROUT=1</env>
      <env name="SMP_VARS"> </env>
    </environment_variables>
    <environment_variables SMP_PRESENT="TRUE" compiler="intel">
      <env name="SMP_VARS">-e OMP_NUM_THREADS=$ENV{OMP_NUM_THREADS} -e OMP_STACKSIZE=128M -e KMP_AFFINITY=granularity=thread,scatter</env>
    </environment_variables>
    <environment_variables SMP_PRESENT="TRUE" compiler="!intel">
      <env name="SMP_VARS">-e OMP_NUM_THREADS=$ENV{OMP_NUM_THREADS} -e OMP_STACKSIZE=128M -e OMP_PROC_BIND=spread -e OMP_PLACES=threads</env>
    </environment_variables>
  </machine>

  <machine MACH="jlse">
    <DESC>ANL experimental/evaluation cluster, batch system is cobalt</DESC>
    <NODENAME_REGEX>jlse.*</NODENAME_REGEX>
    <OS>LINUX</OS>
    <COMPILERS>oneapi-ifx,oneapi-ifxgpu,oneapi-ifort,gnu</COMPILERS>
    <MPILIBS>mpich,impi,openmpi</MPILIBS>
    <CIME_OUTPUT_ROOT>/gpfs/jlse-fs0/projects/climate/$USER/scratch</CIME_OUTPUT_ROOT>
    <DIN_LOC_ROOT>/gpfs/jlse-fs0/projects/climate/inputdata</DIN_LOC_ROOT>
    <DIN_LOC_ROOT_CLMFORC>/gpfs/jlse-fs0/projects/climate/inputdata/atm/datm7</DIN_LOC_ROOT_CLMFORC>
    <DOUT_S_ROOT>$CIME_OUTPUT_ROOT/archive/$CASE</DOUT_S_ROOT>
    <BASELINE_ROOT>/gpfs/jlse-fs0/projects/climate/baselines/$COMPILER</BASELINE_ROOT>
    <CCSM_CPRNC>/gpfs/jlse-fs0/projects/climate/tools/cprnc/cprnc</CCSM_CPRNC>
    <GMAKE_J>16</GMAKE_J>
    <TESTS>e3sm_developer</TESTS>
    <NTEST_PARALLEL_JOBS>4</NTEST_PARALLEL_JOBS>
    <BATCH_SYSTEM>cobalt_theta</BATCH_SYSTEM>
    <SUPPORTED_BY>e3sm</SUPPORTED_BY>
    <MAX_TASKS_PER_NODE>112</MAX_TASKS_PER_NODE>
    <MAX_TASKS_PER_NODE compiler="oneapi-ifx">96</MAX_TASKS_PER_NODE>
    <MAX_TASKS_PER_NODE compiler="oneapi-ifxgpu">96</MAX_TASKS_PER_NODE>
    <MAX_MPITASKS_PER_NODE>112</MAX_MPITASKS_PER_NODE>
    <MAX_MPITASKS_PER_NODE compiler="oneapi-ifx">48</MAX_MPITASKS_PER_NODE>
    <MAX_MPITASKS_PER_NODE compiler="oneapi-ifxgpu">48</MAX_MPITASKS_PER_NODE>
    <PROJECT_REQUIRED>FALSE</PROJECT_REQUIRED>
    <mpirun mpilib="default">
      <executable>mpirun</executable>
      <arguments>
        <arg name="num_tasks">-l -n {{ total_tasks }} -bind-to core</arg>
      </arguments>
    </mpirun>
    <mpirun mpilib="openmpi">
      <executable>mpirun</executable>
      <arguments>
        <arg name="num_tasks">--tag-output -n {{ total_tasks }}</arg>
        <arg name="tasks_per_node"> --map-by ppr:{{ tasks_per_numa }}:socket:PE=$ENV{OMP_NUM_THREADS} --bind-to hwthread</arg>
      </arguments>
    </mpirun>
    <module_system type="module" allow_error="true">
      <init_path lang="sh">/usr/share/Modules/init/sh</init_path>
      <init_path lang="csh">/usr/share/Modules/init/csh</init_path>
      <init_path lang="python">/usr/share/Modules/init/python.py</init_path>
      <cmd_path lang="sh">module</cmd_path>
      <cmd_path lang="csh">module</cmd_path>
      <cmd_path lang="python">/usr/bin/modulecmd python</cmd_path>
      <modules>
	<command name="purge"/>
        <command name="use">/soft/modulefiles</command>
        <command name="load">cmake/3.22.1</command>
        <command name="use">/soft/restricted/CNDA/modules</command>
      </modules>
      <modules compiler="!gnu">
	<command name="load">oneapi/eng-compiler/2022.01.30.008</command>
      </modules>
      <modules compiler="gnu">
        <command name="unload">cmake</command>
	<command name="load">gcc/8.2.0</command>
      </modules>
    </module_system>
    <RUNDIR>$CIME_OUTPUT_ROOT/$CASE/run</RUNDIR>
    <EXEROOT>$CIME_OUTPUT_ROOT/$CASE/bld</EXEROOT>
    <environment_variables>
      <env name="PATH">/home/azamat/soft/perl/5.32.0/bin:$ENV{PATH}</env>
      <env name="NETCDF_PATH">/home/azamat/soft/netcdf/4.4.1c-4.2cxx-4.4.4f/oneapi-2020.12.15.004-intel_mpi-2019.4.243</env>
      <env name="PNETCDF_PATH">/home/azamat/soft/pnetcdf/1.12.1/oneapi-2020.12.15.004-intel_mpi-2019.4.243</env>
    </environment_variables>
    <environment_variables mpilib="mpich" DEBUG="TRUE">
      <env name="HYDRA_TOPO_DEBUG">1</env>
    </environment_variables>
    <environment_variables mpilib="impi">
      <env name="I_MPI_DEBUG">10</env>
      <env name="I_MPI_PIN_DOMAIN">omp</env>
      <env name="I_MPI_PIN_ORDER">spread</env>
      <env name="I_MPI_PIN_CELL">unit</env>
    </environment_variables>
    <environment_variables compiler="intel" mpilib="openmpi">
      <env name="OMPI_CC">icc</env>
      <env name="OMPI_CXX">icpc</env>
      <env name="OMPI_FC">ifort</env>
      <env name="PATH">/home/azamat/soft/openmpi/2.1.6/intel19/bin:$ENV{PATH}</env>
      <env name="LD_LIBRARY_PATH">/home/azamat/soft/openmpi/2.1.6/intel19/lib:$ENV{LD_LIBRARY_PATH}</env>
      <env name="NETCDF_PATH">/home/azamat/soft/netcdf/4.4.1c-4.2cxx-4.4.4f/intel19-openmpi2.1.6</env>
      <env name="PNETCDF_PATH">/home/azamat/soft/pnetcdf/1.12.1/intel19-openmpi2.1.6</env>
    </environment_variables>
    <environment_variables compiler="gnu" mpilib="openmpi">
      <env name="OMPI_CC">gcc</env>
      <env name="OMPI_CXX">g++</env>
      <env name="OMPI_FC">gfortran</env>
      <env name="LD_LIBRARY_PATH">/home/azamat/soft/openmpi/2.1.6/gcc8.2.0/lib:/home/azamat/soft/libs:$ENV{LD_LIBRARY_PATH}</env>
      <env name="PATH">/home/azamat/soft/openmpi/2.1.6/gcc8.2.0/bin:/home/azamat/soft/cmake/3.18.5/bin:$ENV{PATH}</env>
      <env name="CMAKE_ROOT">/home/azamat/soft/cmake/3.18.5</env>
      <env name="ACLOCAL_PATH">/home/azamat/soft/cmake/3.18.5/share/aclocal</env>
      <env name="CMAKE_PREFIX_PATH">/home/azamat/soft/cmake/3.18.5</env>
      <env name="NETCDF_PATH">/home/azamat/soft/netcdf/4.4.1c-4.2cxx-4.4.4f/gcc8.2.0-openmpi2.1.6</env>
      <env name="PNETCDF_PATH">/home/azamat/soft/pnetcdf/1.12.1/gcc8.2.0-openmpi2.1.6</env>
    </environment_variables>
    <environment_variables compiler="oneapi-ifxgpu">
      <env name="SYCL_DEVICE_FILTER">opencl</env>
      <env name="ONEAPI_MPICH_GPU">NO_GPU</env>
      <env name="SYCL_CACHE_PERSISTENT">0</env>
      <env name="GATOR_INITIAL_MB">4000MB</env>
      <env name="GATOR_DISABLE">0</env>
    </environment_variables>    
    <environment_variables compiler="oneapi-ifx">
      <env name="LIBOMPTARGET_DEBUG">0</env><!--default 0, max 5 -->
      <env name="OMP_TARGET_OFFLOAD">DISABLED</env><!--default OMP_TARGET_OFFLOAD=MANDATORY-->
    </environment_variables>
    <environment_variables SMP_PRESENT="TRUE" compiler="!gnu">
      <env name="KMP_AFFINITY">verbose,granularity=thread,balanced</env>
      <env name="OMP_STACKSIZE">128M</env>
    </environment_variables>
    <environment_variables SMP_PRESENT="TRUE" compiler="gnu">
      <env name="OMP_PLACES">threads</env>
      <env name="OMP_STACKSIZE">128M</env>
    </environment_variables>
    <resource_limits>
      <resource name="RLIMIT_STACK">-1</resource>
    </resource_limits>
  </machine>

  <machine MACH="sooty">
    <DESC>PNL cluster, OS is Linux, batch system is SLURM</DESC>
    <NODENAME_REGEX>sooty</NODENAME_REGEX>
    <OS>LINUX</OS>
    <COMPILERS>intel,pgi</COMPILERS>
    <MPILIBS>mvapich2</MPILIBS>
    <CIME_OUTPUT_ROOT>/lustre/$USER/cime_output_root</CIME_OUTPUT_ROOT>
    <!--
    <DIN_LOC_ROOT>/lustre/climate/csmdata/</DIN_LOC_ROOT>
    <DIN_LOC_ROOT_CLMFORC>/lustre/climate/csmdata/atm/datm7</DIN_LOC_ROOT_CLMFORC>
    -->
    <DIN_LOC_ROOT>/pic/projects/sooty2/$ENV{USER}/e3sm_inputdata</DIN_LOC_ROOT>
    <DIN_LOC_ROOT_CLMFORC>/pic/projects/sooty2/$ENV{USER}/e3sm_inputdata/atm/datm7</DIN_LOC_ROOT_CLMFORC>
    <DOUT_S_ROOT>/lustre/$USER/archive/$CASE</DOUT_S_ROOT>
    <BASELINE_ROOT>/lustre/climate/acme_baselines/$COMPILER</BASELINE_ROOT>
    <CCSM_CPRNC>/lustre/climate/acme_baselines/cprnc/cprnc</CCSM_CPRNC>
    <GMAKE_J>8</GMAKE_J>
    <BATCH_SYSTEM>slurm</BATCH_SYSTEM>
    <SUPPORTED_BY>balwinder.singh -at- pnnl.gov</SUPPORTED_BY>
    <MAX_TASKS_PER_NODE>8</MAX_TASKS_PER_NODE>
    <MAX_MPITASKS_PER_NODE>8</MAX_MPITASKS_PER_NODE>
    <PROJECT_REQUIRED>FALSE</PROJECT_REQUIRED>
    <mpirun mpilib="mpi-serial">
      <executable/>
    </mpirun>
    <mpirun mpilib="mvapich2">
      <executable>srun</executable>
      <arguments>
        <arg name="mpi">--mpi=none</arg>
        <arg name="num_tasks">--ntasks={{ total_tasks }}</arg>
        <arg name="cpu_bind">--cpu_bind=sockets --cpu_bind=verbose</arg>
        <arg name="kill-on-bad-exit">--kill-on-bad-exit</arg>
      </arguments>
    </mpirun>
    <module_system type="module">
      <init_path lang="perl">/share/apps/modules/Modules/3.2.10/init/perl.pm</init_path>
      <init_path lang="python">/share/apps/modules/Modules/3.2.10/init/python.py</init_path>
      <init_path lang="csh">/etc/profile.d/modules.csh</init_path>
      <init_path lang="sh">/etc/profile.d/modules.sh</init_path>
      <cmd_path lang="perl">/share/apps/modules/Modules/3.2.10/bin/modulecmd perl</cmd_path>
      <cmd_path lang="python">/share/apps/modules/Modules/3.2.10/bin/modulecmd python</cmd_path>
      <cmd_path lang="sh">module</cmd_path>
      <cmd_path lang="csh">module</cmd_path>
      <modules>
        <command name="purge"/>
      </modules>
      <modules>
        <command name="load">perl/5.20.0</command>
        <command name="load">cmake/3.17.1</command>
        <command name="load">svn/1.8.13</command>
      </modules>
      <modules compiler="intel">
        <command name="load">intel/19.0.5</command>
        <command name="load">mkl/2019u5</command>
      </modules>
      <modules compiler="pgi">
        <command name="load">pgi/14.10</command>
      </modules>
      <modules mpilib="mvapich2">
        <command name="load">mvapich2/2.3.1</command>
      </modules>
      <modules>
        <command name="load">netcdf/4.6.3</command>
      </modules>
    </module_system>
    <RUNDIR>/lustre/$USER/csmruns/$CASE/run</RUNDIR>
    <EXEROOT>/lustre/$USER/csmruns/$CASE/bld</EXEROOT>
    <environment_variables>
      <env name="MKL_PATH">$ENV{MKLROOT} </env>
      <env name="NETCDF_PATH">$ENV{NETCDF_LIB}/../</env>
      <env name="OMP_STACKSIZE">64M</env>
      <!-- PJR next lines force a modern python from python/3.7.2
      module first and supply some gcc libraries last -->
      <env name="LD_LIBRARY_PATH">/share/apps/python/3.7.2/lib/:/share/apps/openssl/1.0.2r/lib:$ENV{LD_LIBRARY_PATH}:/share/apps/gcc/8.1.0/lib:/share/apps/gcc/8.1.0/lib64:</env>
      <env name="PATH">/share/apps/python/3.7.2/bin:$ENV{PATH}</env>
    </environment_variables>
  </machine>

  <machine MACH="cascade">
    <DESC>PNNL Intel KNC cluster, OS is Linux, batch system is SLURM</DESC>
    <NODENAME_REGEX>glogin</NODENAME_REGEX>
    <OS>LINUX</OS>
    <COMPILERS>intel</COMPILERS>
    <MPILIBS>impi,mvapich2</MPILIBS>
    <CIME_OUTPUT_ROOT>/dtemp/$PROJECT/$USER</CIME_OUTPUT_ROOT>
    <DIN_LOC_ROOT>/dtemp/st49401/sing201/acme/inputdata/</DIN_LOC_ROOT>
    <DIN_LOC_ROOT_CLMFORC>/dtemp/st49401/sing201/acme/inputdata/atm/datm7</DIN_LOC_ROOT_CLMFORC>
    <DOUT_S_ROOT>$CIME_OUTPUT_ROOT/archive/$CASE</DOUT_S_ROOT>
    <BASELINE_ROOT>$CIME_OUTPUT_ROOT/acme/acme_baselines</BASELINE_ROOT>
    <CCSM_CPRNC>$CIME_OUTPUT_ROOT/acme/acme_baselines/cprnc/cprnc</CCSM_CPRNC>
    <GMAKE_J>8</GMAKE_J>
    <BATCH_SYSTEM>slurm</BATCH_SYSTEM>
    <SUPPORTED_BY>balwinder.singh -at- pnnl.gov</SUPPORTED_BY>
    <MAX_TASKS_PER_NODE>16</MAX_TASKS_PER_NODE>
    <MAX_MPITASKS_PER_NODE>16</MAX_MPITASKS_PER_NODE>
    <PROJECT_REQUIRED>TRUE</PROJECT_REQUIRED>
    <mpirun mpilib="mpi-serial">
      <executable/>
    </mpirun>
    <mpirun mpilib="impi">
      <executable>mpirun</executable>
      <arguments>
        <arg name="num_tasks"> -np {{ total_tasks }}</arg>
      </arguments>
    </mpirun>
    <mpirun mpilib="mvapich2">
      <executable>srun</executable>
      <arguments>
        <arg name="mpi">--mpi=none</arg>
        <arg name="num_tasks">--ntasks={{ total_tasks }}</arg>
        <arg name="cpu_bind">--cpu_bind=sockets --cpu_bind=verbose</arg>
        <arg name="kill-on-bad-exit">--kill-on-bad-exit</arg>
      </arguments>
    </mpirun>
    <module_system type="module">
      <init_path lang="python">/opt/lmod/7.8.4/init/env_modules_python.py</init_path>
      <init_path lang="csh">/etc/profile.d/modules.csh</init_path>
      <init_path lang="sh">/etc/profile.d/modules.sh</init_path>
      <cmd_path lang="python">/opt/lmod/7.8.4/libexec/lmod python</cmd_path>
      <cmd_path lang="sh">module</cmd_path>
      <cmd_path lang="csh">module</cmd_path>
      <modules>
        <command name="purge"/>
      </modules>
      <modules>
        <command name="load">python/2.7.9</command>
      </modules>
      <modules compiler="intel">
        <command name="load">intel/ips_18</command>
        <command name="load">mkl/14.0</command>
      </modules>
      <modules mpilib="impi">
        <command name="load">impi/4.1.2.040</command>
      </modules>
      <modules mpilib="mvapich2">
        <command name="load">mvapich2/1.9</command>
      </modules>
      <modules>
        <command name="load">netcdf/4.3.0</command>
      </modules>
    </module_system>
    <RUNDIR>$CIME_OUTPUT_ROOT/csmruns/$CASE/run</RUNDIR>
    <EXEROOT>$CIME_OUTPUT_ROOT/csmruns/$CASE/bld</EXEROOT>
    <environment_variables>
      <env name="OMP_STACKSIZE">64M</env>
      <env name="NETCDF_HOME">$ENV{NETCDF_ROOT}</env>
    </environment_variables>
    <environment_variables compiler="intel">
      <env name="MKL_PATH">$ENV{MLIBHOME}</env>
      <env name="COMPILER">intel</env>
    </environment_variables>
  </machine>

  <machine MACH="constance">
    <DESC>PNL Haswell cluster, OS is Linux, batch system is SLURM</DESC>
    <NODENAME_REGEX>constance</NODENAME_REGEX>
    <OS>LINUX</OS>
    <COMPILERS>intel,pgi,nag</COMPILERS>
    <MPILIBS>mvapich2,openmpi,intelmpi,mvapich</MPILIBS>
    <CIME_OUTPUT_ROOT>/pic/scratch/$USER</CIME_OUTPUT_ROOT>
    <DIN_LOC_ROOT>/pic/projects/climate/csmdata/</DIN_LOC_ROOT>
    <DIN_LOC_ROOT_CLMFORC>/pic/projects/climate/csmdata/atm/datm7</DIN_LOC_ROOT_CLMFORC>
    <DOUT_S_ROOT>/pic/scratch/$USER/archive/$CASE</DOUT_S_ROOT>
    <BASELINE_ROOT>/pic/projects/climate/acme_baselines/$COMPILER</BASELINE_ROOT>
    <CCSM_CPRNC>/pic/projects/climate/acme_baselines/cprnc/cprnc</CCSM_CPRNC>
    <GMAKE_J>8</GMAKE_J>
    <BATCH_SYSTEM>slurm</BATCH_SYSTEM>
    <SUPPORTED_BY>balwinder.singh -at- pnnl.gov</SUPPORTED_BY>
    <MAX_TASKS_PER_NODE>24</MAX_TASKS_PER_NODE>
    <MAX_MPITASKS_PER_NODE>24</MAX_MPITASKS_PER_NODE>
    <PROJECT_REQUIRED>FALSE</PROJECT_REQUIRED>
    <mpirun mpilib="mpi-serial">
      <executable/>
    </mpirun>
    <mpirun mpilib="mvapich2">
      <executable>srun</executable>
      <arguments>
        <arg name="mpi">--mpi=none</arg>
        <arg name="num_tasks">--ntasks={{ total_tasks }}</arg>
        <arg name="cpu_bind">--cpu_bind=sockets --cpu_bind=verbose</arg>
        <arg name="kill-on-bad-exit">--kill-on-bad-exit</arg>
      </arguments>
    </mpirun>
    <mpirun mpilib="mvapich">
      <executable>srun</executable>
      <arguments>
        <arg name="num_tasks">--ntasks={{ total_tasks }}</arg>
        <arg name="cpu_bind">--cpu_bind=sockets --cpu_bind=verbose</arg>
        <arg name="kill-on-bad-exit">--kill-on-bad-exit</arg>
      </arguments>
    </mpirun>
    <mpirun mpilib="intelmpi">
      <executable>mpirun</executable>
      <arguments>
        <arg name="num_tasks">-n {{ total_tasks }}</arg>
      </arguments>
    </mpirun>
    <mpirun mpilib="openmpi">
      <executable>mpirun</executable>
      <arguments>
        <arg name="num_tasks">-n {{ total_tasks }}</arg>
      </arguments>
    </mpirun>
    <module_system type="module">
      <init_path lang="perl">/share/apps/modules/Modules/3.2.10/init/perl.pm</init_path>
      <init_path lang="python">/share/apps/modules/Modules/3.2.10/init/python.py</init_path>
      <init_path lang="csh">/etc/profile.d/modules.csh</init_path>
      <init_path lang="sh">/etc/profile.d/modules.sh</init_path>
      <cmd_path lang="perl">/share/apps/modules/Modules/3.2.10/bin/modulecmd perl</cmd_path>
      <cmd_path lang="python">/share/apps/modules/Modules/3.2.10/bin/modulecmd python</cmd_path>
      <cmd_path lang="sh">module</cmd_path>
      <cmd_path lang="csh">module</cmd_path>
      <modules>
        <command name="purge"/>
      </modules>
      <modules>
        <command name="load">perl/5.20.0</command>
        <!--command name="load">cmake/3.3.0</command-->
        <command name="load">cmake/3.17.1</command>
      </modules>
      <modules compiler="intel">
        <command name="load">gcc/8.1.0</command>
        <command name="load">intel/19.0.5</command>
        <command name="load">mkl/2019u5</command>
      </modules>
      <modules compiler="pgi">
        <command name="load">pgi/14.10</command>
      </modules>
      <modules compiler="nag">
        <command name="load">nag/6.0</command>
        <command name="load">mkl/15.0.1</command>
      </modules>
      <modules mpilib="mvapich">
        <command name="load">mvapich2/2.1</command>
      </modules>
      <modules mpilib="mvapich2" compiler="intel">
        <command name="load">mvapich2/2.3.1</command>
      </modules>
      <modules mpilib="mvapich2" compiler="pgi">
        <command name="load">mvapich2/2.1</command>
      </modules>
      <modules mpilib="mvapich2" compiler="nag">
        <command name="load">mvapich2/2.3b</command>
      </modules>
      <modules mpilib="intelmpi">
        <command name="load">intelmpi/5.0.1.035</command>
      </modules>
      <modules mpilib="openmpi">
        <command name="load">openmpi/1.8.3</command>
      </modules>
      <modules compiler="intel">
        <command name="load">netcdf/4.6.3</command>
      </modules>
      <modules compiler="pgi">
        <command name="load">netcdf/4.3.2</command>
      </modules>
      <modules compiler="nag">
        <command name="load">netcdf/4.4.1.1</command>
      </modules>
    </module_system>
    <RUNDIR>$CIME_OUTPUT_ROOT/$CASE/run</RUNDIR>
    <EXEROOT>$CIME_OUTPUT_ROOT/$CASE/bld</EXEROOT>
    <environment_variables compiler="intel">
      <env name="LD_LIBRARY_PATH">/share/apps/gcc/8.1.0/lib:/share/apps/gcc/8.1.0/lib64:$ENV{LD_LIBRARY_PATH}</env>
    </environment_variables>
    <environment_variables>
      <env name="OMP_STACKSIZE">64M</env>
      <env name="NETCDF_HOME">$ENV{NETCDF_LIB}/../</env>
    </environment_variables>
    <environment_variables compiler="intel">
      <env name="MKL_PATH">$ENV{MKLROOT}</env>
    </environment_variables>
    <environment_variables compiler="nag">
      <env name="MKL_PATH">$ENV{MKLROOT}</env>
    </environment_variables>
  </machine>

  <machine MACH="compy">
    <DESC>PNL E3SM Intel Xeon Gold 6148(Skylake) nodes, OS is Linux, SLURM</DESC>
    <NODENAME_REGEX>compy</NODENAME_REGEX>
    <OS>LINUX</OS>
    <COMPILERS>intel,pgi</COMPILERS>
    <MPILIBS>impi,mvapich2</MPILIBS>
    <SAVE_TIMING_DIR>/compyfs</SAVE_TIMING_DIR>
    <SAVE_TIMING_DIR_PROJECTS>.*</SAVE_TIMING_DIR_PROJECTS>
    <CIME_OUTPUT_ROOT>/compyfs/$USER/e3sm_scratch</CIME_OUTPUT_ROOT>
    <DIN_LOC_ROOT>/compyfs/inputdata</DIN_LOC_ROOT>
    <DIN_LOC_ROOT_CLMFORC>/compyfs/inputdata/atm/datm7</DIN_LOC_ROOT_CLMFORC>
    <DOUT_S_ROOT>/compyfs/$USER/e3sm_scratch/archive/$CASE</DOUT_S_ROOT>
    <BASELINE_ROOT>/compyfs/e3sm_baselines/$COMPILER</BASELINE_ROOT>
    <CCSM_CPRNC>/compyfs/e3sm_baselines/cprnc/cprnc</CCSM_CPRNC>
    <GMAKE_J>8</GMAKE_J>
    <TESTS>e3sm_integration</TESTS>	  
    <NTEST_PARALLEL_JOBS>4</NTEST_PARALLEL_JOBS>
    <BATCH_SYSTEM>slurm</BATCH_SYSTEM>
    <SUPPORTED_BY>bibi.mathew -at- pnnl.gov</SUPPORTED_BY>
    <MAX_TASKS_PER_NODE>40</MAX_TASKS_PER_NODE>
    <MAX_MPITASKS_PER_NODE>40</MAX_MPITASKS_PER_NODE>
    <PROJECT_REQUIRED>TRUE</PROJECT_REQUIRED>
    <mpirun mpilib="mpi-serial">
      <executable/>
    </mpirun>
    <mpirun mpilib="mvapich2">
      <executable>srun</executable>
      <arguments>
        <arg name="mpi">--mpi=none</arg>
        <arg name="num_tasks">--ntasks={{ total_tasks }} --nodes={{ num_nodes }}</arg>
        <arg name="kill-on-bad-exit">--kill-on-bad-exit</arg>
        <arg name="cpu_bind">-l --cpu_bind=cores -c $ENV{OMP_NUM_THREADS} -m plane=$SHELL{echo 40/$OMP_NUM_THREADS|bc}</arg>
      </arguments>
    </mpirun>
    <mpirun mpilib="impi">
      <executable>srun</executable>
      <arguments>
        <arg name="mpi">--mpi=pmi2</arg>
        <arg name="num_tasks">--ntasks={{ total_tasks }} --nodes={{ num_nodes }}</arg>
        <arg name="kill-on-bad-exit">--kill-on-bad-exit</arg>
        <arg name="cpu_bind">-l --cpu_bind=cores -c $ENV{OMP_NUM_THREADS} -m plane=$SHELL{echo 40/$OMP_NUM_THREADS|bc}</arg>
      </arguments>
    </mpirun>
    <module_system type="module">
      <init_path lang="perl">/share/apps/modules/init/perl.pm</init_path>
      <init_path lang="python">/share/apps/modules/init/python.py</init_path>
      <init_path lang="csh">/etc/profile.d/modules.csh</init_path>
      <init_path lang="sh">/etc/profile.d/modules.sh</init_path>
      <cmd_path lang="perl"> /share/apps/modules/bin/modulecmd  perl</cmd_path>
      <cmd_path lang="python">/share/apps/modules/bin/modulecmd python</cmd_path>
      <cmd_path lang="sh">module</cmd_path>
      <cmd_path lang="csh">module</cmd_path>
      <modules>
        <command name="purge"/>
      </modules>
      <modules>
        <command name="load">cmake/3.19.6</command>
      </modules>
      <modules compiler="intel">
        <command name="load">gcc/8.1.0</command>
        <command name="load">intel/19.0.5</command>
      </modules>
      <modules compiler="pgi">
        <command name="load">pgi/19.10</command>
      </modules>
      <modules mpilib="mvapich2">
        <command name="load">mvapich2/2.3.1</command>
      </modules>
      <modules mpilib="impi" compiler="intel">
	<command name="load">intelmpi/2019u4</command>
      </modules>
      <modules mpilib="impi" compiler="pgi">
	<command name="load">intelmpi/2019u3</command>
      </modules>      
      <modules>
        <command name="load">netcdf/4.6.3</command>
        <command name="load">pnetcdf/1.9.0</command>
        <command name="load">mkl/2019u5</command>
      </modules>
    </module_system>
    <RUNDIR>$CIME_OUTPUT_ROOT/$CASE/run</RUNDIR>
    <EXEROOT>$CIME_OUTPUT_ROOT/$CASE/bld</EXEROOT>
    <TEST_TPUT_TOLERANCE>0.05</TEST_TPUT_TOLERANCE>
    <MAX_GB_OLD_TEST_DATA>0</MAX_GB_OLD_TEST_DATA>
    <environment_variables>
      <env name="NETCDF_HOME">$ENV{NETCDF_ROOT}/</env>
      <env name="MKL_PATH">$ENV{MKLROOT}</env>
    </environment_variables>
    <environment_variables compiler="intel">
      <env name="LD_LIBRARY_PATH">/share/apps/gcc/8.1.0/lib:/share/apps/gcc/8.1.0/lib64:$ENV{LD_LIBRARY_PATH}</env>
    </environment_variables>
    <environment_variables mpilib="mvapich2">
      <env name="MV2_ENABLE_AFFINITY">0</env>
      <env name="MV2_SHOW_CPU_BINDING">1</env>
    </environment_variables>
    <environment_variables mpilib="impi">
      <env name="I_MPI_ADJUST_ALLREDUCE">1</env>
    </environment_variables>
    <environment_variables mpilib="impi" DEBUG="TRUE">
      <env name="I_MPI_DEBUG">10</env>
    </environment_variables>
    <environment_variables SMP_PRESENT="TRUE">
      <env name="OMP_STACKSIZE">64M</env>
      <env name="OMP_PLACES">cores</env>
    </environment_variables>
  </machine>

  <machine MACH="oic5">
    <DESC>ORNL XK6, os is Linux, 32 pes/node, batch system is PBS</DESC>
    <NODENAME_REGEX>oic5</NODENAME_REGEX>
    <OS>LINUX</OS>
    <COMPILERS>gnu</COMPILERS>
    <MPILIBS>mpich,openmpi</MPILIBS>
    <CIME_OUTPUT_ROOT>/home/$USER/models/ACME</CIME_OUTPUT_ROOT>
    <DIN_LOC_ROOT>/home/zdr/models/ccsm_inputdata</DIN_LOC_ROOT>
    <DIN_LOC_ROOT_CLMFORC>/home/zdr/models/ccsm_inputdata/atm/datm7</DIN_LOC_ROOT_CLMFORC>
    <DOUT_S_ROOT>/home/$USER/models/ACME/run/archive/$CASE</DOUT_S_ROOT>
    <GMAKE_J>32</GMAKE_J>
    <TESTS>e3sm_developer</TESTS>
    <BATCH_SYSTEM>pbs</BATCH_SYSTEM>
    <SUPPORTED_BY>dmricciuto</SUPPORTED_BY>
    <MAX_TASKS_PER_NODE>32</MAX_TASKS_PER_NODE>
    <MAX_MPITASKS_PER_NODE>32</MAX_MPITASKS_PER_NODE>
    <mpirun mpilib="mpich">
      <executable>/projects/cesm/devtools/mpich-3.0.4-gcc4.8.1/bin/mpirun</executable>
      <arguments>
        <arg name="num_tasks"> -np {{ total_tasks }}</arg>
        <arg name="machine_file">--hostfile $ENV{PBS_NODEFILE}</arg>
      </arguments>
    </mpirun>
    <mpirun mpilib="mpi-serial">
      <executable> </executable>
    </mpirun>
    <module_system type="none" />
    <RUNDIR>/home/$USER/models/ACME/run/$CASE/run</RUNDIR>
    <EXEROOT>/home/$USER/models/ACME/run/$CASE/bld</EXEROOT>
  </machine>

  <machine MACH="cades">
    <DESC>OR-CONDO, CADES-CCSI, os is Linux, 16 pes/nodes, batch system is PBS</DESC>
    <NODENAME_REGEX>or-condo</NODENAME_REGEX>
    <OS>LINUX</OS>
    <COMPILERS>gnu,intel</COMPILERS>
    <MPILIBS>openmpi</MPILIBS>
    <CIME_OUTPUT_ROOT>/lustre/or-hydra/cades-ccsi/scratch/$USER</CIME_OUTPUT_ROOT>
    <DIN_LOC_ROOT>/lustre/or-hydra/cades-ccsi/proj-shared/project_acme/ACME_inputdata</DIN_LOC_ROOT>
    <DIN_LOC_ROOT_CLMFORC>/lustre/or-hydra/cades-ccsi/proj-shared/project_acme/ACME_inputdata/atm/datm7</DIN_LOC_ROOT_CLMFORC>
    <DOUT_S_ROOT>$CIME_OUTPUT_ROOT/archive/$CASE</DOUT_S_ROOT>
    <BASELINE_ROOT>/lustre/or-hydra/cades-ccsi/proj-shared/project_acme/baselines/$COMPILER</BASELINE_ROOT>
    <CCSM_CPRNC>/lustre/or-hydra/cades-ccsi/proj-shared/tools/cprnc.orcondo</CCSM_CPRNC>
    <GMAKE_J>4</GMAKE_J>
    <TESTS>e3sm_developer</TESTS>
    <BATCH_SYSTEM>slurm</BATCH_SYSTEM>
    <SUPPORTED_BY>yinj -at- ornl.gov</SUPPORTED_BY>
    <MAX_TASKS_PER_NODE>32</MAX_TASKS_PER_NODE>
    <MAX_MPITASKS_PER_NODE>32</MAX_MPITASKS_PER_NODE>
    <PROJECT_REQUIRED>FALSE</PROJECT_REQUIRED>
    <mpirun mpilib="openmpi" compiler="gnu">
      <executable>mpirun</executable>
      <arguments>
        <arg name="num_tasks"> -np {{ total_tasks }}</arg>
      </arguments>
    </mpirun>
    <mpirun mpilib="mpi-serial">
      <executable> </executable>
    </mpirun>
    <module_system type="module">
      <init_path lang="sh">/usr/share/Modules/init/sh</init_path>
      <init_path lang="csh">/usr/share/Modules/init/csh</init_path>
      <init_path lang="perl">/usr/share/Modules/init/perl.pm</init_path>
      <init_path lang="python">/usr/share/Modules/init/python.py</init_path>
      <cmd_path lang="sh">module</cmd_path>
      <cmd_path lang="csh">module</cmd_path>
      <cmd_path lang="perl">/usr/bin/modulecmd perl</cmd_path>
      <cmd_path lang="python">/usr/bin/modulecmd python</cmd_path>
      <modules>
        <command name="purge"/>
      </modules>
      <modules compiler="gnu">
        <command name="load">PE-gnu</command>
      </modules>
      <modules>
        <command name="load">mkl/2017</command>
        <command name="load">cmake/3.12.0</command>
        <command name="load">python/2.7.12</command>
        <command name="load">nco/4.6.9</command>
        <command name="load">hdf5-parallel/1.8.17</command>
        <command name="load">netcdf-hdf5parallel/4.3.3.1</command>
        <command name="load">pnetcdf/1.9.0</command>
      </modules>
    </module_system>

    <!-- customize these fields as appropriate for your system (max tasks) and
                            desired layout (change '${group}/${USER}' to your
      prefered location). -->
    <RUNDIR>$CIME_OUTPUT_ROOT/$CASE/run</RUNDIR>
    <EXEROOT>$CIME_OUTPUT_ROOT/$CASE/bld</EXEROOT>
    <!-- for CLM-PFLOTRAN coupling, the PETSC_PATH must be defined specifically upon machines -->
    <environment_variables compiler="gnu" mpilib="openmpi">
      <env name="PETSC_PATH">/software/user_tools/current/cades-ccsi/petsc4pf/openmpi-1.10-gcc-5.3</env>
    </environment_variables>
    <environment_variables>
      <env name="PERL5LIB">/software/user_tools/current/cades-ccsi/perl5/lib/perl5/</env>
    </environment_variables>

  </machine>

  <machine MACH="grizzly">
    <DESC>LANL Linux Cluster, 36 pes/node, batch system slurm</DESC>
    <NODENAME_REGEX>gr-fe.*.lanl.gov</NODENAME_REGEX>
    <OS>LINUX</OS>
    <COMPILERS>intel,gnu</COMPILERS>
    <MPILIBS>openmpi,impi,mvapich</MPILIBS>
    <PROJECT>climateacme</PROJECT>
    <CIME_OUTPUT_ROOT>/lustre/scratch4/turquoise/$ENV{USER}/E3SM/scratch</CIME_OUTPUT_ROOT>
    <DIN_LOC_ROOT>/lustre/scratch4/turquoise/$ENV{USER}/E3SM/input_data</DIN_LOC_ROOT>
    <DIN_LOC_ROOT_CLMFORC>/lustre/scratch4/turquoise/$ENV{USER}/E3SM/input_data/atm/datm7</DIN_LOC_ROOT_CLMFORC>
    <DOUT_S_ROOT>/lustre/scratch4/turquoise/$ENV{USER}/E3SM/archive/$CASE</DOUT_S_ROOT>
    <BASELINE_ROOT>/lustre/scratch4/turquoise/$ENV{USER}/E3SM/input_data/ccsm_baselines/$COMPILER</BASELINE_ROOT>
    <CCSM_CPRNC>/turquoise/usr/projects/climate/SHARED_CLIMATE/software/wolf/cprnc/v0.40/cprnc</CCSM_CPRNC>
    <GMAKE_J>4</GMAKE_J>
    <TESTS>e3sm_developer</TESTS>
    <BATCH_SYSTEM>slurm</BATCH_SYSTEM>
    <SUPPORTED_BY>luke.vanroekel @ gmail.com</SUPPORTED_BY>
    <MAX_TASKS_PER_NODE>36</MAX_TASKS_PER_NODE>
    <MAX_MPITASKS_PER_NODE>32</MAX_MPITASKS_PER_NODE>
    <PROJECT_REQUIRED>TRUE</PROJECT_REQUIRED>
    <mpirun mpilib="default">
      <executable>srun</executable>
      <arguments>
        <arg name="num_tasks"> -n {{ total_tasks }}</arg>
      </arguments>
    </mpirun>
    <mpirun mpilib="mpi-serial">
      <executable/>
    </mpirun>
    <module_system type="module">
      <init_path lang="perl">/usr/share/Modules/init/perl.pm</init_path>
      <init_path lang="python">/usr/share/Modules/init/python.py</init_path>
      <init_path lang="sh">/etc/profile.d/z00_lmod.sh</init_path>
      <init_path lang="csh">/etc/profile.d/z00_lmod.csh</init_path>
      <cmd_path lang="perl">/usr/share/lmod/lmod/libexec/lmod perl</cmd_path>
      <cmd_path lang="python">/usr/share/lmod/lmod/libexec/lmod python</cmd_path>
      <cmd_path lang="sh">module</cmd_path>
      <cmd_path lang="csh">module</cmd_path>
      <modules>
        <command name="purge"/>
        <command name="load">cmake/3.16.2</command>
      </modules>
      <modules compiler="gnu" mpilib="openmpi">
        <command name="load">gcc/6.4.0</command>
        <command name="load">openmpi/2.1.2</command>
      </modules>
      <modules compiler="gnu" mpilib="mvapich">
        <command name="load">gcc/6.4.0</command>
        <command name="load">mvapich2/2.3</command>
      </modules>
      <modules compiler="intel" mpilib="impi">
        <command name="load">intel/19.0.4</command>
        <command name="load">intel-mpi/2019.4</command>
      </modules>
      <modules compiler="intel" mpilib="mvapich">
        <command name="load">intel/18.0.2</command>
        <command name="load">mvapich2/2.2</command>
      </modules>
      <modules compiler="intel" mpilib="openmpi">
        <command name="load">intel/19.0.4</command>
        <command name="load">openmpi/2.1.2</command>
      </modules>
      <modules>
        <command name="load">friendly-testing</command>
        <command name="load">hdf5-parallel/1.8.16</command>
        <command name="load">pnetcdf/1.11.2</command>
        <command name="load">netcdf-h5parallel/4.7.3</command>
        <command name="load">mkl/2019.0.4</command>
      </modules>
    </module_system>
    <RUNDIR>$CIME_OUTPUT_ROOT/$CASE/run</RUNDIR>
    <EXEROOT>$CIME_OUTPUT_ROOT/$CASE/bld</EXEROOT>
    <environment_variables>
      <env name="PNETCDF_PATH">$ENV{PNETCDF_PATH}</env>
      <env name="NETCDF_PATH">$ENV{NETCDF_PATH}</env>
      <env name="MKLROOT">$ENV{MKLROOT}</env>
      <env name="PNETCDF_HINTS">romio_ds_write=disable;romio_ds_read=disable;romio_cb_write=enable;romio_cb_read=enable</env>
    </environment_variables>
  </machine>

  <machine MACH="badger">
    <DESC>LANL Linux Cluster, 36 pes/node, batch system slurm</DESC>
    <NODENAME_REGEX>ba-fe.*.lanl.gov</NODENAME_REGEX>
    <OS>LINUX</OS>
    <COMPILERS>intel,gnu</COMPILERS>
    <MPILIBS>openmpi,impi,mvapich</MPILIBS>
    <PROJECT>climateacme</PROJECT>
    <CIME_OUTPUT_ROOT>/lustre/scratch4/turquoise/$ENV{USER}/E3SM/scratch</CIME_OUTPUT_ROOT>
    <DIN_LOC_ROOT>/lustre/scratch4/turquoise/$ENV{USER}/E3SM/input_data</DIN_LOC_ROOT>
    <DIN_LOC_ROOT_CLMFORC>/lustre/scratch4/turquoise/$ENV{USER}/E3SM/input_data/atm/datm7</DIN_LOC_ROOT_CLMFORC>
    <DOUT_S_ROOT>/lustre/scratch4/turquoise/$ENV{USER}/E3SM/archive/$CASE</DOUT_S_ROOT>
    <BASELINE_ROOT>/lustre/scratch4/turquoise/$ENV{USER}/E3SM/input_data/ccsm_baselines/$COMPILER</BASELINE_ROOT>
    <CCSM_CPRNC>/turquoise/usr/projects/climate/SHARED_CLIMATE/software/wolf/cprnc/v0.40/cprnc</CCSM_CPRNC>
    <GMAKE_J>4</GMAKE_J>
    <TESTS>e3sm_developer</TESTS>
    <BATCH_SYSTEM>slurm</BATCH_SYSTEM>
    <SUPPORTED_BY>e3sm</SUPPORTED_BY>
    <MAX_TASKS_PER_NODE>36</MAX_TASKS_PER_NODE>
    <MAX_MPITASKS_PER_NODE>32</MAX_MPITASKS_PER_NODE>
    <PROJECT_REQUIRED>TRUE</PROJECT_REQUIRED>
    <mpirun mpilib="default">
      <executable>srun</executable>
      <arguments>
        <arg name="num_tasks"> -n {{ total_tasks }}</arg>
      </arguments>
    </mpirun>
    <mpirun mpilib="mpi-serial">
      <executable/>
    </mpirun>
    <module_system type="module">
      <init_path lang="perl">/usr/share/Modules/init/perl.pm</init_path>
      <init_path lang="python">/usr/share/Modules/init/python.py</init_path>
      <init_path lang="sh">/etc/profile.d/z00_lmod.sh</init_path>
      <init_path lang="csh">/etc/profile.d/z00_lmod.csh</init_path>
      <cmd_path lang="perl">/usr/share/lmod/lmod/libexec/lmod perl</cmd_path>
      <cmd_path lang="python">/usr/share/lmod/lmod/libexec/lmod python</cmd_path>
      <cmd_path lang="sh">module</cmd_path>
      <cmd_path lang="csh">module</cmd_path>
      <modules>
        <command name="purge"/>
        <command name="load">cmake/3.16.2</command>
      </modules>
      <modules compiler="gnu" mpilib="openmpi">
        <command name="load">gcc/6.4.0</command>
        <command name="load">openmpi/2.1.2</command>
      </modules>
      <modules compiler="gnu" mpilib="mvapich">
        <command name="load">gcc/6.4.0</command>
        <command name="load">mvapich2/2.3</command>
      </modules>
      <modules compiler="intel" mpilib="impi">
        <command name="load">intel/19.0.4</command>
        <command name="load">intel-mpi/2019.4</command>
      </modules>
      <modules compiler="intel" mpilib="mvapich">
        <command name="load">intel/18.0.2</command>
        <command name="load">mvapich2/2.2</command>
      </modules>
      <modules compiler="intel" mpilib="openmpi">
        <command name="load">intel/19.0.4</command>
        <command name="load">openmpi/2.1.2</command>
      </modules>
      <modules>
        <command name="load">friendly-testing</command>
        <command name="load">hdf5-parallel/1.8.16</command>
        <command name="load">pnetcdf/1.11.2</command>
        <command name="load">netcdf-h5parallel/4.7.3</command>
        <command name="load">mkl/2019.0.4</command>
      </modules>
    </module_system>
    <RUNDIR>$CIME_OUTPUT_ROOT/$CASE/run</RUNDIR>
    <EXEROOT>$CIME_OUTPUT_ROOT/$CASE/bld</EXEROOT>
    <environment_variables>
      <env name="PNETCDF_PATH">$ENV{PNETCDF_PATH}</env>
      <env name="NETCDF_PATH">$ENV{NETCDF_PATH}</env>
      <env name="MKLROOT">$ENV{MKLROOT}</env>
      <env name="PNETCDF_HINTS">romio_ds_write=disable;romio_ds_read=disable;romio_cb_write=enable;romio_cb_read=enable</env>
    </environment_variables>
  </machine>

  <machine MACH="chicoma-cpu">
    <DESC>Chicoma CPU-only nodes at LANL IC. Each node has 2 AMD EPYC 7H12 64-Core (Milan) 512GB</DESC>
    <NODENAME_REGEX>ch-fe*</NODENAME_REGEX>
    <OS>Linux</OS>
    <COMPILERS>gnu,nvidia,aocc,amdclang</COMPILERS>
    <MPILIBS>mpich</MPILIBS>
    <CIME_OUTPUT_ROOT>/lustre/scratch4/turquoise/$ENV{USER}/E3SM/scratch/chicoma-cpu</CIME_OUTPUT_ROOT>
    <DIN_LOC_ROOT>/lustre/scratch4/turquoise/$ENV{USER}/E3SM/input_data</DIN_LOC_ROOT>
    <DIN_LOC_ROOT_CLMFORC>/lustre/scratch4/turquoise/$ENV{USER}/E3SM/input_data/atm/datm7</DIN_LOC_ROOT_CLMFORC>
    <DOUT_S_ROOT>/lustre/scratch4/turquoise/$ENV{USER}/E3SM/archive/$CASE</DOUT_S_ROOT>
    <BASELINE_ROOT>/lustre/scratch4/turquoise/$ENV{USER}/E3SM/input_data/ccsm_baselines/$COMPILER</BASELINE_ROOT>
    <CCSM_CPRNC>/turquoise/usr/projects/climate/SHARED_CLIMATE/software/wolf/cprnc/v0.40/cprnc</CCSM_CPRNC>
    <GMAKE_J>10</GMAKE_J>
    <TESTS>e3sm_developer</TESTS>
    <NTEST_PARALLEL_JOBS>4</NTEST_PARALLEL_JOBS>
    <BATCH_SYSTEM>slurm</BATCH_SYSTEM>
    <SUPPORTED_BY>e3sm</SUPPORTED_BY>
    <MAX_TASKS_PER_NODE>256</MAX_TASKS_PER_NODE>
    <MAX_MPITASKS_PER_NODE>64</MAX_MPITASKS_PER_NODE>
    <PROJECT_REQUIRED>TRUE</PROJECT_REQUIRED>
    <mpirun mpilib="default">
      <executable>srun</executable>
      <arguments>
        <arg name="label"> --label</arg>
        <arg name="num_tasks"> -n {{ total_tasks }} -N {{ num_nodes }}</arg>
        <arg name="thread_count">-c $ENV{OMP_NUM_THREADS}</arg>
        <arg name="binding"> $SHELL{if [ 128 -ge `./xmlquery --value MAX_MPITASKS_PER_NODE` ]; then echo "--cpu_bind=cores"; else echo "--cpu_bind=threads";fi;} </arg>
        <arg name="placement"> -m plane=$SHELL{echo `./xmlquery --value MAX_MPITASKS_PER_NODE`}</arg>
    </arguments>
    </mpirun>
    <module_system type="module" allow_error="true">
      <init_path lang="perl">/usr/share/lmod/8.3.1/init/perl</init_path>
      <!-- does not exist -->
      <init_path lang="python">/usr/share/lmod/8.3.1/init/python</init_path>
      <init_path lang="sh">/usr/share/lmod/8.3.1/init/sh</init_path>
      <init_path lang="csh">/usr/share/lmod/8.3.1/init/csh</init_path>
      <cmd_path lang="perl">/usr/share/lmod/lmod/libexec/lmod perl</cmd_path>
      <cmd_path lang="python">/usr/share/lmod/lmod/libexec/lmod python</cmd_path>
      <cmd_path lang="sh">module</cmd_path>
      <cmd_path lang="csh">module</cmd_path>

      <modules>
        <command name="unload">cray-hdf5-parallel</command>
        <command name="unload">cray-netcdf-hdf5parallel</command>
        <command name="unload">cray-parallel-netcdf</command>
        <command name="unload">PrgEnv-gnu</command>
        <command name="unload">PrgEnv-nvidia</command>
        <command name="unload">PrgEnv-cray</command>
        <command name="unload">PrgEnv-aocc</command>
        <command name="unload">craype-accel-nvidia80</command>
        <command name="unload">craype-accel-host</command>
      </modules>

      <modules compiler="gnu">
        <command name="load">PrgEnv-gnu/8.3.2</command>
        <command name="load">gcc/11.2.0</command>
      </modules>

      <modules compiler="nvidia">
        <command name="load">PrgEnv-nvidia</command>
        <command name="load">nvidia/22.3</command>
      </modules>

      <modules compiler="aocc">
        <command name="load">PrgEnv-aocc</command>
        <command name="load">aocc/3.2.0</command>
      </modules>

      <modules compiler="amdclang">
        <command name="load">PrgEnv-aocc</command>
        <command name="load">aocc/3.2.0</command>
      </modules>

      <modules>
        <command name="load">craype-accel-host</command>
        <command name="load">cray-libsci</command>
        <command name="load">craype</command>
        <command name="load">cray-mpich/8.1.14</command>
        <command name="load">cray-hdf5-parallel/1.12.1.1</command>
        <command name="load">cray-netcdf-hdf5parallel/4.8.1.1</command>
        <command name="load">cray-parallel-netcdf/1.12.2.1</command>
        <command name="load">cmake/3.20.3</command>
      </modules>
    </module_system>

    <RUNDIR>$CIME_OUTPUT_ROOT/$CASE/run</RUNDIR>
    <EXEROOT>$CIME_OUTPUT_ROOT/$CASE/bld</EXEROOT>
    <TEST_TPUT_TOLERANCE>0.1</TEST_TPUT_TOLERANCE>

    <environment_variables>
      <env name="NETCDF_C_PATH">$SHELL{dirname $(dirname $(which nc-config))}</env>
      <env name="NETCDF_FORTRAN_PATH">$SHELL{dirname $(dirname $(which nf-config))}</env>
      <env name="PNETCDF_PATH">$SHELL{dirname $(dirname $(which pnetcdf_version))}</env>
      <env name="MPICH_ENV_DISPLAY">1</env>
      <env name="MPICH_VERSION_DISPLAY">1</env>
      <env name="OMP_STACKSIZE">128M</env>
      <env name="OMP_PROC_BIND">spread</env>
      <env name="OMP_PLACES">threads</env>
      <env name="HDF5_USE_FILE_LOCKING">FALSE</env>
      <env name="PERL5LIB">/usr/projects/climate/SHARED_CLIMATE/software/chicoma-cpu/perl5/lib/perl5</env>
      <env name="PNETCDF_HINTS">romio_ds_write=disable;romio_ds_read=disable;romio_cb_write=enable;romio_cb_read=enable</env>
    </environment_variables>
    <resource_limits>
      <resource name="RLIMIT_STACK">-1</resource>
    </resource_limits>
  </machine>

  <machine MACH="mesabi">
    <DESC>Mesabi batch queue</DESC>
    <OS>LINUX</OS>
    <COMPILERS>intel</COMPILERS>
    <MPILIBS>openmpi</MPILIBS>
    <CIME_OUTPUT_ROOT>/home/reichpb/scratch</CIME_OUTPUT_ROOT>
    <DIN_LOC_ROOT>/home/reichpb/shared/cesm_inputdata</DIN_LOC_ROOT>
    <DIN_LOC_ROOT_CLMFORC>/home/reichpb/shared/cesm_inputdata/atm/datm7</DIN_LOC_ROOT_CLMFORC>
    <DOUT_S_ROOT>USERDEFINED_optional_run</DOUT_S_ROOT>
    <BASELINE_ROOT>USERDEFINED_optional_run/$COMPILER</BASELINE_ROOT>
    <CCSM_CPRNC>USERDEFINED_optional_test</CCSM_CPRNC>
    <GMAKE_J>2</GMAKE_J>
    <BATCH_SYSTEM>pbs</BATCH_SYSTEM>
    <SUPPORTED_BY>chen1718 at umn dot edu</SUPPORTED_BY>
    <MAX_TASKS_PER_NODE>24</MAX_TASKS_PER_NODE>
    <MAX_MPITASKS_PER_NODE>24</MAX_MPITASKS_PER_NODE>
    <PROJECT_REQUIRED>TRUE</PROJECT_REQUIRED>
    <mpirun mpilib="default">
      <executable>aprun</executable>
      <arguments>
        <arg name="num_tasks"> -n {{ total_tasks }}</arg>
        <arg name="tasks_per_numa"> -S {{ tasks_per_numa }}</arg>
        <arg name="tasks_per_node"> -N $MAX_MPITASKS_PER_NODE</arg>
        <arg name="thread_count"> -d $ENV{OMP_NUM_THREADS}</arg>
      </arguments>
    </mpirun>
    <module_system type="none"/>
    <RUNDIR>$CASEROOT/run</RUNDIR>
    <!-- complete path to the run directory -->
    <EXEROOT>$CASEROOT/exedir</EXEROOT>
    <!-- complete path to the build directory -->
    <!-- complete path to the inputdata directory -->

    <!-- path to the optional forcing data for CLM (for CRUNCEP forcing) -->
    <!--<DOUT_S>FALSE</DOUT_S>-->
    <!-- logical for short term archiving -->
    <!-- complete path to a short term archiving directory -->
    <!-- complete path to a long term archiving directory -->
    <!-- where the cesm testing scripts write and read baseline results -->
    <!-- path to the cprnc tool used to compare netcdf history files in testing -->
  </machine>

  <machine MACH="itasca">
    <DESC>Itasca batch queue</DESC>
    <OS>LINUX</OS>
    <COMPILERS>intel</COMPILERS>
    <MPILIBS>openmpi</MPILIBS>
    <CIME_OUTPUT_ROOT>/home/reichpb/scratch</CIME_OUTPUT_ROOT>
    <DIN_LOC_ROOT>/home/reichpb/shared/cesm_inputdata</DIN_LOC_ROOT>
    <DIN_LOC_ROOT_CLMFORC>/home/reichpb/shared/cesm_inputdata/atm/datm7</DIN_LOC_ROOT_CLMFORC>
    <DOUT_S_ROOT>USERDEFINED_optional_run</DOUT_S_ROOT>
    <BASELINE_ROOT>USERDEFINED_optional_run/$COMPILER</BASELINE_ROOT>
    <CCSM_CPRNC>USERDEFINED_optional_test</CCSM_CPRNC>
    <GMAKE_J>2</GMAKE_J>
    <BATCH_SYSTEM>pbs</BATCH_SYSTEM>
    <SUPPORTED_BY>chen1718 at umn dot edu</SUPPORTED_BY>
    <MAX_TASKS_PER_NODE>8</MAX_TASKS_PER_NODE>
    <MAX_MPITASKS_PER_NODE>8</MAX_MPITASKS_PER_NODE>
    <mpirun mpilib="default">
      <executable>aprun</executable>
      <arguments>
        <arg name="num_tasks"> -n {{ total_tasks }}</arg>
        <arg name="tasks_per_numa"> -S {{ tasks_per_numa }}</arg>
        <arg name="tasks_per_node"> -N $MAX_MPITASKS_PER_NODE</arg>
        <arg name="thread_count"> -d $ENV{OMP_NUM_THREADS}</arg>
      </arguments>
    </mpirun>
    <module_system type="none"/>
    <RUNDIR>$CASEROOT/run</RUNDIR>
    <!-- complete path to the run directory -->
    <EXEROOT>$CASEROOT/exedir</EXEROOT>
    <!-- complete path to the build directory -->
    <!-- complete path to the inputdata directory -->

    <!-- path to the optional forcing data for CLM (for CRUNCEP forcing) -->
    <!--<DOUT_S>FALSE</DOUT_S>-->
    <!-- logical for short term archiving -->
    <!-- complete path to a short term archiving directory -->
    <!-- complete path to a long term archiving directory -->
    <!-- where the cesm testing scripts write and read baseline results -->
    <!-- path to the cprnc tool used to compare netcdf history files in testing -->
  </machine>

  <machine MACH="lawrencium-lr3">
    <DESC>Lawrencium LR3 cluster at LBL, OS is Linux (intel), batch system is SLURM</DESC>
    <NODENAME_REGEX>n000*</NODENAME_REGEX>
    <OS>LINUX</OS>
    <COMPILERS>intel,gnu</COMPILERS>
    <MPILIBS>openmpi</MPILIBS>
    <CHARGE_ACCOUNT>ac_acme</CHARGE_ACCOUNT>
    <CIME_OUTPUT_ROOT>/global/scratch/$ENV{USER}</CIME_OUTPUT_ROOT>
    <DIN_LOC_ROOT>/global/scratch/$ENV{USER}/cesm_input_datasets/</DIN_LOC_ROOT>
    <DIN_LOC_ROOT_CLMFORC>/global/scratch/$ENV{USER}/cesm_input_datasets/atm/datm7</DIN_LOC_ROOT_CLMFORC>
    <DOUT_S_ROOT>$CIME_OUTPUT_ROOT/cesm_archive/$CASE</DOUT_S_ROOT>
    <BASELINE_ROOT>$CIME_OUTPUT_ROOT/cesm_baselines/$COMPILER</BASELINE_ROOT>
    <CCSM_CPRNC>/$CIME_OUTPUT_ROOT/cesm_tools/cprnc/cprnc</CCSM_CPRNC>
    <GMAKE_J>4</GMAKE_J>
    <BATCH_SYSTEM>slurm</BATCH_SYSTEM>
    <SUPPORTED_BY>rgknox and glemieux at lbl dot gov</SUPPORTED_BY>
    <MAX_TASKS_PER_NODE>8</MAX_TASKS_PER_NODE>
    <MAX_MPITASKS_PER_NODE>8</MAX_MPITASKS_PER_NODE>
    <PROJECT_REQUIRED>TRUE</PROJECT_REQUIRED>
    <mpirun mpilib="mpi-serial">
      <executable>mpirun</executable>
      <arguments>
        <arg name="num_tasks">-np {{ total_tasks }}</arg>
        <arg name="tasks_per_node"> -npernode $MAX_MPITASKS_PER_NODE</arg>
      </arguments>
    </mpirun>
    <mpirun mpilib="default">
      <executable>mpirun</executable>
      <arguments>
        <arg name="num_tasks">-np {{ total_tasks }}</arg>
        <arg name="tasks_per_node"> -npernode $MAX_MPITASKS_PER_NODE</arg>
      </arguments>
    </mpirun>
    <module_system type="module">
      <init_path lang="sh">/etc/profile.d/modules.sh</init_path>
      <init_path lang="csh">/etc/profile.d/modules.csh</init_path>
      <init_path lang="perl">/usr/Modules/init/perl.pm</init_path>
      <init_path lang="python">/usr/Modules/python.py</init_path>
      <cmd_path lang="sh">module</cmd_path>
      <cmd_path lang="csh">module</cmd_path>
      <cmd_path lang="perl">/usr/Modules/bin/modulecmd perl</cmd_path>
      <cmd_path lang="python">/usr/Modules/bin/modulecmd python</cmd_path>
      <modules>
        <command name="purge"/>
	<command name="load">cmake/3.15.0</command>
        <command name="load">perl</command>
	<command name="load">xml-libxml/2.0116</command>
	<command name="load">python/3.6</command>
      </modules>
      <modules compiler="intel">
        <command name="load">intel/2016.4.072</command>
        <command name="load">mkl</command>
      </modules>
      <modules compiler="intel" mpilib="mpi-serial">
        <command name="load">netcdf/4.4.1.1-intel-s</command>
      </modules>
      <modules compiler="intel" mpilib="!mpi-serial">
        <command name="load">openmpi</command>
        <command name="load">netcdf/4.4.1.1-intel-p</command>
      </modules>
      <modules compiler="gnu">
        <command name="load">gcc/6.3.0</command>
        <command name="load">lapack/3.8.0-gcc</command>
      </modules>
      <modules compiler="gnu" mpilib="mpi-serial">
        <command name="load">netcdf/5.4.1.1-gcc-s</command>
        <command name="unload">openmpi/2.0.2-gcc</command>
      </modules>
      <modules compiler="gnu" mpilib="!mpi-serial">
        <command name="load">openmpi/3.0.1-gcc</command>
        <command name="load">netcdf/4.4.1.1-gcc-p</command>
        <command name="unload">openmpi/2.0.2-gcc</command>
      </modules>

    </module_system>
    <RUNDIR>$CIME_OUTPUT_ROOT/$CASE/run</RUNDIR>
    <EXEROOT>$CIME_OUTPUT_ROOT/$CASE/bld</EXEROOT>
  </machine>

  <machine MACH="lawrencium-lr6">
    <DESC>Lawrencium LR6 cluster at LBL, OS is Linux (intel), batch system is SLURM</DESC>
    <NODENAME_REGEX>n000*</NODENAME_REGEX>
    <OS>LINUX</OS>
    <COMPILERS>intel,gnu</COMPILERS>
    <MPILIBS>openmpi</MPILIBS>
    <CHARGE_ACCOUNT>ac_acme</CHARGE_ACCOUNT>
    <CIME_OUTPUT_ROOT>/global/scratch/$ENV{USER}</CIME_OUTPUT_ROOT>
    <DIN_LOC_ROOT>/global/scratch/$ENV{USER}/cesm_input_datasets/</DIN_LOC_ROOT>
    <DIN_LOC_ROOT_CLMFORC>/global/scratch/$ENV{USER}/cesm_input_datasets/atm/datm7</DIN_LOC_ROOT_CLMFORC>
    <DOUT_S_ROOT>$CIME_OUTPUT_ROOT/cesm_archive/$CASE</DOUT_S_ROOT>
    <BASELINE_ROOT>$CIME_OUTPUT_ROOT/cesm_baselines/$COMPILER</BASELINE_ROOT>
    <CCSM_CPRNC>/$CIME_OUTPUT_ROOT/cesm_tools/cprnc/cprnc</CCSM_CPRNC>
    <GMAKE_J>4</GMAKE_J>
    <BATCH_SYSTEM>slurm</BATCH_SYSTEM>
    <SUPPORTED_BY>rgknox and glemieux at lbl dot gov</SUPPORTED_BY>
    <MAX_TASKS_PER_NODE>32</MAX_TASKS_PER_NODE>
    <MAX_MPITASKS_PER_NODE>32</MAX_MPITASKS_PER_NODE>
    <PROJECT_REQUIRED>TRUE</PROJECT_REQUIRED>
    <mpirun mpilib="mpi-serial">
      <executable>mpirun</executable>
      <arguments>
        <arg name="num_tasks">-np {{ total_tasks }}</arg>
      </arguments>
    </mpirun>
    <mpirun mpilib="default">

      <executable>mpirun</executable>
      <arguments>
        <arg name="num_tasks">-np {{ total_tasks }}</arg>
      </arguments>
      
    </mpirun>
    <module_system type="module">
      <init_path lang="sh">/etc/profile.d/modules.sh</init_path>
      <init_path lang="csh">/etc/profile.d/modules.csh</init_path>
      <init_path lang="perl">/usr/Modules/init/perl.pm</init_path>
      <init_path lang="python">/usr/Modules/python.py</init_path>
      <cmd_path lang="sh">module</cmd_path>
      <cmd_path lang="csh">module</cmd_path>
      <cmd_path lang="perl">/usr/Modules/bin/modulecmd perl</cmd_path>
      <cmd_path lang="python">/usr/Modules/bin/modulecmd python</cmd_path>
      <modules>
	<command name="purge"/>
        <command name="load">cmake/3.15.0</command>
        <command name="load">perl</command>
	<command name="load">xml-libxml/2.0116</command>
        <command name="load">python/3.6</command>
      </modules>
      <modules compiler="intel">
        <command name="load">intel/2016.4.072</command>
        <command name="load">mkl</command>
      </modules>
      <modules compiler="intel" mpilib="mpi-serial">
        <command name="load">netcdf/4.4.1.1-intel-s</command>
      </modules>
      <modules compiler="intel" mpilib="!mpi-serial">
        <command name="load">openmpi</command>
        <command name="load">netcdf/4.4.1.1-intel-p</command>
      </modules>
      <modules compiler="gnu">
        <command name="load">gcc/6.3.0</command>
        <command name="load">lapack/3.8.0-gcc</command>
      </modules>
      <modules compiler="gnu" mpilib="mpi-serial">
        <command name="load">netcdf/5.4.1.1-gcc-s</command>
        <command name="unload">openmpi/2.0.2-gcc</command>
      </modules>
      <modules compiler="gnu" mpilib="!mpi-serial">
        <command name="load">openmpi/3.0.1-gcc</command>
        <command name="load">netcdf/4.4.1.1-gcc-p</command>
        <command name="unload">openmpi/2.0.2-gcc</command>
      </modules>

    </module_system>
    <RUNDIR>$CIME_OUTPUT_ROOT/$CASE/run</RUNDIR>
    <EXEROOT>$CIME_OUTPUT_ROOT/$CASE/bld</EXEROOT>
  </machine>
  
  <machine MACH="lobata">
    <DESC>FATES development machine at LBNL, System76 Thelio Massive Workstation Pop!_OS 20.04</DESC>
    <NODENAME_REGEX>lobata</NODENAME_REGEX>
    <OS>LINUX</OS>
    <COMPILERS>gnu</COMPILERS>
    <MPILIBS>openmpi</MPILIBS>
    <CIME_OUTPUT_ROOT>$ENV{HOME}/scratch/</CIME_OUTPUT_ROOT>
    <DIN_LOC_ROOT>/data/cesmdataroot/inputdata</DIN_LOC_ROOT>
    <DIN_LOC_ROOT_CLMFORC>/data/cesmdataroot/inputdata/atm/datm7</DIN_LOC_ROOT_CLMFORC>
    <DOUT_S_ROOT>$CIME_OUTPUT_ROOT/archive/$CASE</DOUT_S_ROOT>
    <BASELINE_ROOT>$ENV{HOME}/scratch/ctsm-baselines</BASELINE_ROOT>
    <CCSM_CPRNC>/home/glemieux/Repos/cime/tools/cprnc/cprnc</CCSM_CPRNC>
    <GMAKE>make</GMAKE>
    <GMAKE_J>16</GMAKE_J>
    <BATCH_SYSTEM>none</BATCH_SYSTEM>
    <SUPPORTED_BY>glemieux at lbl dot gov</SUPPORTED_BY>
    <MAX_TASKS_PER_NODE>4</MAX_TASKS_PER_NODE>
    <MAX_MPITASKS_PER_NODE>4</MAX_MPITASKS_PER_NODE>
    <PROJECT_REQUIRED>FALSE</PROJECT_REQUIRED>
    <mpirun mpilib="openmpi">
      <executable>mpirun</executable>
      <arguments>
        <arg name="num_tasks"> -np {{ total_tasks }}</arg>
        <arg name="tasks_per_node"> --map-by ppr:{{ tasks_per_node }}:socket:PE=$ENV{OMP_NUM_THREADS} --bind-to hwthread</arg>
      </arguments>
    </mpirun>
    <module_system type="module">
      <init_path lang="python">/usr/share/modules/init/python.py</init_path>
      <init_path lang="perl">/usr/share/modules/init/perl.pm</init_path>
      <init_path lang="sh">/usr/share/modules/init/sh</init_path>
      <init_path lang="csh">/usr/share/modules/init/csh</init_path>
      <cmd_path lang="python">/usr/bin/modulecmd python</cmd_path>
      <cmd_path lang="perl">/usr/bin/modulecmd perl</cmd_path>
      <cmd_path lang="csh">module</cmd_path>
      <cmd_path lang="sh">module</cmd_path>
      <modules>
        <command name="purge"/>
        <command name="load">hdf5</command>
        <command name="load">netcdf-c</command>
        <command name="load">netcdf-fortran</command>
        <command name="load">esmf</command>
      </modules>
    </module_system>
</machine>

  <machine MACH="eddi">
    <DESC>small developer workhorse at lbl climate sciences</DESC>
    <OS>LINUX</OS>
    <COMPILERS>gnu</COMPILERS>
    <MPILIBS>mpi-serial</MPILIBS>
    <PROJECT>ngeet</PROJECT>
    <CIME_OUTPUT_ROOT>/raid1/lbleco/e3sm/</CIME_OUTPUT_ROOT>
    <DIN_LOC_ROOT>/raid1/lbleco/cesm/cesm_input_datasets/</DIN_LOC_ROOT>
    <DIN_LOC_ROOT_CLMFORC>/raid1/lbleco/cesm/cesm_input_datasets/atm/datm7/</DIN_LOC_ROOT_CLMFORC>
    <DOUT_S_ROOT>/raid1/lbleco/acme/cesm_archive/$CASE</DOUT_S_ROOT>
    <BASELINE_ROOT>/raid1/lbleco/acme/cesm_baselines/$COMPILER</BASELINE_ROOT>
    <CCSM_CPRNC>/raid1/lbleco/cesm/cesm_tools/cprnc/cprnc</CCSM_CPRNC>
    <GMAKE_J>1</GMAKE_J>
    <BATCH_SYSTEM>none</BATCH_SYSTEM>
    <SUPPORTED_BY>rgknox at lbl gov</SUPPORTED_BY>
    <MAX_TASKS_PER_NODE>4</MAX_TASKS_PER_NODE>
    <MAX_MPITASKS_PER_NODE>4</MAX_MPITASKS_PER_NODE>
    <PROJECT_REQUIRED>FALSE</PROJECT_REQUIRED>
    <mpirun mpilib="mpi-serial">
      <executable/>
    </mpirun>
    <mpirun mpilib="default">
      <executable>mpirun</executable>
      <arguments>
        <arg name="num_tasks">-np {{ total_tasks }}</arg>
        <arg name="tasks_per_node"> -npernode $MAX_MPITASKS_PER_NODE</arg>
      </arguments>
    </mpirun>
    <module_system type="none"/>
  </machine>

  <machine MACH="summit">
    <DESC>ORNL Summit. Node: 2x POWER9 + 6x Volta V100, 22 cores/socket, 4 HW threads/core.</DESC>
    <NODENAME_REGEX>.*summit.*</NODENAME_REGEX>
    <OS>LINUX</OS>
    <COMPILERS>ibm,pgi,gnu,ibmgpu,pgigpu,gnugpu</COMPILERS>
    <MPILIBS>spectrum-mpi</MPILIBS>
    <PROJECT>cli115</PROJECT>
    <CHARGE_ACCOUNT>cli115</CHARGE_ACCOUNT>
    <SAVE_TIMING_DIR>/gpfs/alpine/proj-shared/cli115</SAVE_TIMING_DIR>
    <SAVE_TIMING_DIR_PROJECTS>.*</SAVE_TIMING_DIR_PROJECTS>
    <CIME_OUTPUT_ROOT>/gpfs/alpine/$PROJECT/proj-shared/$ENV{USER}/e3sm_scratch</CIME_OUTPUT_ROOT>
    <DIN_LOC_ROOT>/gpfs/alpine/cli115/world-shared/e3sm/inputdata</DIN_LOC_ROOT>
    <DIN_LOC_ROOT_CLMFORC>/gpfs/alpine/cli115/world-shared/e3sm/inputdata/atm/datm7</DIN_LOC_ROOT_CLMFORC>
    <DOUT_S_ROOT>/gpfs/alpine/$PROJECT/proj-shared/$ENV{USER}/archive/$CASE</DOUT_S_ROOT>
    <BASELINE_ROOT>/gpfs/alpine/cli115/world-shared/e3sm/baselines/$COMPILER</BASELINE_ROOT>
    <CCSM_CPRNC>/gpfs/alpine/cli115/world-shared/e3sm/tools/cprnc.summit/cprnc</CCSM_CPRNC>
    <GMAKE_J>8</GMAKE_J>
    <TESTS>e3sm_developer</TESTS>
    <NTEST_PARALLEL_JOBS>4</NTEST_PARALLEL_JOBS>
    <BATCH_SYSTEM>lsf</BATCH_SYSTEM>
    <SUPPORTED_BY>e3sm</SUPPORTED_BY>
    <MAX_TASKS_PER_NODE>42</MAX_TASKS_PER_NODE>
    <MAX_TASKS_PER_NODE compiler="pgigpu">18</MAX_TASKS_PER_NODE>
	<!-- Need to activate following attribute after CIME update from upstream -->
    <!-- <MAX_GPUS_PER_NODE>6</MAX_GPUS_PER_NODE> -->
    <MAX_MPITASKS_PER_NODE>42</MAX_MPITASKS_PER_NODE>
    <MAX_MPITASKS_PER_NODE compiler="pgigpu">18</MAX_MPITASKS_PER_NODE>
    <PROJECT_REQUIRED>TRUE</PROJECT_REQUIRED>
    <mpirun mpilib="spectrum-mpi">
      <executable>jsrun</executable>
      <arguments>
        <arg name="exit_on_error">-X 1</arg>
        <arg name="num_rs">$SHELL{if [ {{ total_tasks }} -eq 1 ];then echo --nrs 1 --rs_per_host 1;else echo --nrs $NUM_RS --rs_per_host $RS_PER_NODE;fi}</arg>
        <arg name="tasks_per_rs">--tasks_per_rs $SHELL{echo "({{ tasks_per_node }} + $RS_PER_NODE - 1)/$RS_PER_NODE"|bc}</arg>
        <arg name="distribute">-d plane:$SHELL{echo "({{ tasks_per_node }} + $RS_PER_NODE - 1)/$RS_PER_NODE"|bc}</arg>
        <arg name="cpu_per_rs">--cpu_per_rs $ENV{CPU_PER_RS}</arg>
        <arg name="gpu_per_rs">--gpu_per_rs $ENV{GPU_PER_RS}</arg>
        <arg name="task_bind">--bind packed:smt:$ENV{OMP_NUM_THREADS}</arg>
        <arg name="latency_priority">--latency_priority $ENV{LTC_PRT}</arg>
        <arg name="stdio_mode">--stdio_mode prepended</arg>
        <arg name="thread_vars">$ENV{JSRUN_THREAD_VARS}</arg>
        <arg name="smpiargs">$ENV{SMPIARGS}</arg>
      </arguments>
    </mpirun>
    <module_system type="module" allow_error="true">
      <init_path lang="sh">/sw/summit/lmod/8.4/init/sh</init_path>
      <init_path lang="csh">/sw/summit/lmod/8.4/init/csh</init_path>
      <init_path lang="python">/sw/summit/lmod/8.4/init/env_modules_python.py</init_path>
      <init_path lang="perl">/sw/summit/lmod/8.4/init/perl</init_path>
      <cmd_path lang="perl">module</cmd_path>
      <cmd_path lang="python">/sw/summit/lmod/8.4/libexec/lmod python</cmd_path>
      <cmd_path lang="sh">module</cmd_path>
      <cmd_path lang="csh">module</cmd_path>
      <modules>
        <command name="purge"/>
        <command name="load">DefApps</command>
        <command name="load">python/3.7-anaconda3</command>
        <command name="load">subversion/1.14.0</command>
        <command name="load">git/2.31.1</command>
        <command name="load">cmake/3.20.2</command>
        <command name="load">essl/6.3.0</command>
        <command name="load">netlib-lapack/3.8.0</command>
      </modules>
      <modules compiler="pgi.*">
        <command name="load">nvhpc/21.11</command>
      </modules>
      <modules compiler="ibm.*">
        <command name="load">xl/16.1.1-10</command>
      </modules>
      <modules compiler="gnu.*">
        <command name="load">gcc/7.5.0</command>
      </modules>
      <modules compiler="pgigpu">
        <command name="load">cuda/10.1.243</command>
      </modules>
      <modules compiler="gnugpu">
        <command name="load">cuda/10.1.168</command>
      </modules>
      <modules compiler="ibmgpu">
        <command name="load">cuda/10.1.243</command>
      </modules>
      <modules>
        <command name="load">spectrum-mpi/10.4.0.3-20210112</command>
        <command name="load">hdf5/1.10.7</command>
        <command name="load">netcdf-c/4.8.0</command>
        <command name="load">netcdf-fortran/4.4.5</command>
        <command name="load">parallel-netcdf/1.12.2</command>
      </modules>
    </module_system>
    <RUNDIR>$CIME_OUTPUT_ROOT/$CASE/run</RUNDIR>
    <EXEROOT>$CIME_OUTPUT_ROOT/$CASE/bld</EXEROOT>
    <TEST_TPUT_TOLERANCE>0.1</TEST_TPUT_TOLERANCE>
    <environment_variables>
      <env name="NETCDF_C_PATH">$ENV{OLCF_NETCDF_C_ROOT}</env>
      <env name="NETCDF_FORTRAN_PATH">$ENV{OLCF_NETCDF_FORTRAN_ROOT}</env>
      <env name="ESSL_PATH">$ENV{OLCF_ESSL_ROOT}</env>
      <env name="HDF5_PATH">$ENV{OLCF_HDF5_ROOT}</env>
      <env name="PNETCDF_PATH">$ENV{OLCF_PARALLEL_NETCDF_ROOT}</env>
      <env name="PGI_ACC_POOL_ALLOC">0</env>
      <env name="SMPIARGS"> </env>
    </environment_variables>
    <environment_variables SMP_PRESENT="FALSE">
      <env name="JSRUN_THREAD_VARS"> </env>
    </environment_variables>
    <environment_variables SMP_PRESENT="TRUE">
      <env name="JSRUN_THREAD_VARS">-E OMP_NUM_THREADS=$ENV{OMP_NUM_THREADS} -E OMP_PROC_BIND=spread -E OMP_PLACES=threads -E OMP_STACKSIZE=256M</env>
    </environment_variables>
    <environment_variables compiler=".*gpu.*">
      <env name="SMPIARGS">--smpiargs="-gpu"</env>
    </environment_variables>
    <environment_variables compiler="ibm">
      <env name="RS_PER_NODE">2</env>
      <env name="CPU_PER_RS">21</env>
      <env name="GPU_PER_RS">0</env>
      <env name="LTC_PRT">cpu-cpu</env>
      <env name="NUM_RS">$SHELL{echo "2*((`./xmlquery --value TOTAL_TASKS` + `./xmlquery --value TASKS_PER_NODE` - 1)/`./xmlquery --value TASKS_PER_NODE`)"|bc}</env>
      <env name="SMT_MODE">$SHELL{echo "(`./xmlquery --value MAX_TASKS_PER_NODE`+41)/42"|bc}</env>
    </environment_variables>
    <environment_variables compiler="gnu">
      <env name="RS_PER_NODE">2</env>
      <env name="CPU_PER_RS">21</env>
      <env name="GPU_PER_RS">0</env>
      <env name="LTC_PRT">cpu-cpu</env>
      <env name="NUM_RS">$SHELL{echo "2*((`./xmlquery --value TOTAL_TASKS` + `./xmlquery --value TASKS_PER_NODE` - 1)/`./xmlquery --value TASKS_PER_NODE`)"|bc}</env>
      <env name="SMT_MODE">$SHELL{echo "(`./xmlquery --value MAX_TASKS_PER_NODE`+41)/42"|bc}</env>
      <env name="PAMI_ENABLE_STRIPING">1</env>
      <env name="PAMI_IBV_ADAPTER_AFFINITY">1</env>
      <env name="PAMI_IBV_DEVICE_NAME_1">mlx5_3:1,mlx5_0:1</env>
      <env name="PAMI_IBV_DEVICE_NAME">mlx5_0:1,mlx5_3:1</env>
    </environment_variables>
    <environment_variables compiler="pgi">
      <env name="RS_PER_NODE">2</env>
      <env name="CPU_PER_RS">21</env>
      <env name="GPU_PER_RS">0</env>
      <env name="LTC_PRT">cpu-cpu</env>
      <env name="NUM_RS">$SHELL{echo "2*((`./xmlquery --value TOTAL_TASKS` + `./xmlquery --value TASKS_PER_NODE` - 1)/`./xmlquery --value TASKS_PER_NODE`)"|bc}</env>
      <env name="SMT_MODE">$SHELL{echo "(`./xmlquery --value MAX_TASKS_PER_NODE`+41)/42"|bc}</env>
    </environment_variables>
    <environment_variables compiler="ibmgpu">
      <env name="RS_PER_NODE">6</env>
      <env name="CPU_PER_RS">7</env>
      <env name="GPU_PER_RS">1</env>
      <env name="LTC_PRT">gpu-cpu</env>
      <env name="NUM_RS">$SHELL{echo "6*((`./xmlquery --value TOTAL_TASKS` + `./xmlquery --value TASKS_PER_NODE` - 1)/`./xmlquery --value TASKS_PER_NODE`)"|bc}</env>
    </environment_variables>
    <environment_variables compiler="pgigpu">
      <env name="RS_PER_NODE">6</env>
      <env name="CPU_PER_RS">3</env>
      <env name="GPU_PER_RS">1</env>
      <env name="LTC_PRT">gpu-cpu</env>
      <env name="NUM_RS">$SHELL{echo "6*((`./xmlquery --value TOTAL_TASKS` + `./xmlquery --value TASKS_PER_NODE` - 1)/`./xmlquery --value TASKS_PER_NODE`)"|bc}</env>
    </environment_variables>
    <environment_variables compiler="gnugpu">
      <env name="RS_PER_NODE">6</env>
      <env name="CPU_PER_RS">7</env>
      <env name="GPU_PER_RS">1</env>
      <env name="LTC_PRT">gpu-cpu</env>
      <env name="NUM_RS">$SHELL{echo "6*((`./xmlquery --value TOTAL_TASKS` + `./xmlquery --value TASKS_PER_NODE` - 1)/`./xmlquery --value TASKS_PER_NODE`)"|bc}</env>
      <env name="PAMI_ENABLE_STRIPING">1</env>
      <env name="PAMI_IBV_ADAPTER_AFFINITY">1</env>
      <env name="PAMI_IBV_DEVICE_NAME_1">mlx5_3:1,mlx5_0:1</env>
      <env name="PAMI_IBV_DEVICE_NAME">mlx5_0:1,mlx5_3:1</env>
    </environment_variables>
  </machine>

  <machine MACH="ascent">
    <DESC>ORNL Ascent. Node: 2x POWER9 + 6x Volta V100, 22 cores/socket, 4 HW threads/core.</DESC>
    <NODENAME_REGEX>.*ascent.*</NODENAME_REGEX>
    <OS>LINUX</OS>
    <COMPILERS>ibm,ibmgpu,pgi,pgigpu,gnu,gnugpu</COMPILERS>
    <MPILIBS>spectrum-mpi</MPILIBS>
    <PROJECT>cli115</PROJECT>
    <CHARGE_ACCOUNT>cli115</CHARGE_ACCOUNT>
    <SAVE_TIMING_DIR>/gpfs/wolf/proj-shared/$PROJECT</SAVE_TIMING_DIR>
    <SAVE_TIMING_DIR_PROJECTS>cli115</SAVE_TIMING_DIR_PROJECTS>
    <CIME_OUTPUT_ROOT>/gpfs/wolf/$PROJECT/proj-shared/$ENV{USER}/e3sm_scratch</CIME_OUTPUT_ROOT>
    <DIN_LOC_ROOT>/gpfs/wolf/cli115/world-shared/e3sm/inputdata</DIN_LOC_ROOT>
    <DIN_LOC_ROOT_CLMFORC>/gpfs/wolf/cli115/world-shared/e3sm/inputdata/atm/datm7</DIN_LOC_ROOT_CLMFORC>
    <DOUT_S_ROOT>/gpfs/wolf/$PROJECT/proj-shared/$ENV{USER}/archive/$CASE</DOUT_S_ROOT>
    <BASELINE_ROOT>/gpfs/wolf/cli115/world-shared/e3sm/baselines/$COMPILER</BASELINE_ROOT>
    <CCSM_CPRNC>/gpfs/wolf/cli115/world-shared/e3sm/tools/cprnc/cprnc</CCSM_CPRNC>
    <GMAKE_J>8</GMAKE_J>
    <TESTS>e3sm_integration</TESTS>
    <NTEST_PARALLEL_JOBS>4</NTEST_PARALLEL_JOBS>
    <BATCH_SYSTEM>lsf</BATCH_SYSTEM>
    <SUPPORTED_BY>e3sm</SUPPORTED_BY>
    <MAX_TASKS_PER_NODE>84</MAX_TASKS_PER_NODE>
    <MAX_TASKS_PER_NODE compiler="pgigpu">18</MAX_TASKS_PER_NODE>
    <MAX_TASKS_PER_NODE compiler="gnugpu">42</MAX_TASKS_PER_NODE>
    <MAX_TASKS_PER_NODE compiler="ibmgpu">42</MAX_TASKS_PER_NODE>
    <MAX_MPITASKS_PER_NODE>84</MAX_MPITASKS_PER_NODE>
    <MAX_MPITASKS_PER_NODE compiler="pgigpu">18</MAX_MPITASKS_PER_NODE>
    <MAX_MPITASKS_PER_NODE compiler="gnugpu">42</MAX_MPITASKS_PER_NODE>
    <MAX_MPITASKS_PER_NODE compiler="ibmgpu">42</MAX_MPITASKS_PER_NODE>
    <PROJECT_REQUIRED>TRUE</PROJECT_REQUIRED>
    <mpirun mpilib="spectrum-mpi">
      <executable>jsrun</executable>
      <arguments>
        <arg name="exit_on_error">-X 1</arg>
        <arg name="num_rs">$SHELL{if [ {{ total_tasks }} -eq 1 ];then echo --nrs 1 --rs_per_host 1;else echo --nrs $NUM_RS --rs_per_host $RS_PER_NODE;fi}</arg>
        <arg name="tasks_per_rs">--tasks_per_rs $SHELL{echo "({{ tasks_per_node }} + $RS_PER_NODE - 1)/$RS_PER_NODE"|bc}</arg>
        <arg name="distribute">-d plane:$SHELL{echo "({{ tasks_per_node }} + $RS_PER_NODE - 1)/$RS_PER_NODE"|bc}</arg>
        <arg name="cpu_per_rs">--cpu_per_rs $ENV{CPU_PER_RS}</arg>
        <arg name="gpu_per_rs">--gpu_per_rs $ENV{GPU_PER_RS}</arg>
        <arg name="task_bind">--bind packed:smt:$ENV{OMP_NUM_THREADS}</arg>
        <arg name="latency_priority">--latency_priority $ENV{LTC_PRT}</arg>
        <arg name="stdio_mode">--stdio_mode prepended</arg>
        <arg name="thread_vars">$ENV{JSRUN_THREAD_VARS}</arg>
        <arg name="smpiargs">$ENV{SMPIARGS}</arg>
      </arguments>
    </mpirun>
    <module_system type="module" allow_error="true">
      <init_path lang="sh">/sw/ascent/lmod/lmod/init/sh</init_path>
      <init_path lang="csh">/sw/ascent/lmod/lmod/init/csh</init_path>
      <init_path lang="python">/sw/ascent/lmod/init/env_modules_python.py</init_path>
      <cmd_path lang="python">/sw/ascent/lmod/lmod/libexec/lmod python</cmd_path>
      <cmd_path lang="sh">module</cmd_path>
      <cmd_path lang="csh">module</cmd_path>
      <modules>
        <command name="purge"/>
        <command name="load">DefApps</command>
        <command name="load">python/3.8-anaconda3</command>
        <command name="load">git/2.31.1</command>
        <command name="load">subversion</command>
        <command name="load">cmake/3.22.2</command>
        <command name="load">essl/6.3.0</command>
        <command name="load">netlib-lapack/3.9.1</command>
      </modules>
      <modules compiler="pgi.*">
        <command name="load">nvhpc/21.11</command>
      </modules>
      <modules compiler="ibmgpu">
        <command name="load">cuda/10.1.243</command>
      </modules>
      <modules compiler="ibm.*">
        <command name="load">xl/16.1.1-10</command>
      </modules>
      <modules compiler="gnugpu">
        <command name="load">cuda/11.0.3</command>
      </modules>
      <modules compiler="gnu.*">
        <command name="load">gcc/9.1.0</command>
      </modules>
      <modules>
        <command name="load">spectrum-mpi/10.4.0.3-20210112</command>
        <command name="load">hdf5/1.10.7</command>
        <command name="load">netcdf-c/4.8.1</command>
        <command name="load">netcdf-fortran/4.4.5</command>
        <command name="load">parallel-netcdf/1.12.2</command>
      </modules>
    </module_system>
    <RUNDIR>$CIME_OUTPUT_ROOT/$CASE/run</RUNDIR>
    <EXEROOT>$CIME_OUTPUT_ROOT/$CASE/bld</EXEROOT>
    <TEST_TPUT_TOLERANCE>0.1</TEST_TPUT_TOLERANCE>
    <MAX_GB_OLD_TEST_DATA>9000</MAX_GB_OLD_TEST_DATA>
    <environment_variables>
      <env name="PATH">/gpfs/wolf/cli115/world-shared/e3sm/soft/perl/5.26.0/bin:$ENV{PATH}</env>
      <env name="NETCDF_C_PATH">$SHELL{dirname $(dirname $(which nc-config))}</env>
      <env name="NETCDF_FORTRAN_PATH">$SHELL{dirname $(dirname $(which nf-config))}</env>
      <env name="PNETCDF_PATH">$SHELL{dirname $(dirname $(which pnetcdf_version))}</env>
      <env name="ESSL_PATH">$ENV{OLCF_ESSL_ROOT}</env>
      <env name="HDF5_PATH">$ENV{OLCF_HDF5_ROOT}</env>
      <env name="PGI_ACC_POOL_ALLOC">0</env>
      <env name="SMPIARGS"> </env>
    </environment_variables>
    <environment_variables SMP_PRESENT="FALSE">
      <env name="JSRUN_THREAD_VARS"> </env>
    </environment_variables>
    <environment_variables SMP_PRESENT="TRUE">
      <env name="JSRUN_THREAD_VARS">-E OMP_NUM_THREADS=$ENV{OMP_NUM_THREADS} -E OMP_PROC_BIND=spread -E OMP_PLACES=threads -E OMP_STACKSIZE=256M</env>
    </environment_variables>
    <environment_variables compiler=".*gpu.*">
      <env name="SMPIARGS">--smpiargs="-gpu"</env>
    </environment_variables>
    <environment_variables>
      <env name="RS_PER_NODE">2</env>
      <env name="CPU_PER_RS">21</env>
      <env name="GPU_PER_RS">0</env>
      <env name="LTC_PRT">cpu-cpu</env>
      <env name="NUM_RS">$SHELL{echo "2*((`./xmlquery --value TOTAL_TASKS` + `./xmlquery --value TASKS_PER_NODE` - 1)/`./xmlquery --value TASKS_PER_NODE`)"|bc}</env>
      <env name="SMT_MODE">$SHELL{echo "(`./xmlquery --value MAX_TASKS_PER_NODE`+41)/42"|bc}</env>
    </environment_variables>
    <environment_variables compiler="ibmgpu">
      <env name="RS_PER_NODE">6</env>
      <env name="CPU_PER_RS">7</env>
      <env name="GPU_PER_RS">1</env>
      <env name="LTC_PRT">gpu-cpu</env>
      <env name="NUM_RS">$SHELL{echo "6*((`./xmlquery --value TOTAL_TASKS` + `./xmlquery --value TASKS_PER_NODE` - 1)/`./xmlquery --value TASKS_PER_NODE`)"|bc}</env>
    </environment_variables>
    <environment_variables compiler="pgigpu">
      <env name="RS_PER_NODE">6</env>
      <env name="CPU_PER_RS">3</env>
      <env name="GPU_PER_RS">1</env>
      <env name="LTC_PRT">gpu-cpu</env>
      <env name="NUM_RS">$SHELL{echo "6*((`./xmlquery --value TOTAL_TASKS` + `./xmlquery --value TASKS_PER_NODE` - 1)/`./xmlquery --value TASKS_PER_NODE`)"|bc}</env>
      <env name="NVCC_WRAPPER_DEFAULT_COMPILER">pgc++</env>
    </environment_variables>
    <environment_variables compiler="gnugpu">
      <env name="RS_PER_NODE">6</env>
      <env name="CPU_PER_RS">7</env>
      <env name="GPU_PER_RS">1</env>
      <env name="LTC_PRT">gpu-cpu</env>
      <env name="NUM_RS">$SHELL{echo "6*((`./xmlquery --value TOTAL_TASKS` + `./xmlquery --value TASKS_PER_NODE` - 1)/`./xmlquery --value TASKS_PER_NODE`)"|bc}</env>
    </environment_variables>
  </machine>

  <machine MACH="modex">
      <DESC>Medium sized linux cluster at BNL, torque scheduler.</DESC>
      <OS>LINUX</OS>
      <COMPILERS>gnu</COMPILERS>
      <MPILIBS>openmpi,mpi-serial</MPILIBS>
      <CIME_OUTPUT_ROOT>/data/$ENV{USER}</CIME_OUTPUT_ROOT>
      <DIN_LOC_ROOT>/data/Model_Data/cesm_input_datasets/</DIN_LOC_ROOT>
      <DIN_LOC_ROOT_CLMFORC>/data/Model_Data/cesm_input_datasets/atm/datm7</DIN_LOC_ROOT_CLMFORC>
      <DOUT_S_ROOT>$CIME_OUTPUT_ROOT/cesm_archive/$CASE</DOUT_S_ROOT>
      <BASELINE_ROOT>$CIME_OUTPUT_ROOT/cesm_baselines</BASELINE_ROOT>
      <CCSM_CPRNC>/data/software/cesm_tools/cprnc/cprnc</CCSM_CPRNC>
      <GMAKE_J>4</GMAKE_J>
      <BATCH_SYSTEM>pbs</BATCH_SYSTEM>
      <SUPPORTED_BY>sserbin@bnl.gov</SUPPORTED_BY>
      <MAX_TASKS_PER_NODE>12</MAX_TASKS_PER_NODE>
      <MAX_MPITASKS_PER_NODE>12</MAX_MPITASKS_PER_NODE>
      <COSTPES_PER_NODE>12</COSTPES_PER_NODE>
      <PROJECT_REQUIRED>FALSE</PROJECT_REQUIRED>
      <mpirun mpilib="mpi-serial">
      		<executable></executable>
      </mpirun>
      <mpirun mpilib="default">
          <executable>mpirun</executable>
          <arguments>
              <arg name="num_tasks">-np {{ total_tasks }}</arg>
              <arg name="tasks_per_node">-npernode $MAX_TASKS_PER_NODE</arg>
          </arguments>
      </mpirun>
      <module_system type="module">
          <init_path lang="sh">/etc/profile.d/modules.sh</init_path>
          <init_path lang="csh">/etc/profile.d/modules.csh</init_path>
          <init_path lang="perl">/usr/share/Modules/init/perl.pm</init_path>
          <init_path lang="python">/usr/share/Modules/init/python.py</init_path>
          <cmd_path lang="sh">module</cmd_path>
          <cmd_path lang="csh">module</cmd_path>
          <cmd_path lang="perl">/usr/bin/modulecmd perl</cmd_path>
          <cmd_path lang="python">/usr/bin/modulecmd python</cmd_path>
          <modules>
              <command name="purge"/>
              <command name="load">perl/5.22.1</command>
              <command name="load">libxml2/2.9.2</command>
              <command name="load">maui/3.3.1</command>
              <command name="load">python/2.7.15</command>
              <command name="load">python/3.6.2</command> 
          </modules>
          <modules compiler="gnu">
              <command name="load">gcc/5.4.0</command>
              <command name="load">gfortran/5.4.0</command>
              <command name="load">hdf5/1.8.19fates</command>
              <command name="load">netcdf/4.4.1.1-gnu540-fates</command>
              <command name="load">openmpi/2.1.1-gnu540</command>
          </modules>
          <modules compiler="gnu" mpilib="!mpi-serial">
              <command name="load">openmpi/2.1.1-gnu540</command>
          </modules>
       </module_system>
       <environment_variables>
         <env name="HDF5_HOME">/data/software/hdf5/1.8.19fates</env>
         <env name="NETCDF_PATH">/data/software/netcdf/4.4.1.1-gnu540-fates</env>
       </environment_variables>
  </machine>

  <machine MACH="tulip">
    <DESC>ORNL experimental/evaluation cluster</DESC>
    <NODENAME_REGEX>tulip.*</NODENAME_REGEX>
    <OS>LINUX</OS>
    <COMPILERS>gnu</COMPILERS>
    <MPILIBS>openmpi</MPILIBS>
    <CIME_OUTPUT_ROOT>/home/groups/coegroup/e3sm/scratch/$USER</CIME_OUTPUT_ROOT>
    <DIN_LOC_ROOT>/home/groups/coegroup/e3sm/inputdata2</DIN_LOC_ROOT>
    <DIN_LOC_ROOT_CLMFORC>/home/groups/coegroup/e3sm/inputdata2/atm/datm7</DIN_LOC_ROOT_CLMFORC>
    <DOUT_S_ROOT>$CIME_OUTPUT_ROOT/archive/$CASE</DOUT_S_ROOT>
    <BASELINE_ROOT>/home/groups/coegroup/e3sm/baselines/$COMPILER</BASELINE_ROOT>
    <CCSM_CPRNC>/home/groups/coegroup/e3sm/tools/cprnc/cprnc</CCSM_CPRNC>
    <GMAKE_J>16</GMAKE_J>
    <TESTS>e3sm_developer</TESTS>
    <NTEST_PARALLEL_JOBS>4</NTEST_PARALLEL_JOBS>
    <BATCH_SYSTEM>slurm</BATCH_SYSTEM>
    <SUPPORTED_BY>e3sm</SUPPORTED_BY>
    <MAX_TASKS_PER_NODE>64</MAX_TASKS_PER_NODE>
    <MAX_MPITASKS_PER_NODE>32</MAX_MPITASKS_PER_NODE>
    <PROJECT_REQUIRED>FALSE</PROJECT_REQUIRED>
    <mpirun mpilib="openmpi">
      <executable>mpirun</executable>
      <arguments>
        <arg name="num_tasks">--tag-output -n {{ total_tasks }} </arg>
        <arg name="tasks_per_node"> --map-by ppr:1:core:PE=$ENV{OMP_NUM_THREADS} --bind-to core </arg>
      </arguments>
    </mpirun>
    <module_system type="module">
      <init_path lang="python">/cm/local/apps/environment-modules/current/init/python</init_path>
      <init_path lang="sh">/cm/local/apps/environment-modules/current/init/sh</init_path>
      <init_path lang="csh">/cm/local/apps/environment-modules/current/init/csh</init_path>
      <cmd_path lang="python">/cm/local/apps/environment-modules/current/bin/modulecmd python</cmd_path>
      <cmd_path lang="sh">module</cmd_path>
      <cmd_path lang="csh">module</cmd_path>
      <modules>
        <command name="rm">gcc</command>
        <command name="rm">cce</command>
        <command name="rm">PrgEnv-cray</command>
        <command name="rm">cray-mvapich2</command>
        <command name="load">cmake/3.17.0</command>
        <command name="use">/home/users/twhite/share/modulefiles</command>
        <command name="load">svn/1.10.6</command>
      </modules>
      <modules compiler="gnu">
        <command name="load">gcc/8.1.0</command>
        <command name="load">blas/gcc/64/3.8.0</command>
        <command name="load">lapack/gcc/64/3.8.0</command>
      </modules>
    </module_system>
    <RUNDIR>$CIME_OUTPUT_ROOT/$CASE/run</RUNDIR>
    <EXEROOT>$CIME_OUTPUT_ROOT/$CASE/bld</EXEROOT>
    <environment_variables>
      <env name="PERL5LIB">/home/groups/coegroup/e3sm/soft/perl5/lib/perl5</env>
    </environment_variables>
    <environment_variables compiler="gnu">
      <env name="NETCDF_PATH">/home/groups/coegroup/e3sm/soft/netcdf/4.4.1c-4.2cxx-4.4.4f/gcc/8.2.0</env>
    </environment_variables>
    <environment_variables compiler="gnu" mpilib="openmpi">
      <env name="OMPI_CC">gcc</env>
      <env name="OMPI_CXX">g++</env>
      <env name="OMPI_FC">gfortran</env>
      <env name="PATH">/home/groups/coegroup/e3sm/soft/openmpi/2.1.6/gcc/8.2.0/bin:$ENV{PATH}</env>
      <env name="LD_LIBRARY_PATH">/home/groups/coegroup/e3sm/soft/openmpi/2.1.6/gcc/8.2.0/lib:/home/groups/coegroup/e3sm/soft/netcdf/4.4.1c-4.2cxx-4.4.4f/gcc/8.2.0/lib:$ENV{LD_LIBRARY_PATH}</env>
      <env name="PNETCDF_PATH">/home/groups/coegroup/e3sm/soft/pnetcdf/1.12.1/gcc/8.2.0/openmpi/2.1.6</env>
    </environment_variables>
    <environment_variables SMP_PRESENT="TRUE">
      <env name="OMP_STACKSIZE">128M</env>
      <env name="OMP_PLACES">threads</env>
    </environment_variables>
  </machine>

  <machine MACH="gcp">
    <DESC>Google Cloud cluster with c2-compute-60's</DESC>
    <NODENAME_REGEX>gcp*</NODENAME_REGEX>
    <OS>LINUX</OS>
    <COMPILERS>gnu</COMPILERS>
    <MPILIBS>openmpi</MPILIBS>
    <CIME_OUTPUT_ROOT>/home/$USER/e3sm/scratch</CIME_OUTPUT_ROOT>
    <DIN_LOC_ROOT>/home/inputdata</DIN_LOC_ROOT>
    <DIN_LOC_ROOT_CLMFORC>/home/inputdata/atm/datm7</DIN_LOC_ROOT_CLMFORC>
    <DOUT_S_ROOT>$CIME_OUTPUT_ROOT/archive/$CASE</DOUT_S_ROOT>
    <BASELINE_ROOT>/home/baselines/$COMPILER</BASELINE_ROOT>
    <CCSM_CPRNC>/home/tools/cprnc/cprnc</CCSM_CPRNC>
    <GMAKE_J>16</GMAKE_J>
    <TESTS>e3sm_developer</TESTS>
    <NTEST_PARALLEL_JOBS>4</NTEST_PARALLEL_JOBS>
    <BATCH_SYSTEM>slurm</BATCH_SYSTEM>
    <SUPPORTED_BY>e3sm</SUPPORTED_BY>
    <MAX_TASKS_PER_NODE>60</MAX_TASKS_PER_NODE>
    <MAX_MPITASKS_PER_NODE>30</MAX_MPITASKS_PER_NODE>
    <PROJECT_REQUIRED>FALSE</PROJECT_REQUIRED>
    <mpirun mpilib="openmpi">
      <executable>srun</executable>
      <arguments>
	<arg name="pmi_layer"> --mpi=pmi2</arg>
	<arg name="label"> --label</arg>
	<arg name="num_tasks"> -n {{ total_tasks }} -N {{ num_nodes }}</arg>
	<arg name="thread_count">-c $SHELL{echo `./xmlquery --value MAX_TASKS_PER_NODE`/ {{ tasks_per_node }} |bc}</arg>
	<arg name="binding"> $SHELL{if [ `./xmlquery --value MAX_TASKS_PER_NODE` -ge `./xmlquery --value MAX_MPITASKS_PER_NODE` ]; then echo "--cpu_bind=cores"; else echo "--cpu_bind=threads";fi;} </arg>
	<arg name="placement">-m plane={{ tasks_per_node }}</arg>
      </arguments>
    </mpirun>

    <module_system type="module">
      <init_path lang="python">/usr/share/lmod/lmod/init/env_modules_python.py</init_path>
      <init_path lang="sh">/usr/share/lmod/lmod/init/sh</init_path>
      <init_path lang="csh">/usr/share/lmod/lmod/init/csh</init_path>

      <cmd_path lang="python">/usr/share/lmod/lmod/libexec/lmod python</cmd_path>
      <cmd_path lang="sh">module</cmd_path>
      <cmd_path lang="csh">module</cmd_path>

      <modules>
	<command name="use">/apps/spack/share/spack/modules/linux-centos7-cascadelake</command>
	<command name="unload">gcc</command>
	<command name="unload">openmpi</command>
      </modules>

      <modules compiler="gnu">
	<command name="load">gcc-11.1.0</command>
      </modules>

      <modules mpilib="openmpi">
	<command name="load">openmpi-gcc@11.1.0</command>
      </modules>

      <modules compiler="gnu">
	<command name="load">cmake</command>
	<command name="load">perl</command>
	<command name="load">perl-xml-libxml</command>
        <command name="load">netcdf-c-gcc@11.1.0</command>
        <command name="load">netcdf-cxx-gcc@11.1.0</command>
        <command name="load">netcdf-fortran-gcc@11.1.0</command>
        <command name="load">parallel-netcdf-gcc@11.1.0</command>
        <command name="load">hdf5-gcc@11.1.0</command>
        <command name="load">netlib-lapack-gcc@11.1.0</command>
        <command name="load">openblas-gcc@11.1.0</command>
      </modules>

    </module_system>
    <RUNDIR>$CIME_OUTPUT_ROOT/$CASE/run</RUNDIR>
    <EXEROOT>$CIME_OUTPUT_ROOT/$CASE/bld</EXEROOT>
    <environment_variables compiler="gnu">
      <env name="HDF5_PATH">$SHELL{dirname $(dirname $(which h5diff))}</env>
      <env name="NETCDF_C_PATH">$SHELL{dirname $(dirname $(which nc-config))}</env>
      <env name="NETCDF_FORTRAN_PATH">$SHELL{dirname $(dirname $(which nf-config))}</env>
      <env name="PNETCDF_PATH">$SHELL{dirname $(dirname $(which pnetcdf-config))}</env>
      <env name="OPENBLAS_PATH">/apps/spack/opt/spack/linux-centos7-cascadelake/gcc-11.1.0/openblas-0.3.17-3iblhfhhiatf52ydrj46e6z4luf2dny6</env>
      <env name="LAPACK_PATH">/apps/spack/opt/spack/linux-centos7-cascadelake/gcc-11.1.0/netlib-lapack-3.9.1-gwvv6izoqvecz37demx42ivbasrobglu</env>
      <env name="HDF5_USE_FILE_LOCKING">FALSE</env>
    </environment_variables>

    <environment_variables SMP_PRESENT="TRUE">
      <env name="OMP_STACKSIZE">128M</env>
      <env name="OMP_PLACES">threads</env>
    </environment_variables>
  </machine>

  <machine MACH="fugaku">
    <DESC>RIKEN-CCS Fugaku: Fujitsu A64FX 48 cores/node.</DESC>
    <NODENAME_REGEX>fn01sv.*</NODENAME_REGEX>
    <OS>LINUX</OS>
    <COMPILERS>gnu,fj</COMPILERS>
    <MPILIBS>fujitsu</MPILIBS>
    <PROJECT>hp210190</PROJECT>
    <SAVE_TIMING_DIR>/data/hp210190/</SAVE_TIMING_DIR>
    <SAVE_TIMING_DIR_PROJECTS>.*</SAVE_TIMING_DIR_PROJECTS>
    <CIME_OUTPUT_ROOT>/data/hp210190/$USER/scratch</CIME_OUTPUT_ROOT>
    <DIN_LOC_ROOT>/data/hp210190/inputdata</DIN_LOC_ROOT>
    <DIN_LOC_ROOT_CLMFORC>/data/hp210190/inputdata/atm/datm7</DIN_LOC_ROOT_CLMFORC>
    <DOUT_S_ROOT>/data/hp210190/$USER/scratch/archive/$CASE</DOUT_S_ROOT>
    <BASELINE_ROOT>/data/hp210190/baselines/$COMPILER</BASELINE_ROOT>
    <CCSM_CPRNC>/data/hp210190/tools/cprnc/cprnc</CCSM_CPRNC>
    <GMAKE_J>8</GMAKE_J>
    <TESTS>e3sm_integration</TESTS>
    <NTEST_PARALLEL_JOBS>4</NTEST_PARALLEL_JOBS>
    <BATCH_SYSTEM>moab</BATCH_SYSTEM>
    <SUPPORTED_BY>E3SM</SUPPORTED_BY>
    <MAX_TASKS_PER_NODE>48</MAX_TASKS_PER_NODE>
    <MAX_MPITASKS_PER_NODE>48</MAX_MPITASKS_PER_NODE>
    <PROJECT_REQUIRED>FALSE</PROJECT_REQUIRED>
    <mpirun mpilib="default">
      <executable>mpirun</executable>
      <arguments>
        <arg name="num_tasks">-n {{ total_tasks }} -std e3sm.log.$LID </arg>
      </arguments>
    </mpirun>
    <module_system type="soft">
      <init_path lang="sh">/vol0003/hp210190/data/soft/spack-v0.17.0/share/spack/setup-env.sh</init_path>
      <init_path lang="csh">/vol0003/hp210190/data/soft/spack-v0.17.0/share/spack/setup-env.csh</init_path>
      <cmd_path lang="csh">spack</cmd_path>
      <cmd_path lang="sh">spack</cmd_path>
      <modules compiler="gnu">
        <command name="unload">--all</command>
        <command name="load">gcc @11.2.0%gcc@8.4.1  arch=linux-rhel8-a64fx</command>
        <command name="load">fujitsu-mpi @head%gcc@11.2.0  arch=linux-rhel8-a64fx</command>
        <command name="find">--loaded;ln -sf /lib64/libhwloc.so.15 /tmp/libhwloc.so.5</command>
      </modules>
      <modules compiler="fj">
        <command name="unload">--all</command>
        <command name="load">netcdf-c       @4.8.1 %fj@4.7.0 arch=linux-rhel8-a64fx</command>
        <command name="load">netcdf-cxx     @4.2   %fj@4.7.0 arch=linux-rhel8-a64fx</command>
        <command name="load">netcdf-fortran @4.5.3 %fj@4.7.0 arch=linux-rhel8-a64fx</command>
        <command name="load">parallel-netcdf@1.12.2%fj@4.7.0 arch=linux-rhel8-a64fx</command>
        <command name="load">netlib-lapack  @3.9.1 %fj@4.7.0 arch=linux-rhel8-a64fx</command>
        <command name="find">--loaded</command>
      </modules>
    </module_system>
    <RUNDIR>$CIME_OUTPUT_ROOT/$CASE/run</RUNDIR> 
    <EXEROOT>$CIME_OUTPUT_ROOT/$CASE/bld</EXEROOT>
    <TEST_TPUT_TOLERANCE>0.1</TEST_TPUT_TOLERANCE> 
    <MAX_GB_OLD_TEST_DATA>1000</MAX_GB_OLD_TEST_DATA>
    <environment_variables>
      <env name="PERL5LIB">/data/hp210190/soft/perl5/lib/perl5:/home/hp210190/u02380/perl5/lib/perl5</env>
      <env name="OMPI_MCA_plm_ple_numanode_assign_policy">share_band</env>
    </environment_variables>
    <environment_variables compiler="gnu">
      <env name="NETCDF_PATH">/data/hp210190/soft/netcdf/4.4.1c-4.2cxx-4.4.4f/gcc8.3.1</env>
      <env name="LAPACK_PATH">/data/hp210190/soft/spack-v0.16/opt/spack/linux-rhel8-a64fx/gcc-8.3.1/netlib-lapack-3.8.0-jhmofiqoky6ajxmda5caawfhqnrirmm5</env>
      <env name="LD_LIBRARY_PATH">/tmp:/data/hp210190/soft/spack-v0.16/opt/spack/linux-rhel8-a64fx/gcc-8.3.1/netlib-lapack-3.8.0-jhmofiqoky6ajxmda5caawfhqnrirmm5/lib64:$ENV{LD_LIBRARY_PATH}</env>
    </environment_variables>
    <environment_variables compiler="fj">
      <env name="NETCDF_C_PATH">$SHELL{dirname $(dirname $(which nc-config))}</env>
      <env name="NETCDF_FORTRAN_PATH">$SHELL{dirname $(dirname $(which nf-config))}</env>
      <env name="PNETCDF_PATH">$SHELL{dirname $(dirname $(which pnetcdf_version))}</env>
    </environment_variables>
    <environment_variables SMP_PRESENT="TRUE">
      <env name="OMP_STACKSIZE">128M</env>
    </environment_variables>
    <environment_variables SMP_PRESENT="TRUE" compiler="gnu">
      <env name="OMP_PLACES">cores</env>
    </environment_variables>
  </machine>

  <default_run_suffix>
    <default_run_exe>${EXEROOT}/e3sm.exe </default_run_exe>
    <default_run_misc_suffix> &gt;&gt; e3sm.log.$LID 2&gt;&amp;1 </default_run_misc_suffix>
  </default_run_suffix>

</config_machines><|MERGE_RESOLUTION|>--- conflicted
+++ resolved
@@ -576,7 +576,7 @@
     </environment_variables>
   </machine>
 
-  <machine MACH="crusher-cpu">
+  <machine MACH="crusher">
     <DESC>Crusher. NCCS moderate-security system that contains similar hardware and software as the upcoming Frontier system at ORNL. 192 AMD EPYC 7A53 64C nodes, 128 hwthreads, 512GB DDR4, 4 MI250X GPUs</DESC>
     <NODENAME_REGEX>.*crusher.*</NODENAME_REGEX>
     <OS>CNL</OS>
@@ -617,19 +617,11 @@
       <cmd_path lang="sh">module</cmd_path>
       <cmd_path lang="csh">module</cmd_path>
       <cmd_path lang="python">/usr/share/lmod/lmod/libexec/lmod python</cmd_path>
-<<<<<<< HEAD
-
-=======
->>>>>>> 37fee3d8
       <modules compiler="crayclang">
         <command name="reset"></command>
         <command name="switch">PrgEnv-cray PrgEnv-cray/8.3.3</command>
         <command name="switch">cce cce/14.0.0</command>
       </modules>
-<<<<<<< HEAD
-
-=======
->>>>>>> 37fee3d8
       <modules compiler="amdclang">
         <command name="reset"></command>
         <command name="switch">PrgEnv-cray PrgEnv-amd/8.3.3</command>
@@ -644,15 +636,8 @@
         <command name="load">subversion/1.14.1</command>
         <command name="load">git/2.36.1</command>
         <command name="load">cmake/3.21.3</command>
-<<<<<<< HEAD
-        <command name="load">zlib/1.2.11</command>
-        <command name="load">cray-libsci/21.08.1.2</command>
-        <command name="load">cray-hdf5-parallel/1.12.1.1</command>
-	<command name="load">cray-netcdf-hdf5parallel/4.8.1.1</command>
-=======
         <command name="load">cray-hdf5-parallel/1.12.1.1</command>
         <command name="load">cray-netcdf-hdf5parallel/4.8.1.1</command>
->>>>>>> 37fee3d8
         <command name="load">cray-parallel-netcdf/1.12.1.7</command>
       </modules>
     </module_system>
@@ -672,92 +657,6 @@
       <env name="OMP_PLACES">threads</env>
     </environment_variables>
   </machine>
-
-  <machine MACH="crusher-gpu">
-    <DESC>Crusher. NCCS moderate-security system that contains similar hardware and software as the upcoming Frontier system at ORNL. 192 AMD EPYC 7A53 64C nodes, 128 hwthreads, 512GB DDR4, 4 MI250X GPUs</DESC>
-    <NODENAME_REGEX>.*crusher.*</NODENAME_REGEX>
-    <OS>CNL</OS>
-    <COMPILERS>crayclang</COMPILERS>
-    <MPILIBS>mpich</MPILIBS>
-    <PROJECT>cli133</PROJECT>
-    <CIME_OUTPUT_ROOT>/gpfs/alpine/$PROJECT/proj-shared/$ENV{USER}/e3sm_scratch/crusher</CIME_OUTPUT_ROOT>
-    <DIN_LOC_ROOT>/gpfs/alpine/cli115/world-shared/e3sm/inputdata</DIN_LOC_ROOT>
-    <DIN_LOC_ROOT_CLMFORC>/gpfs/alpine/cli115/world-shared/e3sm/inputdata/atm/datm7</DIN_LOC_ROOT_CLMFORC>
-    <DOUT_S_ROOT>$CIME_OUTPUT_ROOT/archive/$CASE</DOUT_S_ROOT>
-       <CCSM_CPRNC>/gpfs/alpine/cli133/world-shared/e3sm/tools/cprnc/cprnc</CCSM_CPRNC>
-    <GMAKE_J>8</GMAKE_J>
-    <NTEST_PARALLEL_JOBS>1</NTEST_PARALLEL_JOBS>
-    <BATCH_SYSTEM>slurm</BATCH_SYSTEM>
-    <SUPPORTED_BY>e3sm</SUPPORTED_BY>
-    <MAX_TASKS_PER_NODE>8</MAX_TASKS_PER_NODE>
-    <MAX_MPITASKS_PER_NODE>8</MAX_MPITASKS_PER_NODE>
-    <PROJECT_REQUIRED>TRUE</PROJECT_REQUIRED>
-
-    <mpirun mpilib="default">
-      <executable>srun</executable>
-      <arguments>
-        <arg name="num_tasks"> -l -K -n {{ total_tasks }} -N {{ num_nodes }} </arg>
-        <!-- <arg name="binding">cpu_bind=cores</arg>  -->
-        <!-- <arg name="binding">threads-per-core=1 -c 2</arg> -->
-        <arg name="binding">--gpus-per-node=8 --gpu-bind=closest</arg>
-        <arg name="thread_count">-c 4</arg>
-	<!-- <arg name="placement">-m *:block</arg> -->
-        <!--<arg name="placement">-m plane={{ tasks_per_node }}</arg>-->
-      </arguments>
-    </mpirun>
-
-    <module_system type="module" allow_error="true">
-      <init_path lang="sh">/usr/share/lmod/lmod/init/sh</init_path>
-      <init_path lang="csh">/usr/share/lmod/lmod/init/csh</init_path>
-      <init_path lang="perl">/usr/share/lmod/lmod/init/perl</init_path>
-      <init_path lang="python">/usr/share/lmod/lmod/init/env_modules_python.py</init_path>
-      <cmd_path lang="perl">/usr/share/lmod/lmod/libexec/lmod perl</cmd_path>
-      <cmd_path lang="sh">module</cmd_path>
-      <cmd_path lang="csh">module</cmd_path>
-      <cmd_path lang="python">/usr/share/lmod/lmod/libexec/lmod python</cmd_path>
-
-      <modules compiler="crayclang">
-        <command name="reset"></command>
-        <command name="switch">PrgEnv-cray PrgEnv-cray/8.3.3</command>
-	<command name="switch">cce cce/14.0.0</command>
-
-        <command name="load">craype-accel-amd-gfx90a</command>
-        <command name="load">rocm/5.1.0</command>
-      </modules>
-
-      <modules>
-        <command name="load">cray-mpich/8.1.16</command>
-        <command name="load">cray-python/3.9.4.2</command>
-        <command name="load">subversion/1.14.0</command>
-        <command name="load">git/2.31.1</command>
-        <command name="load">cmake/3.21.3</command>
-        <command name="load">zlib/1.2.11</command>
-        <command name="load">cray-libsci/21.08.1.2</command>
-        <command name="load">cray-hdf5-parallel/1.12.1.1</command>
-        <command name="load">cray-netcdf-hdf5parallel/4.8.1.1</command>
-        <command name="load">cray-parallel-netcdf/1.12.1.7</command>
-      </modules>
-
-    </module_system>
-    <RUNDIR>$CIME_OUTPUT_ROOT/$CASE/run</RUNDIR>
-    <EXEROOT>$CIME_OUTPUT_ROOT/$CASE/bld</EXEROOT>
-    <TEST_TPUT_TOLERANCE>0.1</TEST_TPUT_TOLERANCE>
-    <environment_variables>
-      <env name="NETCDF_PATH">$ENV{NETCDF_DIR}</env>
-      <env name="PNETCDF_PATH">$ENV{PNETCDF_DIR}</env>
-      <env name="MPIR_CVAR_GPU_EAGER_DEVICE_MEM">0</env>
-      <env name="MPICH_GPU_SUPPORT_ENABLED">1</env>
-    </environment_variables>
-
-    <environment_variables SMP_PRESENT="TRUE">
-      <env name="OMP_STACKSIZE">128M</env>
-      <env name="OMP_PROC_BIND">spread</env>
-      <env name="OMP_PLACES">threads</env>
-    </environment_variables>
-  </machine>
-
-
-
 
   <machine MACH="cori-haswell">
     <DESC>Cori. XC40 Cray system at NERSC. Haswell partition. os is CNL, 32 pes/node, batch system is SLURM</DESC>
